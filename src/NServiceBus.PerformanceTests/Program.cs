﻿namespace Runner
{
    using System.Collections;
    using System.Collections.Generic;
    using System.Diagnostics;
    using System.Threading;
    using System.Threading.Tasks;
    using System.Transactions;
    using NServiceBus;
    using NServiceBus.Encryption;
    using NServiceBus.Encryption.Rijndael;
    using NServiceBus.Features;
    using Encryption;
    using NServiceBus.Persistence;
    using Saga;
    using System;
    
    class Program
    {
        static Configure config;

        static void Main(string[] args)
        {
            var testCaseToRun = args[0];

            int numberOfThreads;

            if (!int.TryParse(testCaseToRun, out numberOfThreads))
            {
                var testCase = TestCase.Load(testCaseToRun,args);

                testCase.Run();
                testCase.DumpSettings();
              
                return;
            }

            var volatileMode = (args[4].ToLower() == "volatile");
            var suppressDTC = (args[4].ToLower() == "suppressdtc");
            var twoPhaseCommit = (args[4].ToLower() == "twophasecommit");
            var saga = (args[5].ToLower() == "sagamessages");
            var encryption = (args[5].ToLower() == "encryption");
            var concurrency = int.Parse(args[7]);

            TransportConfigOverride.MaximumConcurrencyLevel = numberOfThreads;

            var numberOfMessages = int.Parse(args[1]);

            var endpointName = "PerformanceTest";

            if (volatileMode)
                endpointName += ".Volatile";

            if (suppressDTC)
                endpointName += ".SuppressDTC";

<<<<<<< HEAD
            config = Configure.With(o => o.EndpointName(endpointName)
                                          .EnableInstallers())
=======
            config = Configure.With(o => o.EndpointName(endpointName).DiscardFailedMessagesInsteadOfSendingToErrorQueue())
>>>>>>> eb827e2e
                .UseTransport<Msmq>(c => c.ConnectionString("deadLetter=false;journal=false"))
                .UsePersistence<InMemory>()
                .DisableFeature<Audit>();

            switch (args[2].ToLower())
            {
                case "xml":
                    config.UseSerialization<Xml>();
                    break;

                case "json":
                    config.UseSerialization<Json>();
                    break;

                case "bson":
                    config.UseSerialization<Bson>();
                    break;

                case "bin":
                    config.UseSerialization<Binary>();
                    break;

                default:
                    throw new InvalidOperationException("Illegal serialization format " + args[2]);
            }

            if (volatileMode)
            {
                config.Endpoint(e=>e.AsVolatile());
            }

            if (suppressDTC)
            {
                config.Transactions(t=>t.Advanced(settings => settings.DisableDistributedTransactions()));
            }

            if (encryption)
            {
                SetupRijndaelTestEncryptionService();
            }

            switch (args[3].ToLower())
            {
                case "msmq":
                    config.UseTransport<Msmq>();
                    break;

                default:
                    throw new InvalidOperationException("Illegal transport " + args[2]);
            }

<<<<<<< HEAD
            using (var startableBus = config.InMemoryFaultManagement().CreateBus())
=======
            config.EnableInstallers();
            using (var startableBus = config.CreateBus())
>>>>>>> eb827e2e
            {
                if (saga)
                {
                    SeedSagaMessages(numberOfMessages, endpointName, concurrency);
                }
                else
                {
                    Statistics.SendTimeNoTx = SeedInputQueue(numberOfMessages / 2, endpointName, numberOfThreads, false, twoPhaseCommit, encryption);
                    Statistics.SendTimeWithTx = SeedInputQueue(numberOfMessages / 2, endpointName, numberOfThreads, true, twoPhaseCommit, encryption);
                }

                Statistics.StartTime = DateTime.Now;

                startableBus.Start();

                while (Interlocked.Read(ref Statistics.NumberOfMessages) < numberOfMessages)
                    Thread.Sleep(1000);


                DumpSetting(args);
                Statistics.Dump();
            }
        }

        private static void SetupRijndaelTestEncryptionService()
        {
            var encryptionService = new RijndaelEncryptionService("gdDbqRpqdRbTs3mhdZh9qCaDaxJXl+e6");
            config.Configurer.RegisterSingleton<IEncryptionService>(encryptionService);
        }

        static void DumpSetting(string[] args)
        {
            Console.Out.WriteLine("---------------- Settings ----------------");
            Console.Out.WriteLine("Threads: {0}, Serialization: {1}, Transport: {2}, Messagemode: {3}",
                                  args[0],
                                  args[2],
                                  args[3],
                                  args[5]);
        }

        static void SeedSagaMessages(int numberOfMessages, string inputQueue, int concurrency)
        {
#pragma warning disable 0618
            var bus = Configure.Instance.Builder.Build<IBus>();
#pragma warning restore 0618

            for (var i = 0; i < numberOfMessages / concurrency; i++)
            {

                for (var j = 0; j < concurrency; j++)
                {
                    bus.Send(inputQueue, new StartSagaMessage
                    {
                        Id = i
                    });
                }
            }

        }

        static TimeSpan SeedInputQueue(int numberOfMessages, string inputQueue, int numberOfThreads, bool createTransaction, bool twoPhaseCommit, bool encryption)
        {
            var sw = new Stopwatch();

            var bus = config.Builder.Build<IBus>();

            sw.Start();
            Parallel.For(
                0,
                numberOfMessages,
                new ParallelOptions { MaxDegreeOfParallelism = numberOfThreads },
                x =>
                {
                    var message = CreateMessage(encryption);
                    message.TwoPhaseCommit = twoPhaseCommit;
                    message.Id = x;

                    if (createTransaction)
                    {
                        using (var tx = new TransactionScope())
                        {
                            bus.Send(inputQueue, message);
                            tx.Complete();
                        }
                    }
                    else
                    {
                        bus.Send(inputQueue, message);
                    }
                });
            sw.Stop();

            return sw.Elapsed;
        }

        public const string EncryptedBase64Value = "encrypted value";
        const string MySecretMessage = "A secret";

        static MessageBase CreateMessage(bool encryption)
        {
            if (encryption)
            {
                // need a new instance of a message each time
                var message = new EncryptionTestMessage
                {
                    Secret = MySecretMessage,
                    CreditCard = new ClassForNesting { EncryptedProperty = MySecretMessage },
                    LargeByteArray = new byte[1], // the length of the array is not the issue now
                    ListOfCreditCards =
                        new List<ClassForNesting>
                        {
                            new ClassForNesting {EncryptedProperty = MySecretMessage},
                            new ClassForNesting {EncryptedProperty = MySecretMessage}
                        }
                };
                message.ListOfSecrets = new ArrayList(message.ListOfCreditCards);

                return message;
            }

            return new TestMessage();
        }
    }
}<|MERGE_RESOLUTION|>--- conflicted
+++ resolved
@@ -54,12 +54,9 @@
             if (suppressDTC)
                 endpointName += ".SuppressDTC";
 
-<<<<<<< HEAD
             config = Configure.With(o => o.EndpointName(endpointName)
-                                          .EnableInstallers())
-=======
-            config = Configure.With(o => o.EndpointName(endpointName).DiscardFailedMessagesInsteadOfSendingToErrorQueue())
->>>>>>> eb827e2e
+									      .EnableInstallers()
+                                          .DiscardFailedMessagesInsteadOfSendingToErrorQueue())
                 .UseTransport<Msmq>(c => c.ConnectionString("deadLetter=false;journal=false"))
                 .UsePersistence<InMemory>()
                 .DisableFeature<Audit>();
@@ -111,12 +108,7 @@
                     throw new InvalidOperationException("Illegal transport " + args[2]);
             }
 
-<<<<<<< HEAD
-            using (var startableBus = config.InMemoryFaultManagement().CreateBus())
-=======
-            config.EnableInstallers();
             using (var startableBus = config.CreateBus())
->>>>>>> eb827e2e
             {
                 if (saga)
                 {
