﻿<?xml version="1.0" encoding="utf-8"?>
<Project ToolsVersion="4.0" DefaultTargets="Build" xmlns="http://schemas.microsoft.com/developer/msbuild/2003">
  <Import Project="$(MSBuildExtensionsPath)\$(MSBuildToolsVersion)\Microsoft.Common.props" Condition="Exists('$(MSBuildExtensionsPath)\$(MSBuildToolsVersion)\Microsoft.Common.props')" />
  <PropertyGroup>
    <Configuration Condition=" '$(Configuration)' == '' ">Debug</Configuration>
    <Platform Condition=" '$(Platform)' == '' ">AnyCPU</Platform>
    <ProjectGuid>{BA731749-22C7-4025-8A4D-465AE8E02E61}</ProjectGuid>
    <OutputType>Library</OutputType>
    <AppDesignerFolder>Properties</AppDesignerFolder>
    <RootNamespace>NServiceBus.Transports.RabbitMQ</RootNamespace>
    <AssemblyName>NServiceBus.Transports.RabbitMQ</AssemblyName>
    <TargetFrameworkVersion>v4.0</TargetFrameworkVersion>
    <FileAlignment>512</FileAlignment>
    <SignAssembly>true</SignAssembly>
    <AssemblyOriginatorKeyFile>..\..\NServiceBus.snk</AssemblyOriginatorKeyFile>
    <SolutionDir Condition="$(SolutionDir) == '' Or $(SolutionDir) == '*Undefined*'">..\..\..\</SolutionDir>
    <RestorePackages>true</RestorePackages>
  </PropertyGroup>
  <PropertyGroup Condition=" '$(Configuration)|$(Platform)' == 'Debug|AnyCPU' ">
    <DebugSymbols>true</DebugSymbols>
    <DebugType>full</DebugType>
    <Optimize>false</Optimize>
    <OutputPath>..\..\..\binaries\</OutputPath>
    <DefineConstants>DEBUG;TRACE</DefineConstants>
    <ErrorReport>prompt</ErrorReport>
    <WarningLevel>4</WarningLevel>
    <DocumentationFile>..\..\..\binaries\NServiceBus.Transports.RabbitMQ.XML</DocumentationFile>
    <NoWarn>1591</NoWarn>
  </PropertyGroup>
  <PropertyGroup Condition=" '$(Configuration)|$(Platform)' == 'Release|AnyCPU' ">
    <DebugType>pdbonly</DebugType>
    <Optimize>true</Optimize>
    <OutputPath>..\..\..\binaries\</OutputPath>
    <DefineConstants>TRACE</DefineConstants>
    <ErrorReport>prompt</ErrorReport>
    <WarningLevel>4</WarningLevel>
    <DocumentationFile>..\..\..\binaries\NServiceBus.Transports.RabbitMQ.xml</DocumentationFile>
  </PropertyGroup>
  <ItemGroup>
    <Reference Include="RabbitMQ.Client">
      <HintPath>..\..\..\packages\RabbitMQ.Client.3.0.0\lib\net30\RabbitMQ.Client.dll</HintPath>
    </Reference>
    <Reference Include="System" />
    <Reference Include="System.Configuration" />
    <Reference Include="System.Core" />
    <Reference Include="Microsoft.CSharp" />
    <Reference Include="System.Data" />
    <Reference Include="System.Transactions" />
    <Reference Include="System.Web.Services" />
  </ItemGroup>
  <ItemGroup>
<<<<<<< HEAD
    <Compile Include="Config\ConnectionStringParser.cs" />
    <Compile Include="Config\IConnectionStringParser.cs" />
=======
    <Compile Include="Config\RabbitMqTransport.cs" />
>>>>>>> effe1624
    <Compile Include="Config\RabbitMQ.cs" />
    <Compile Include="Config\RabbitMqSettingsExtensions.cs" />
    <Compile Include="Config\RabbitMqSettings.cs" />
    <Compile Include="DefaultRoutingKeyConvention.cs" />
    <Compile Include="EasyNetQLogger.cs" />
    <Compile Include="Config\ConnectionConfiguration.cs" />
    <Compile Include="EasyNetQ\ConnectionFactoryInfo.cs" />
    <Compile Include="EasyNetQ\ConnectionFactoryWrapper.cs" />
    <Compile Include="EasyNetQ\DefaultClusterHostSelectionStrategy.cs" />
    <Compile Include="EasyNetQ\EasyNetQException.cs" />
    <Compile Include="EasyNetQ\HostConfiguration.cs" />
    <Compile Include="EasyNetQ\IClusterHostSelectionStrategy.cs" />
    <Compile Include="Config\IConnectionConfiguration.cs" />
    <Compile Include="EasyNetQ\IConnectionFactory.cs" />
    <Compile Include="EasyNetQ\IEasyNetQLogger.cs" />
    <Compile Include="EasyNetQ\IHostConfiguration.cs" />
    <Compile Include="EasyNetQ\IPersistentConnection.cs" />
    <Compile Include="EasyNetQ\PersistentConnection.cs" />
    <Compile Include="IManageRabbitMqConnections.cs" />
    <Compile Include="RabbitMqConnectionManager.cs" />
<<<<<<< HEAD
    <Compile Include="Config\RabbitMqTransportConfigurer.cs" />
=======
    <Compile Include="Config\RabbitMqConnectionStringParser.cs" />
>>>>>>> effe1624
    <Compile Include="Properties\AssemblyInfo.cs" />
    <Compile Include="RabbitMqDequeueStrategy.cs" />
    <Compile Include="RabbitMqMessagePublisher.cs" />
    <Compile Include="RabbitMqMessageSender.cs" />
    <Compile Include="RabbitMqQueueCreator.cs" />
    <Compile Include="RabbitMqSubscriptionManager.cs" />
    <Compile Include="RabbitMqTransportMessageExtensions.cs" />
    <Compile Include="RabbitMqUnitOfWork.cs" />
    <Compile Include="Routing\DirectRoutingTopology.cs" />
    <Compile Include="Routing\IRoutingTopology.cs" />
    <Compile Include="Routing\ConventionalRoutingTopology.cs" />
  </ItemGroup>
  <ItemGroup>
    <None Include="packages.config" />
  </ItemGroup>
  <ItemGroup>
    <ProjectReference Include="..\..\NServiceBus.Core\NServiceBus.Core.csproj">
      <Project>{DD48B2D0-E996-412D-9157-821ED8B17A9D}</Project>
      <Name>NServiceBus.Core</Name>
    </ProjectReference>
    <ProjectReference Include="..\..\NServiceBus\NServiceBus.csproj">
      <Project>{73867d40-8cbb-48e9-bffa-12bbdd48a341}</Project>
      <Name>NServiceBus %28NServiceBus\NServiceBus%29</Name>
    </ProjectReference>
  </ItemGroup>
  <ItemGroup>
    <Content Include="EasyNetQ\licence.txt" />
    <Content Include="EasyNetQ\readme.txt" />
  </ItemGroup>
  <Import Project="$(MSBuildToolsPath)\Microsoft.CSharp.targets" />
  <!-- To modify your build process, add your task inside one of the targets below and uncomment it. 
       Other similar extension points exist, see Microsoft.Common.targets.
  <Target Name="BeforeBuild">
  </Target>
  <Target Name="AfterBuild">
  </Target>
  -->
  <Import Project="$(SolutionDir)Tools\Pepita\PepitaGet.targets" />
</Project><|MERGE_RESOLUTION|>--- conflicted
+++ resolved
@@ -49,12 +49,9 @@
     <Reference Include="System.Web.Services" />
   </ItemGroup>
   <ItemGroup>
-<<<<<<< HEAD
     <Compile Include="Config\ConnectionStringParser.cs" />
     <Compile Include="Config\IConnectionStringParser.cs" />
-=======
     <Compile Include="Config\RabbitMqTransport.cs" />
->>>>>>> effe1624
     <Compile Include="Config\RabbitMQ.cs" />
     <Compile Include="Config\RabbitMqSettingsExtensions.cs" />
     <Compile Include="Config\RabbitMqSettings.cs" />
@@ -75,11 +72,8 @@
     <Compile Include="EasyNetQ\PersistentConnection.cs" />
     <Compile Include="IManageRabbitMqConnections.cs" />
     <Compile Include="RabbitMqConnectionManager.cs" />
-<<<<<<< HEAD
     <Compile Include="Config\RabbitMqTransportConfigurer.cs" />
-=======
     <Compile Include="Config\RabbitMqConnectionStringParser.cs" />
->>>>>>> effe1624
     <Compile Include="Properties\AssemblyInfo.cs" />
     <Compile Include="RabbitMqDequeueStrategy.cs" />
     <Compile Include="RabbitMqMessagePublisher.cs" />
