﻿<?xml version="1.0" encoding="utf-8"?>
<Project ToolsVersion="14.0" DefaultTargets="Build" xmlns="http://schemas.microsoft.com/developer/msbuild/2003">
  <Import Project="$(MSBuildExtensionsPath)\$(MSBuildToolsVersion)\Microsoft.Common.props" Condition="Exists('$(MSBuildExtensionsPath)\$(MSBuildToolsVersion)\Microsoft.Common.props')" />
  <PropertyGroup>
    <Configuration Condition=" '$(Configuration)' == '' ">Debug</Configuration>
    <Platform Condition=" '$(Platform)' == '' ">AnyCPU</Platform>
    <ProjectGuid>{80105366-8EF9-494D-A296-E100E82224CF}</ProjectGuid>
    <OutputType>Library</OutputType>
    <AppDesignerFolder>Properties</AppDesignerFolder>
    <RootNamespace>NServiceBus.Testing</RootNamespace>
    <AssemblyName>NServiceBus.Testing.Fakes</AssemblyName>
    <TargetFrameworkVersion>v4.5.2</TargetFrameworkVersion>
    <FileAlignment>512</FileAlignment>
    <NuGetPackageImportStamp>
    </NuGetPackageImportStamp>
  </PropertyGroup>
  <PropertyGroup Condition=" '$(Configuration)|$(Platform)' == 'Debug|AnyCPU' ">
    <DebugSymbols>true</DebugSymbols>
    <DebugType>full</DebugType>
    <Optimize>false</Optimize>
    <OutputPath>..\..\binaries\</OutputPath>
    <DefineConstants>DEBUG;TRACE</DefineConstants>
    <ErrorReport>prompt</ErrorReport>
    <WarningLevel>4</WarningLevel>
    <CodeAnalysisRuleSet>AllRules.ruleset</CodeAnalysisRuleSet>
    <DocumentationFile>..\..\binaries\NServiceBus.Testing.Fakes.xml</DocumentationFile>
    <TreatWarningsAsErrors>true</TreatWarningsAsErrors>
  </PropertyGroup>
  <PropertyGroup Condition=" '$(Configuration)|$(Platform)' == 'Release|AnyCPU' ">
    <DebugType>pdbonly</DebugType>
    <Optimize>true</Optimize>
    <OutputPath>bin\Release\</OutputPath>
    <DefineConstants>TRACE</DefineConstants>
    <ErrorReport>prompt</ErrorReport>
    <WarningLevel>4</WarningLevel>
  </PropertyGroup>
  <PropertyGroup>
    <SignAssembly>true</SignAssembly>
  </PropertyGroup>
  <PropertyGroup>
    <AssemblyOriginatorKeyFile>..\Test.snk</AssemblyOriginatorKeyFile>
  </PropertyGroup>
  <ItemGroup>
    <Reference Include="System" />
    <Reference Include="System.Core" />
    <Reference Include="Microsoft.CSharp" />
  </ItemGroup>
  <ItemGroup>
    <Compile Include="DefaultTestingLoggerFactory.cs" />
    <Compile Include="FakeBuilder.cs" />
    <Compile Include="NamedLogger.cs" />
    <Compile Include="OutgoingMessage.cs" />
    <Compile Include="OutgoingMessageExtensions.cs" />
    <Compile Include="PublishedMessage.cs" />
    <Compile Include="RepliedMessage.cs" />
    <Compile Include="SentMessage.cs" />
    <Compile Include="Subscription.cs" />
    <Compile Include="TestableAuditContext.cs" />
    <Compile Include="TestableBatchDispatchContext.cs" />
    <Compile Include="TestableBehaviorContext.cs" />
    <Compile Include="TestableDispatchContext.cs" />
    <Compile Include="TestableEndpointInstance.cs" />
    <Compile Include="TestableFaultContext.cs" />
    <Compile Include="TestableForwardingContext.cs" />
    <Compile Include="TestableIncomingContext.cs" />
    <Compile Include="TestableIncomingLogicalMessageContext.cs" />
    <Compile Include="TestableIncomingPhysicalMessageContext.cs" />
    <Compile Include="TestableInvokeHandlerContext.cs" />
    <Compile Include="TestableMessageHandlerContext.cs" />
    <Compile Include="TestableMessageProcessingContext.cs" />
    <Compile Include="TestableMessageSession.cs" />
    <Compile Include="TestableOutgoingContext.cs" />
    <Compile Include="TestableOutgoingLogicalMessageContext.cs" />
    <Compile Include="TestableOutgoingPhysicalMessageContext.cs" />
    <Compile Include="TestableOutgoingPublishContext.cs" />
    <Compile Include="TestableOutgoingReplyContext.cs" />
    <Compile Include="TestableOutgoingSendContext.cs" />
    <Compile Include="TestablePipelineContext.cs" />
    <Compile Include="TestableRoutingContext.cs" />
    <Compile Include="TestableSatelliteProcessingContext.cs" />
    <Compile Include="TestableSubscribeContext.cs" />
    <Compile Include="TestableTransportReceiveContext.cs" />
    <Compile Include="TestableUnsubscribeContext.cs" />
    <Compile Include="TestingLoggerFactory.cs" />
    <Compile Include="TextWriterLogger.cs" />
<<<<<<< HEAD
=======
    <Compile Include="Unsubscription.cs" />
>>>>>>> c62da5bd
  </ItemGroup>
  <ItemGroup>
    <ProjectReference Include="..\NServiceBus.Core\NServiceBus.Core.csproj">
      <Project>{dd48b2d0-e996-412d-9157-821ed8b17a9d}</Project>
      <Name>NServiceBus.Core</Name>
    </ProjectReference>
  </ItemGroup>
  <ItemGroup>
    <None Include="..\..\packaging\nuget\nservicebus.testing.fakes.nuspec">
      <Link>nservicebus.testing.fakes.nuspec</Link>
    </None>
    <None Include="packages.config">
      <SubType>Designer</SubType>
    </None>
    <None Include="..\Test.snk">
      <Link>Test.snk</Link>
    </None>
    <None Include="packages.config" />
  </ItemGroup>
  <Import Project="$(MSBuildToolsPath)\Microsoft.CSharp.targets" />
  <Import Project="..\packages\GitVersionTask.3.4.1\build\dotnet\GitVersionTask.targets" Condition="Exists('..\packages\GitVersionTask.3.4.1\build\dotnet\GitVersionTask.targets')" />
  <Target Name="EnsureNuGetPackageBuildImports" BeforeTargets="PrepareForBuild">
    <PropertyGroup>
      <ErrorText>This project references NuGet package(s) that are missing on this computer. Use NuGet Package Restore to download them.  For more information, see http://go.microsoft.com/fwlink/?LinkID=322105. The missing file is {0}.</ErrorText>
    </PropertyGroup>
    <Error Condition="!Exists('..\packages\GitVersionTask.3.4.1\build\dotnet\GitVersionTask.targets')" Text="$([System.String]::Format('$(ErrorText)', '..\packages\GitVersionTask.3.4.1\build\dotnet\GitVersionTask.targets'))" />
    <Error Condition="!Exists('..\packages\NuGetPackager.0.6.0\build\NuGetPackager.targets')" Text="$([System.String]::Format('$(ErrorText)', '..\packages\NuGetPackager.0.6.0\build\NuGetPackager.targets'))" />
  </Target>
  <Import Project="..\packages\NuGetPackager.0.6.0\build\NuGetPackager.targets" Condition="Exists('..\packages\NuGetPackager.0.6.0\build\NuGetPackager.targets')" />
</Project><|MERGE_RESOLUTION|>--- conflicted
+++ resolved
@@ -83,10 +83,7 @@
     <Compile Include="TestableUnsubscribeContext.cs" />
     <Compile Include="TestingLoggerFactory.cs" />
     <Compile Include="TextWriterLogger.cs" />
-<<<<<<< HEAD
-=======
     <Compile Include="Unsubscription.cs" />
->>>>>>> c62da5bd
   </ItemGroup>
   <ItemGroup>
     <ProjectReference Include="..\NServiceBus.Core\NServiceBus.Core.csproj">
