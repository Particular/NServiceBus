--- conflicted
+++ resolved
@@ -56,12 +56,9 @@
   </ItemGroup>
   <ItemGroup>
     <Compile Include="ActiveMQ.cs" />
-<<<<<<< HEAD
     <Compile Include="ActiveMqMessageDecoderPipeline.cs" />
     <Compile Include="ActiveMqMessageEncoderPipeline.cs" />
-=======
     <Compile Include="ActiveMqMessagePublisher.cs" />
->>>>>>> 05fc3dc0
     <Compile Include="ActiveMqPurger.cs" />
     <Compile Include="ActiveMqQueueCreator.cs" />
     <Compile Include="ActiveMqMessageDequeueStrategy.cs" />
