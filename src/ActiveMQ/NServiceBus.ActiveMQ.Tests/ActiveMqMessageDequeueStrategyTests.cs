﻿namespace NServiceBus.ActiveMQ
{
    using System.Collections.Generic;
    using FluentAssertions;
    using Moq;
    using NUnit.Framework;
    using Unicast.Transport;
    using Unicast.Transport.Transactional;

    [TestFixture]
    public class ActiveMqMessageDequeueStrategyTests
    {
        [SetUp]
        public void SetUp()
        {
            notifyMessageReceivedFactoryMock = new Mock<INotifyMessageReceivedFactory>();
            testee = new ActiveMqMessageDequeueStrategy(notifyMessageReceivedFactoryMock.Object);
            messageReceivers = new List<Mock<INotifyMessageReceived>>();
        }

        private Mock<INotifyMessageReceivedFactory> notifyMessageReceivedFactoryMock;
        private ActiveMqMessageDequeueStrategy testee;
        private List<Mock<INotifyMessageReceived>> messageReceivers;

        private void VerifyAllReceiversAreStarted(Address address, TransactionSettings settings)
        {
            foreach (var messageReceiver in messageReceivers)
            {
                messageReceiver.Verify(mr => mr.Start(address, settings));
            }
        }

        private INotifyMessageReceived CreateMessageReceiver()
        {
            var messageReceiver = new Mock<INotifyMessageReceived>();
            messageReceivers.Add(messageReceiver);
            messageReceiver.Setup(mr => mr.Dispose()).Callback(() => messageReceivers.Remove(messageReceiver));
            return messageReceiver.Object;
        }

        [Test]
        public void WhenMessageIsReceived_ThenMessageDequeuedIsRaised()
        {
            TransportMessage lastDequeuedMessage = null;
            var message = new TransportMessage();

            notifyMessageReceivedFactoryMock.Setup(f => f.CreateMessageReceiver()).Returns(CreateMessageReceiver);
            var address = new Address("someQueue", "machine");

            testee.TryProcessMessage = (m) =>
                {
                    lastDequeuedMessage = m;
                    return true;
                };
            testee.Init(address, new TransactionSettings());
            testee.Start(1);

            messageReceivers[0].Raise(mr => mr.MessageReceived += null, new TransportMessageReceivedEventArgs(message));

            lastDequeuedMessage.Should().NotBeNull();
            lastDequeuedMessage.Should().Be(message);
        }

        [Test]
        public void WhenStarted_ThenTheSpecifiedNumberOfReceiversIsCreatedAndStarted()
        {
            TransactionSettings settings = new TransactionSettings();
            const int NumberOfWorkers = 2;
            notifyMessageReceivedFactoryMock.Setup(f => f.CreateMessageReceiver()).Returns(CreateMessageReceiver);
            var address = new Address("someQueue", "machine");

<<<<<<< HEAD
            testee.Init(address, settings, () => true);
=======
            testee.Init(address, new TransactionSettings());
>>>>>>> 114d226f
            testee.Start(NumberOfWorkers);

            messageReceivers.Count.Should().Be(NumberOfWorkers);
            VerifyAllReceiversAreStarted(address, settings);
        }

        [Test]
        public void WhenStoped_ThenAllReceiversAreDisposed()
        {
            const int InitialNumberOfWorkers = 5;
            notifyMessageReceivedFactoryMock.Setup(f => f.CreateMessageReceiver()).Returns(CreateMessageReceiver);
            var address = new Address("someQueue", "machine");

            testee.Init(address, new TransactionSettings());
            testee.Start(InitialNumberOfWorkers);
            testee.Stop();

            messageReceivers.Count.Should().Be(0);
        }
    }
}<|MERGE_RESOLUTION|>--- conflicted
+++ resolved
@@ -1,10 +1,10 @@
 ﻿namespace NServiceBus.ActiveMQ
 {
+    using System;
     using System.Collections.Generic;
     using FluentAssertions;
     using Moq;
     using NUnit.Framework;
-    using Unicast.Transport;
     using Unicast.Transport.Transactional;
 
     [TestFixture]
@@ -21,12 +21,14 @@
         private Mock<INotifyMessageReceivedFactory> notifyMessageReceivedFactoryMock;
         private ActiveMqMessageDequeueStrategy testee;
         private List<Mock<INotifyMessageReceived>> messageReceivers;
+        private readonly Func<TransportMessage, bool> tryReceiveMessage = m => true;
 
         private void VerifyAllReceiversAreStarted(Address address, TransactionSettings settings)
         {
             foreach (var messageReceiver in messageReceivers)
             {
                 messageReceiver.Verify(mr => mr.Start(address, settings));
+                messageReceiver.Object.TryProcessMessage.Should().Be(this.tryReceiveMessage);
             }
         }
 
@@ -35,30 +37,8 @@
             var messageReceiver = new Mock<INotifyMessageReceived>();
             messageReceivers.Add(messageReceiver);
             messageReceiver.Setup(mr => mr.Dispose()).Callback(() => messageReceivers.Remove(messageReceiver));
+            messageReceiver.SetupAllProperties();
             return messageReceiver.Object;
-        }
-
-        [Test]
-        public void WhenMessageIsReceived_ThenMessageDequeuedIsRaised()
-        {
-            TransportMessage lastDequeuedMessage = null;
-            var message = new TransportMessage();
-
-            notifyMessageReceivedFactoryMock.Setup(f => f.CreateMessageReceiver()).Returns(CreateMessageReceiver);
-            var address = new Address("someQueue", "machine");
-
-            testee.TryProcessMessage = (m) =>
-                {
-                    lastDequeuedMessage = m;
-                    return true;
-                };
-            testee.Init(address, new TransactionSettings());
-            testee.Start(1);
-
-            messageReceivers[0].Raise(mr => mr.MessageReceived += null, new TransportMessageReceivedEventArgs(message));
-
-            lastDequeuedMessage.Should().NotBeNull();
-            lastDequeuedMessage.Should().Be(message);
         }
 
         [Test]
@@ -69,11 +49,8 @@
             notifyMessageReceivedFactoryMock.Setup(f => f.CreateMessageReceiver()).Returns(CreateMessageReceiver);
             var address = new Address("someQueue", "machine");
 
-<<<<<<< HEAD
-            testee.Init(address, settings, () => true);
-=======
-            testee.Init(address, new TransactionSettings());
->>>>>>> 114d226f
+            testee.TryProcessMessage = this.tryReceiveMessage;
+            testee.Init(address, settings);
             testee.Start(NumberOfWorkers);
 
             messageReceivers.Count.Should().Be(NumberOfWorkers);
