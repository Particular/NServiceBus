--- conflicted
+++ resolved
@@ -229,11 +229,7 @@
         private Mock<INetTxSession> SetupCreateSession()
         {
             var sessionMock = new Mock<INetTxSession> { DefaultValue = DefaultValue.Mock };
-<<<<<<< HEAD
-            this.connectionMock.Setup(c => c.CreateNetTxSession()).Returns(sessionMock.Object);
-=======
             this.sessionFactoryMock.Setup(c => c.CreateSession()).Returns(sessionMock.Object);
->>>>>>> 84753680
             return sessionMock;
         }
 
