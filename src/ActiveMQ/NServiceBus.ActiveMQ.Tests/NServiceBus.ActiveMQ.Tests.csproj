﻿<?xml version="1.0" encoding="utf-8"?>
<Project ToolsVersion="4.0" DefaultTargets="Build" xmlns="http://schemas.microsoft.com/developer/msbuild/2003">
  <Import Project="$(MSBuildExtensionsPath)\$(MSBuildToolsVersion)\Microsoft.Common.props" Condition="Exists('$(MSBuildExtensionsPath)\$(MSBuildToolsVersion)\Microsoft.Common.props')" />
  <PropertyGroup>
    <Configuration Condition=" '$(Configuration)' == '' ">Debug</Configuration>
    <Platform Condition=" '$(Platform)' == '' ">AnyCPU</Platform>
    <ProjectGuid>{88485CCA-BE4A-46D7-864A-2ABEF45074BF}</ProjectGuid>
    <OutputType>Library</OutputType>
    <AppDesignerFolder>Properties</AppDesignerFolder>
    <RootNamespace>NServiceBus.ActiveMQ</RootNamespace>
    <AssemblyName>NServiceBus.ActiveMQ.Tests</AssemblyName>
    <TargetFrameworkVersion>v4.0</TargetFrameworkVersion>
    <FileAlignment>512</FileAlignment>
    <TargetFrameworkProfile />
    <SolutionDir Condition="$(SolutionDir) == '' Or $(SolutionDir) == '*Undefined*'">..\..\..\</SolutionDir>
    <RestorePackages>true</RestorePackages>
  </PropertyGroup>
  <PropertyGroup Condition=" '$(Configuration)|$(Platform)' == 'Debug|AnyCPU' ">
    <DebugSymbols>true</DebugSymbols>
    <DebugType>full</DebugType>
    <Optimize>false</Optimize>
    <OutputPath>bin\debug\</OutputPath>
    <DefineConstants>DEBUG;TRACE</DefineConstants>
    <ErrorReport>prompt</ErrorReport>
    <WarningLevel>4</WarningLevel>
  </PropertyGroup>
  <PropertyGroup Condition=" '$(Configuration)|$(Platform)' == 'Release|AnyCPU' ">
    <DebugType>pdbonly</DebugType>
    <Optimize>true</Optimize>
    <OutputPath>bin\Release\</OutputPath>
    <DefineConstants>TRACE</DefineConstants>
    <ErrorReport>prompt</ErrorReport>
    <WarningLevel>4</WarningLevel>
  </PropertyGroup>
  <ItemGroup>
    <Reference Include="Apache.NMS">
      <HintPath>..\..\..\packages\Apache.NMS.1.5.1\lib\net40\Apache.NMS.dll</HintPath>
    </Reference>
    <Reference Include="Apache.NMS.ActiveMQ">
      <HintPath>..\..\..\packages\Apache.NMS.ActiveMQ.1.5.6\lib\net40\Apache.NMS.ActiveMQ.dll</HintPath>
      <Private>True</Private>
    </Reference>
    <Reference Include="FluentAssertions">
      <HintPath>..\..\..\packages\FluentAssertions.2.0.0.1\lib\net40\FluentAssertions.dll</HintPath>
    </Reference>
    <Reference Include="Moq">
      <HintPath>..\..\..\packages\Moq.4.0.10827\lib\NET40\Moq.dll</HintPath>
    </Reference>
    <Reference Include="nunit.framework, Version=2.6.2.12296, Culture=neutral, PublicKeyToken=96d09a1eb7f44a77, processorArchitecture=MSIL">
      <SpecificVersion>False</SpecificVersion>
      <HintPath>..\..\..\packages\NUnit.2.6.2\lib\nunit.framework.dll</HintPath>
    </Reference>
    <Reference Include="System" />
    <Reference Include="System.Core" />
    <Reference Include="System.Web.Services" />
    <Reference Include="System.Xml.Linq" />
    <Reference Include="System.Data.DataSetExtensions" />
    <Reference Include="Microsoft.CSharp" />
    <Reference Include="System.Data" />
    <Reference Include="System.Xml" />
  </ItemGroup>
  <ItemGroup>
    <Compile Include="ActiveMqMessageDecoderPipelineTest.cs" />
    <Compile Include="ActiveMqMessageDequeueStrategyTests.cs" />
    <Compile Include="ActiveMqMessageEncoderPipelineTest.cs" />
    <Compile Include="ActiveMqMessageMapperTest.cs" />
    <Compile Include="ActiveMqMessagePublisherTests.cs" />
    <Compile Include="ActiveMqMessageReceiverTests.cs" />
    <Compile Include="ActiveMqMessageSenderTests.cs" />
    <Compile Include="ActiveMqPurgerTest.cs" />
    <Compile Include="ActiveMqSubscriptionStorageTests.cs" />
    <Compile Include="ActiveMqConnectionStarterTest.cs" />
    <Compile Include="Decoders\ByteMessageDecoderTest.cs" />
    <Compile Include="Decoders\TestMessageDecoderTest.cs" />
    <Compile Include="DestinationEvaluatorTests.cs" />
<<<<<<< HEAD
    <Compile Include="Encoders\ByteMessageEncoderTest.cs" />
    <Compile Include="Encoders\TextMessageEncoderTest.cs" />
=======
    <Compile Include="MessageProducerTests.cs" />
>>>>>>> 05fc3dc0
    <Compile Include="MessageTypeInterpreterTests.cs" />
    <Compile Include="Properties\AssemblyInfo.cs" />
    <Compile Include="SubscriptionManagerTests.cs" />
    <Compile Include="TopicEvaluatorTests.cs" />
  </ItemGroup>
  <ItemGroup>
    <None Include="packages.config" />
  </ItemGroup>
  <ItemGroup>
    <ProjectReference Include="..\..\core\NServiceBus\NServiceBus.csproj">
      <Project>{73867D40-8CBB-48E9-BFFA-12BBDD48A341}</Project>
      <Name>NServiceBus %28NServiceBus\NServiceBus%29</Name>
    </ProjectReference>
    <ProjectReference Include="..\..\NServiceBus.Core\NServiceBus.Core.csproj">
      <Project>{dd48b2d0-e996-412d-9157-821ed8b17a9d}</Project>
      <Name>NServiceBus.Core</Name>
    </ProjectReference>
    <ProjectReference Include="..\NServiceBus.ActiveMQ\NServiceBus.ActiveMQ.csproj">
      <Project>{6FC67824-B465-4796-828E-76E5BF4F0D54}</Project>
      <Name>NServiceBus.ActiveMQ</Name>
    </ProjectReference>
  </ItemGroup>
  <Import Project="$(MSBuildToolsPath)\Microsoft.CSharp.targets" />
  <Import Project="$(SolutionDir)\.nuget\nuget.targets" />
  <!-- To modify your build process, add your task inside one of the targets below and uncomment it. 
       Other similar extension points exist, see Microsoft.Common.targets.
  <Target Name="BeforeBuild">
  </Target>
  <Target Name="AfterBuild">
  </Target>
  -->
</Project><|MERGE_RESOLUTION|>--- conflicted
+++ resolved
@@ -73,12 +73,9 @@
     <Compile Include="Decoders\ByteMessageDecoderTest.cs" />
     <Compile Include="Decoders\TestMessageDecoderTest.cs" />
     <Compile Include="DestinationEvaluatorTests.cs" />
-<<<<<<< HEAD
     <Compile Include="Encoders\ByteMessageEncoderTest.cs" />
     <Compile Include="Encoders\TextMessageEncoderTest.cs" />
-=======
     <Compile Include="MessageProducerTests.cs" />
->>>>>>> 05fc3dc0
     <Compile Include="MessageTypeInterpreterTests.cs" />
     <Compile Include="Properties\AssemblyInfo.cs" />
     <Compile Include="SubscriptionManagerTests.cs" />
