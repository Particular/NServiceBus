--- conflicted
+++ resolved
@@ -1,1651 +1,1646 @@
-using System;
-using System.Collections;
-using System.Collections.Generic;
-using System.Reflection;
-using System.Security.Principal;
-using System.Threading;
-using Common.Logging;
-using NServiceBus.MessageMutator;
-using NServiceBus.Unicast.Queuing;
-using NServiceBus.Unicast.Subscriptions;
-using NServiceBus.Unicast.Transport;
-using NServiceBus.ObjectBuilder;
-using NServiceBus.MessageInterfaces;
-using NServiceBus.Saga;
-using System.Linq;
-using NServiceBus.Serialization;
-using System.IO;
-using NServiceBus.Faults;
-using NServiceBus.UnitOfWork;
-
-namespace NServiceBus.Unicast
-{
-    using System.Diagnostics;
-    
-    /// <summary>
-    /// A unicast implementation of <see cref="IBus"/> for NServiceBus.
-    /// </summary>
-    public class UnicastBus : IUnicastBus, IStartableBus
-    {
-        /// <summary>
-        /// Header entry key for the given message type that is being subscribed to, when message intent is subscribe or unsubscribe.
-        /// </summary>
-        public const string SubscriptionMessageType = "SubscriptionMessageType";
-
-        private const string ReturnMessageErrorCodeHeader = "NServiceBus.ReturnMessage.ErrorCode";
-
-        #region config properties
-
-        private bool autoSubscribe = true;
-
-        /// <summary>
-        /// When set, when starting up, the bus performs 
-        /// a subscribe operation for message types for which it has
-        /// handlers and that are owned by a different endpoint.
-        /// Default is true.
-        /// </summary>
-        public bool AutoSubscribe
-        {
-            get { return autoSubscribe; }
-            set { autoSubscribe = value; }
-        }
-
-        /// <summary>
-        /// True if the sagas shouldn't be autosubscribed
-        /// </summary>
-        public bool DoNotAutoSubscribeSagas { get; set; }
-
-        private bool disableMessageHandling;
-
-        /// <summary>
-        /// Should be used by programmer, not administrator.
-        /// Disables the handling of incoming messages.
-        /// </summary>
-        public virtual bool DisableMessageHandling
-        {
-            set { disableMessageHandling = value; }
-        }
-
-        /// <summary>
-        /// A reference to the transport.
-        /// </summary>
-        protected ITransport transport;
-
-        /// <summary>
-        /// Should be used by programmer, not administrator.
-        /// Sets an <see cref="ITransport"/> implementation to use as the
-        /// listening endpoint for the bus.
-        /// </summary>
-        public virtual ITransport Transport
-        {
-            set
-            {
-                transport = value;
-
-                transport.StartedMessageProcessing += TransportStartedMessageProcessing;
-                transport.TransportMessageReceived += TransportMessageReceived;
-                transport.FinishedMessageProcessing += TransportFinishedMessageProcessing;
-                transport.FailedMessageProcessing += TransportFailedMessageProcessing;
-            }
-        }
-
-        /// <summary>
-        /// Message queue used to send messages.
-        /// </summary>
-        public ISendMessages MessageSender { get; set; }
-
-        /// <summary>
-        /// Information regarding the current master node
-        /// </summary>
-        public Address MasterNodeAddress { get; set; }
-
-        /// <summary>
-        /// Information regarding the current TimeoutManager node
-        /// </summary>
-        public Address TimeoutManagerAddress { get; set; }
-
-        /// <summary>
-        /// A delegate for a method that will handle the <see cref="MessageReceived"/>
-        /// event.
-        /// </summary>
-        /// <param name="message">The message received.</param>
-        public delegate void MessageReceivedDelegate(TransportMessage message);
-
-        /// <summary>
-        /// Event raised when a message is received.
-        /// </summary>
-        public event MessageReceivedDelegate MessageReceived;
-
-        /// <summary>
-        /// Event raised when messages are sent.
-        /// </summary>
-        public event EventHandler<MessagesEventArgs> MessagesSent;
-
-        /// <summary>
-        /// Clear Timeouts For the saga
-        /// </summary>
-        /// <param name="sagaId">Id of the Saga for clearing the timeouts</param>
-        public void ClearTimeoutsFor(Guid sagaId)
-        {
-            var controlMessage = ControlMessage.Create();
-
-            controlMessage.Headers[Headers.SagaId] = sagaId.ToString();
-            controlMessage.Headers[Headers.ClearTimeouts] = true.ToString();
-
-            MessageSender.Send(controlMessage, TimeoutManagerAddress);
-        }
-
-        /// <summary>
-        /// Should be used by programmer, not administrator.
-        /// Gets and sets an <see cref="ISubscriptionStorage"/> implementation to
-        /// be used for subscription storage for the bus.
-        /// </summary>
-        public virtual ISubscriptionStorage SubscriptionStorage { get; set; }
-
-        /// <summary>
-        /// Should be used by the programmer, not the administrator.
-        /// Gets and sets an <see cref="IMessageSerializer"/> implementation to
-        /// be used for subscription storage for the bus.
-        /// </summary>
-        public virtual IMessageSerializer MessageSerializer { get; set; }
-
-        /// <summary>
-        /// Should be used by programmer, not administrator.
-        /// Sets <see cref="IBuilder"/> implementation that will be used to 
-        /// dynamically instantiate and execute message handlers.
-        /// </summary>
-        public IBuilder Builder { get; set; }
-
-        private IMessageMapper messageMapper;
-
-        /// <summary>
-        /// Gets/sets the message mapper.
-        /// </summary>
-        public virtual IMessageMapper MessageMapper
-        {
-            get { return messageMapper; }
-            set
-            {
-                messageMapper = value;
-
-                ExtensionMethods.MessageCreator = value;
-                ExtensionMethods.Bus = this;
-            }
-        }
-
-        /// <summary>
-        /// Should be used by programmer, not administrator.
-        /// Sets whether or not the return address of a received message 
-        /// should be propogated when the message is forwarded. This field is
-        /// used primarily for the Distributor.
-        /// </summary>
-        public bool PropogateReturnAddressOnSend { get; set; }
-
-
-        /// <summary>
-        /// Should be used by administrator, not programmer.
-        /// Sets the address to which all messages received on this bus will be 
-        /// forwarded to (not including subscription messages). 
-        /// This is primarily useful for smart client scenarios 
-        /// where both client and server software are installed on the mobile
-        /// device. The server software will have this field set to the address
-        /// of the real server.
-        /// </summary>
-        public Address ForwardReceivedMessagesTo { get; set; }
-
-        /// <summary>
-        /// The TTR to set on forwarded messages. 
-        /// </summary>
-        public TimeSpan TimeToBeReceivedOnForwardedMessages { get; set; }
-
-
-        /// <summary>
-        /// Should be used by administrator, not programmer.
-        /// Sets the message types associated with the bus.
-        /// </summary>
-        /// <remarks>
-        /// This property accepts a dictionary where the key can be the name of a type implementing
-        /// <see cref="IMessage"/> or the name of an assembly that contains message types.  The value 
-        /// of each entry is the address of the owner of the message type defined in the key.
-        /// If an assembly is specified then all the the types in the assembly implementing <see cref="IMessage"/> 
-        /// will be registered against the address defined in the value of the entry.
-        /// </remarks>
-        public IDictionary<Type, Address> MessageOwners
-        {
-            set
-            {
-                value.ToList()
-                    .ForEach((k) => RegisterMessageType(k.Key, k.Value));
-            }
-            get { return null; }
-        }
-
-        /// <summary>
-        /// Sets the list of assemblies which contain a message handlers
-        /// for the bus.
-        /// </summary>
-        public virtual IList MessageHandlerAssemblies
-        {
-            set
-            {
-                var types = new List<Type>();
-                foreach (Assembly a in value)
-                    types.AddRange(a.GetTypes());
-
-                MessageHandlerTypes = types;
-            }
-        }
-
-        /// <summary>
-        /// Sets the types that will be scanned for message handlers.
-        /// Those found will be invoked in the same order as given.
-        /// </summary>
-        public IEnumerable<Type> MessageHandlerTypes
-        {
-            get { return messageHandlerTypes; }
-            set
-            {
-                messageHandlerTypes = value;
-
-                foreach (Type t in value)
-                    IfTypeIsMessageHandlerThenLoad(t);
-            }
-        }
-        private IEnumerable<Type> messageHandlerTypes;
-
-        /// <summary>
-        /// Object that will be used to authorize subscription requests.
-        /// </summary>
-        public IAuthorizeSubscriptions SubscriptionAuthorizer { get; set; }
-
-        /// <summary>
-        /// Object that will be used to manage failures.
-        /// </summary>
-        public IManageMessageFailures FailureManager { get; set; }
-
-        /// <summary>
-        /// Gets or Set AllowSubscribeToSelf 
-        /// </summary>
-        public bool AllowSubscribeToSelf { get; set; }
-
-        #endregion
-
-        #region IUnicastBus Members
-
-        /// <summary>
-        /// Event raised when no subscribers found for the published message.
-        /// </summary>
-        public event EventHandler<MessageEventArgs> NoSubscribersForMessage;
-
-        /// <summary>
-        /// Event raised when client subscribed to a message type.
-        /// </summary>
-        public event EventHandler<SubscriptionEventArgs> ClientSubscribed;
-
-        #endregion
-
-        #region IBus Members
-
-        /// <summary>
-        /// Creates an instance of the specified type.
-        /// Used primarily for instantiating interface-based messages.
-        /// </summary>
-        /// <typeparam name="T">The type to instantiate.</typeparam>
-        /// <returns>An instance of the specified type.</returns>
-        public T CreateInstance<T>()
-        {
-            return messageMapper.CreateInstance<T>();
-        }
-
-        /// <summary>
-        /// Creates an instance of the specified type.
-        /// Used primarily for instantiating interface-based messages.
-        /// </summary>
-        /// <typeparam name="T">The type to instantiate.</typeparam>
-        /// <param name="action">An action to perform on the result</param>
-        /// <returns></returns>
-        public T CreateInstance<T>(Action<T> action)
-        {
-            return messageMapper.CreateInstance(action);
-        }
-
-        /// <summary>
-        /// Creates an instance of the specified type.
-        /// Used primarily for instantiating interface-based messages.
-        /// </summary>
-        /// <param name="messageType">The type to instantiate.</param>
-        /// <returns>An instance of the specified type.</returns>
-        public object CreateInstance(Type messageType)
-        {
-            return messageMapper.CreateInstance(messageType);
-        }
-
-        /// <summary>
-        /// Creates an instance of the requested message type (T), 
-        /// performing the given action on the created message,
-        /// and then publishing it.
-        /// </summary>
-        /// <typeparam name="T"></typeparam>
-        /// <param name="messageConstructor"></param>
-        public void Publish<T>(Action<T> messageConstructor)
-        {
-            Publish(CreateInstance(messageConstructor));
-        }
-
-        /// <summary>
-        /// Publishes the messages to all subscribers of the first message's type.
-        /// </summary>
-        /// <param name="messages"></param>
-        public virtual void Publish<T>(params T[] messages)
-        {
-<<<<<<< HEAD
-            MessagingBestPractices.AssertIsValidForPubSub(typeof(T));
-
-=======
->>>>>>> fa4fb749
-            if (SubscriptionStorage == null)
-                throw new InvalidOperationException("Cannot publish on this endpoint - no subscription storage has been configured. Add either 'MsmqSubscriptionStorage()' or 'DbSubscriptionStorage()' after 'NServiceBus.Configure.With()'.");
-
-            if (messages == null || messages.Length == 0) // Bus.Publish<IFoo>();
-            {
-                Publish(CreateInstance<T>(m => { }));
-                return;
-            }
-
-            AssertIsValidForPubSub(messages[0].GetType());
-
-            var fullTypes = GetFullTypes(messages as object[]);
-            var subscribers = SubscriptionStorage.GetSubscriberAddressesForMessage(fullTypes.Select(t => new MessageType(t)))
-                .ToList();
-
-            if (!subscribers.Any())
-                if (NoSubscribersForMessage != null)
-                    NoSubscribersForMessage(this, new MessageEventArgs(messages[0]));
-
-            SendMessage(subscribers, null, MessageIntentEnum.Publish, messages as object[]);
-        }
-
-        /// <summary>
-        /// Subscribes to the given type - T.
-        /// </summary>
-        /// <typeparam name="T"></typeparam>
-        public void Subscribe<T>()
-        {
-            Subscribe(typeof(T));
-        }
-
-        /// <summary>
-        /// Subcribes to recieve published messages of the specified type.
-        /// </summary>
-        /// <param name="messageType">The type of message to subscribe to.</param>
-        public virtual void Subscribe(Type messageType)
-        {
-            Subscribe(messageType, null);
-        }
-
-        /// <summary>
-        /// Subscribes to the given type T, registering a condition that all received
-        /// messages of that type should comply with, otherwise discarding them.
-        /// </summary>
-        /// <typeparam name="T"></typeparam>
-        /// <param name="condition"></param>
-        public void Subscribe<T>(Predicate<T> condition)
-        {
-            var p = new Predicate<object>(m =>
-            {
-                if (m is T)
-                    return condition((T)m);
-
-                return true;
-            }
-            );
-
-            Subscribe(typeof(T), p);
-        }
-
-        /// <summary>
-        /// Subscribes to receive published messages of the specified type if
-        /// they meet the provided condition.
-        /// </summary>
-        /// <param name="messageType">The type of message to subscribe to.</param>
-        /// <param name="condition">The condition under which to receive the message.</param>
-        public virtual void Subscribe(Type messageType, Predicate<object> condition)
-        {
-            MessagingBestPractices.AssertIsValidForPubSub(messageType);
-            AssertBusIsStarted();
-            AssertHasLocalAddress();
-
-            var destination = GetAddressForMessageType(messageType);
-            if (Address.Self == destination)
-                throw new InvalidOperationException(string.Format("Message {0} is owned by the same endpoint that you're trying to subscribe", messageType));
-
-            if (destination == Address.Undefined)
-                throw new InvalidOperationException(string.Format("No destination could be found for message type {0}. Check the <MessageEndpointMappings> section of the configuration of this endpoint for an entry either for this specific message type or for its assembly.", messageType));
-
-            subscriptionsManager.AddConditionForSubscriptionToMessageType(messageType, condition);
-
-
-            Log.Info("Subscribing to " + messageType.AssemblyQualifiedName + " at publisher queue " + destination);
-            var subscriptionMessage = ControlMessage.Create();
-
-            subscriptionMessage.Headers[SubscriptionMessageType] = messageType.AssemblyQualifiedName;
-            subscriptionMessage.MessageIntent = MessageIntentEnum.Subscribe;
-
-            MessageSender.Send(subscriptionMessage, destination);
-        }
-
-        /// <summary>
-        /// Unsubscribes from the given type of message - T.
-        /// </summary>
-        /// <typeparam name="T"></typeparam>
-        public void Unsubscribe<T>()
-        {
-            Unsubscribe(typeof(T));
-        }
-
-        /// <summary>
-        /// Unsubscribes from receiving published messages of the specified type.
-        /// </summary>
-        /// <param name="messageType"></param>
-        public virtual void Unsubscribe(Type messageType)
-        {
-            MessagingBestPractices.AssertIsValidForPubSub(messageType);
-            AssertBusIsStarted();
-            AssertHasLocalAddress();
-
-            var destination = GetAddressForMessageType(messageType);
-
-            if (destination == Address.Undefined)
-                throw new InvalidOperationException(string.Format("No destination could be found for message type {0}. Check the <MessageEndpointMapping> section of the configuration of this endpoint for an entry either for this specific message type or for its assembly.", messageType));
-
-            Log.Info("Unsubscribing from " + messageType.AssemblyQualifiedName + " at publisher queue " + destination);
-
-            var subscriptionMessage = ControlMessage.Create();
-
-            subscriptionMessage.Headers[SubscriptionMessageType] = messageType.AssemblyQualifiedName;
-            subscriptionMessage.MessageIntent = MessageIntentEnum.Unsubscribe;
-
-            MessageSender.Send(subscriptionMessage, destination);
-        }
-
-        void IBus.Reply(params object[] messages)
-        {
-            MessagingBestPractices.AssertIsValidForReply(messages.ToList());
-            SendMessage(_messageBeingHandled.ReplyToAddress, _messageBeingHandled.IdForCorrelation, MessageIntentEnum.Send, messages);
-        }
-
-        void IBus.Reply<T>(Action<T> messageConstructor)
-        {
-            ((IBus)this).Reply(CreateInstance(messageConstructor));
-        }
-
-        void IBus.Return<T>(T errorCode)
-        {
-            var returnMessage = ControlMessage.Create();
-
-            returnMessage.Headers[ReturnMessageErrorCodeHeader] = errorCode.GetHashCode().ToString();
-            returnMessage.CorrelationId = _messageBeingHandled.IdForCorrelation;
-            returnMessage.MessageIntent = MessageIntentEnum.Send;
-
-            MessageSender.Send(returnMessage, _messageBeingHandled.ReplyToAddress);
-        }
-
-        void IBus.HandleCurrentMessageLater()
-        {
-            if (_handleCurrentMessageLaterWasCalled)
-                return;
-
-            MessageSender.Send(_messageBeingHandled, Address.Local);
-
-            _handleCurrentMessageLaterWasCalled = true;
-        }
-
-        void IBus.ForwardCurrentMessageTo(string destination)
-        {
-            MessageSender.Send(_messageBeingHandled, Address.Parse(destination));
-        }
-
-        /// <summary>
-        /// ThreadStatic variable indicating if the current message was already
-        /// marked to be handled later so we don't do this more than once.
-        /// </summary>
-        [ThreadStatic]
-        private static bool _handleCurrentMessageLaterWasCalled;
-
-        ICallback IBus.SendLocal<T>(Action<T> messageConstructor)
-        {
-            return ((IBus)this).SendLocal(CreateInstance(messageConstructor));
-        }
-
-        ICallback IBus.SendLocal(params object[] messages)
-        {
-            return ((IBus)this).Send(Address.Local, messages);
-        }
-
-        ICallback IBus.Send<T>(Action<T> messageConstructor)
-        {
-            return ((IBus)this).Send(CreateInstance(messageConstructor));
-        }
-
-        ICallback IBus.Send(params object[] messages)
-        {
-            var destination = GetAddressForMessages(messages);
-
-            return SendMessage(destination, null, MessageIntentEnum.Send, messages);
-        }
-
-        ICallback IBus.Send<T>(string destination, Action<T> messageConstructor)
-        {
-            return SendMessage(destination, null, MessageIntentEnum.Send, CreateInstance(messageConstructor));
-        }
-
-        ICallback IBus.Send<T>(Address address, Action<T> messageConstructor)
-        {
-            return SendMessage(address, null, MessageIntentEnum.Send, CreateInstance(messageConstructor));
-        }
-
-        ICallback IBus.Send(string destination, params object[] messages)
-        {
-            return SendMessage(destination, null, MessageIntentEnum.Send, messages);
-        }
-
-        ICallback IBus.Send(Address address, params object[] messages)
-        {
-            return SendMessage(address, null, MessageIntentEnum.Send, messages);
-        }
-
-        ICallback IBus.Send<T>(string destination, string correlationId, Action<T> messageConstructor)
-        {
-            return SendMessage(destination, correlationId, MessageIntentEnum.Send, CreateInstance(messageConstructor));
-        }
-
-        ICallback IBus.Send<T>(Address address, string correlationId, Action<T> messageConstructor)
-        {
-            return SendMessage(address, correlationId, MessageIntentEnum.Send, CreateInstance(messageConstructor));
-        }
-
-        ICallback IBus.Send(string destination, string correlationId, params object[] messages)
-        {
-            return SendMessage(destination, correlationId, MessageIntentEnum.Send, messages);
-        }
-
-        ICallback IBus.Send(Address address, string correlationId, params object[] messages)
-        {
-            return SendMessage(address, correlationId, MessageIntentEnum.Send, messages);
-        }
-
-        ICallback IBus.SendToSites(IEnumerable<string> siteKeys, params object[] messages)
-        {
-            if (messages == null || messages.Length == 0)
-                throw new InvalidOperationException("Cannot send an empty set of messages.");
-
-            messages[0].SetDestinationSitesHeader(string.Join(",", siteKeys.ToArray()));
-
-            return SendMessage(MasterNodeAddress.SubScope("gateway"), null, MessageIntentEnum.Send, messages);
-        }
-
-        /// <summary>
-        /// Defer
-        /// </summary>
-        /// <param name="delay">Delay</param>
-        /// <param name="messages">Messages</param>
-        /// <returns></returns>
-        public ICallback Defer(TimeSpan delay, params object[] messages)
-        {
-            return Defer(DateTime.UtcNow + delay, messages);
-        }
-
-        /// <summary>
-        /// Defer
-        /// </summary>
-        /// <param name="processAt">processAt</param>
-        /// <param name="messages">messages</param>
-        /// <returns></returns>
-        public ICallback Defer(DateTime processAt, params object[] messages)
-        {
-            messages.First().SetHeader(Headers.Expire, processAt.ToWireFormattedString());
-
-            return ((IBus)this).Send(TimeoutManagerAddress, messages);
-        }
-
-
-
-        private ICallback SendMessage(string destination, string correlationId, MessageIntentEnum messageIntent, params object[] messages)
-        {
-            if (destination == null)
-            {
-                var tm = messages[0] as TimeoutMessage;
-                if (tm != null)
-                    if (tm.ClearTimeout)
-                        return null;
-            }
-
-            if (messages == null || messages.Length == 0)
-                throw new InvalidOperationException("Cannot send an empty set of messages.");
-
-            if (destination == null)
-                throw new InvalidOperationException(
-                    string.Format("No destination specified for message {0}. Message cannot be sent. Check the UnicastBusConfig section in your config file and ensure that a MessageEndpointMapping exists for the message type.", messages[0].GetType().FullName));
-
-            return SendMessage(Address.Parse(destination), correlationId, messageIntent, messages);
-        }
-
-        private ICallback SendMessage(Address address, string correlationId, MessageIntentEnum messageIntent, params object[] messages)
-        {
-            // loop only happens once
-            foreach (var id in SendMessage(new List<Address> { address }, correlationId, messageIntent, messages))
-            {
-                var result = new Callback(id);
-                result.Registered += delegate(object sender, BusAsyncResultEventArgs args)
-                {
-                    lock (messageIdToAsyncResultLookup)
-                        messageIdToAsyncResultLookup[args.MessageId] = args.Result;
-                };
-
-                return result;
-            }
-
-            return null;
-        }
-
-        private ICollection<string> SendMessage(IEnumerable<Address> addresses, string correlationId, MessageIntentEnum messageIntent, params object[] messages)
-        {
-            messages.ToList()
-                        .ForEach(message => MessagingBestPractices.AssertIsValidForSend(message.GetType(), messageIntent));
-
-            addresses.ToList()
-                .ForEach(address =>
-                             {
-                                 if (address == Address.Undefined)
-                                     throw new InvalidOperationException("No destination specified for message(s): " +
-                                                                         string.Join(";", messages.Select(m => m.GetType())));
-                             });
-
-
-
-            var result = new List<string>();
-
-            var toSend = new TransportMessage { CorrelationId = correlationId, MessageIntent = messageIntent };
-
-            MapTransportMessageFor(messages, toSend);
-
-            foreach (var destination in addresses)
-            {
-                try
-                {
-                    MessageSender.Send(toSend, destination);
-                }
-                catch (QueueNotFoundException ex)
-                {
-                    throw new ConfigurationException("The destination queue '" + destination +
-                                                         "' could not be found. You may have misconfigured the destination for this kind of message (" +
-                                                        messages[0].GetType().FullName +
-                                                         ") in the MessageEndpointMappings of the UnicastBusConfig section in your configuration file. " +
-                                                         "It may also be the case that the given queue just hasn't been created yet, or has been deleted."
-                                                        , ex);
-                }
-
-                if (Log.IsDebugEnabled)
-                    Log.Debug(string.Format("Sending message {0} with ID {1} to destination {2}.\n" +
-                                            "ToString() of the message yields: {3}\n" +
-                                            "Message headers:\n{4}",
-                                            messages[0].GetType().AssemblyQualifiedName,
-                                            toSend.Id,
-                                            destination,
-                                            messages[0],
-                                            string.Join(", ", toSend.Headers.Select(h => h.Key + ":" + h.Value).ToArray())
-                        ));
-
-                result.Add(toSend.Id);
-            }
-
-            if (MessagesSent != null)
-                MessagesSent(this, new MessagesEventArgs(messages));
-
-            return result;
-        }
-
-
-
-        static List<Type> GetFullTypes(IEnumerable<object> messages)
-        {
-            var types = new List<Type>();
-
-            foreach (var m in messages)
-            {
-                var s = m.GetType();
-                if (types.Contains(s))
-                    continue;
-
-                types.Add(s);
-
-                foreach (var t in m.GetType().GetInterfaces())
-                    if (t.IsMessageType())
-                        if (!types.Contains(t))
-                            types.Add(t);
-            }
-
-            return types;
-        }
-
-        /// <summary>
-        /// Implementation of IStartableBus.Started event.
-        /// </summary>
-        public event EventHandler Started;
-
-        IBus IStartableBus.Start()
-        {
-            return (this as IStartableBus).Start(null);
-        }
-
-        IBus IStartableBus.Start(Action startupAction)
-        {
-            if (started)
-                return this;
-
-            lock (startLocker)
-            {
-                if (started)
-                    return this;
-
-                starting = true;
-
-                Address.PreventChanges();
-
-                ValidateConfiguration();
-
-                if (startupAction != null)
-                    startupAction();
-
-                AppDomain.CurrentDomain.SetPrincipalPolicy(PrincipalPolicy.WindowsPrincipal);
-
-                if (SubscriptionStorage != null)
-                    SubscriptionStorage.Init();
-                
-                if (!DoNotStartTransport)
-                    transport.Start(InputAddress);
-
-                if (autoSubscribe)
-                {
-                    PerformAutoSubcribe();
-                }
-
-                started = true;
-            }
-
-            if (Started != null)
-                Started(this, null);
-
-            return this;
-        }
-
-        /// <summary>
-        /// Allow disabling the unicast bus.
-        /// </summary>
-        public bool DoNotStartTransport { get; set; }
-
-        /// <summary>
-        /// The address this bus will use as it's main input
-        /// </summary>
-        public Address InputAddress
-        {
-            get
-            {
-                if (inputAddress == null)
-                    inputAddress = Address.Local;
-
-                return inputAddress;
-            }
-            set { inputAddress = value; }
-        }
-
-
-        void PerformAutoSubcribe()
-        {
-            AssertHasLocalAddress();
-
-            foreach (var messageType in GetEventsToAutoSubscribe())
-            {
-                var otherHandlersThanSagas = GetHandlerTypes(messageType).Any(t => !typeof(ISaga).IsAssignableFrom(t));
-
-                if(DoNotAutoSubscribeSagas && !otherHandlersThanSagas)
-                {
-                    Log.InfoFormat("Message type {0} is not auto subscribed since its only handled by sagas and auto subscription for sagas is currently turned off");
-                    continue;
-                }
-
-                Subscribe(messageType);
-
-                if (!messageType.IsEventType())
-                    Log.Info("Future versions of NServiceBus will only autosubscribe messages explicitly marked as IEvent so consider marking messages that are events with the explicit IEvent interface");
-            }
-        }
-
-        IEnumerable<Type> GetEventsToAutoSubscribe()
-        {
-            return GetMessageTypesHandledOnThisEndpoint()
-                .Where(t =>
-                    !t.IsCommandType() &&
-                    (AllowSubscribeToSelf || (messageTypeToDestinationLookup.ContainsKey(t) && messageTypeToDestinationLookup[t] != Address.Undefined)));
-        }
-
-        void AssertHasLocalAddress()
-        {
-            if (Address.Local == null)
-                throw new InvalidOperationException("Cannot start subscriber without a queue configured. Please specify the LocalAddress property of UnicastBusConfig.");
-        }
-
-        void ValidateConfiguration()
-        {
-            if (MessageSerializer == null)
-                throw new InvalidOperationException("No message serializer has been configured.");
-        }
-
-        /// <summary>
-        /// Tells the transport to dispose.
-        /// </summary>
-        public virtual void Dispose()
-        {
-            transport.StartedMessageProcessing -= TransportStartedMessageProcessing;
-            transport.TransportMessageReceived -= TransportMessageReceived;
-            transport.FinishedMessageProcessing -= TransportFinishedMessageProcessing;
-            transport.FailedMessageProcessing -= TransportFailedMessageProcessing;
-
-            transport.Dispose();
-        }
-
-
-        void IBus.DoNotContinueDispatchingCurrentMessageToHandlers()
-        {
-            _doNotContinueDispatchingCurrentMessageToHandlers = true;
-        }
-
-        [ThreadStatic]
-        private static bool _doNotContinueDispatchingCurrentMessageToHandlers;
-
-        IDictionary<string, string> IBus.OutgoingHeaders
-        {
-            get
-            {
-                return ExtensionMethods.GetStaticOutgoingHeadersAction();
-            }
-        }
-
-        IMessageContext IBus.CurrentMessageContext
-        {
-            get
-            {
-                return _messageBeingHandled == null ? null : new MessageContext(_messageBeingHandled);
-            }
-        }
-
-        #endregion
-
-        #region receiving and handling
-
-        /// <summary>
-        /// Handles a received message.
-        /// </summary>
-        /// <param name="builder">The builder used to construct the objects necessary to handle the message.</param>
-        /// <param name="m">The received message.</param>
-        /// <remarks>
-        /// run by multiple threads so must be thread safe
-        /// public for testing
-        /// </remarks>
-        public void HandleMessage(IBuilder builder, TransportMessage m)
-        {
-            var messages = new object[0];
-
-            if (!m.IsControlMessage())
-            {
-                messages = Extract(m);
-
-                if (messages == null || messages.Length == 0)
-                {
-                    Log.Warn("Received an empty message - ignoring.");
-                    return;
-                }
-            }
-
-            HandleCorellatedMessage(m, messages);
-
-            foreach (var originalMessage in messages)
-            {
-                //message mutators may need to assume that this has been set (eg. for the purposes of headers).
-                ExtensionMethods.CurrentMessageBeingHandled = originalMessage;
-
-                var messageToHandle = ApplyIncomingMessageMutatorsTo(builder, originalMessage);
-
-                ExtensionMethods.CurrentMessageBeingHandled = messageToHandle;
-
-                var canDispatch = true;
-                foreach (var condition in subscriptionsManager.GetConditionsForMessage(messageToHandle))
-                {
-                    if (condition(messageToHandle)) continue;
-
-                    Log.Debug(string.Format("Condition {0} failed for message {1}", condition, messageToHandle.GetType().Name));
-                    canDispatch = false;
-                    break;
-                }
-
-                if (canDispatch)
-                {
-                    var handlers = DispatchMessageToHandlersBasedOnType(builder, messageToHandle).ToList();
-
-                    if(!handlers.Any())
-                    {
-                        var warning = string.Format("No handlers could be found for message type: {0}", messageToHandle);
-                        
-                        if(Debugger.IsAttached)
-                            throw new InvalidOperationException(warning);
-                        
-                        Log.WarnFormat(warning);
-                    }
-
-                    LogPipelineInfo(messageToHandle, handlers);
-                }
-            }
-            ExtensionMethods.CurrentMessageBeingHandled = null;
-        }
-
-      
-        static object ApplyIncomingMessageMutatorsTo(IBuilder builder, object originalMessage)
-        {
-            var mutators = builder.BuildAll<IMutateIncomingMessages>();
-
-            var mutatedMessage = originalMessage;
-            mutators.ToList().ForEach(m =>
-            {
-                mutatedMessage = m.MutateIncoming(mutatedMessage);
-            });
-
-            return mutatedMessage;
-        }
-
-        private object[] Extract(TransportMessage m)
-        {
-            try
-            {
-                if (m.Body == null || m.Body.Length == 0)
-                    return null;
-
-                return MessageSerializer.Deserialize(new MemoryStream(m.Body));
-            }
-            catch (Exception e)
-            {
-                try
-                {
-                    FailureManager.SerializationFailedForMessage(m, e);
-                }
-                catch (Exception exception)
-                {
-                    Configure.Instance.OnCriticalError();
-                }
-
-                return null;
-            }
-        }
-
-        /// <summary>
-        /// Finds the message handlers associated with the message type and dispatches
-        /// the message to the found handlers.
-        /// </summary>
-        /// <param name="builder">The builder used to construct the handlers.</param>
-        /// <param name="toHandle">The message to dispatch to the handlers.</param>
-        /// <param name="messageType">The message type by which to locate the correct handlers.</param>
-        /// <returns></returns>
-        /// <remarks>
-        /// If during the dispatch, a message handler calls the DoNotContinueDispatchingCurrentMessageToHandlers method,
-        /// this prevents the message from being further dispatched.
-        /// This includes generic message handlers (of IMessage), and handlers for the specific messageType.
-        /// </remarks>
-        IEnumerable<Type> DispatchMessageToHandlersBasedOnType(IBuilder builder, object toHandle)
-        {
-            var messageType = toHandle.GetType();
-            var invokedHandlers = new List<Type>();
-
-            foreach (var handlerType in GetHandlerTypes(messageType))
-            {
-                try
-                {
-                    var handlerTypeToInvoke = handlerType;
-
-                    var factory = GetDispatcherFactoryFor(handlerTypeToInvoke,builder);
-
-                    var dispatchers = factory.GetDispatcher(handlerTypeToInvoke, builder, toHandle).ToList();
-
-                    dispatchers.ForEach(dispatch =>
-                                            {
-                                                Log.DebugFormat("Dispatching message {0} to handler{1}", messageType, handlerTypeToInvoke);
-                                                dispatch();
-                                            });
-
-                    invokedHandlers.Add(handlerTypeToInvoke);
-                    if (_doNotContinueDispatchingCurrentMessageToHandlers)
-                    {
-                        _doNotContinueDispatchingCurrentMessageToHandlers = false;
-                        break;
-                    }
-                }
-                catch (Exception e)
-                {
-                    var innerEx = GetInnermostException(e);
-                    Log.Warn(handlerType.Name + " failed handling message.", GetInnermostException(innerEx));
-
-                    throw new TransportMessageHandlingFailedException(innerEx);
-                }
-            }
-            return invokedHandlers;
-        }
-
-        IMessageDispatcherFactory GetDispatcherFactoryFor(Type messageHandlerTypeToInvoke, IBuilder builder)
-        {
-            Type factoryType;
-
-            MessageDispatcherMappings.TryGetValue(messageHandlerTypeToInvoke, out factoryType);
-
-            if (factoryType == null)
-                throw new InvalidOperationException("No dispatcher factory type configured for messagehandler " + messageHandlerTypeToInvoke);
-
-            var factory = builder.Build(factoryType) as IMessageDispatcherFactory;
-
-            if(factory == null)
-                throw new InvalidOperationException(string.Format("Registered dispatcher factory {0} for type {1} does not implement IMessageDispatcherFactory",factoryType,messageHandlerTypeToInvoke));
-
-            return factory;
-        }
-
-        /// <summary>
-        /// The list of message dispatcher factories to use
-        /// </summary>
-        public IDictionary<Type, Type> MessageDispatcherMappings { get; set; }
-
-
-        /// <summary>
-        /// Gets the inner most exception from an exception stack.
-        /// </summary>
-        /// <param name="e">The exception to get the inner most exception for.</param>
-        /// <returns>The innermost exception.</returns>
-        /// <remarks>
-        /// If the exception has no inner exceptions the provided exception will be returned.
-        /// </remarks>
-        private static Exception GetInnermostException(Exception e)
-        {
-            var result = e;
-            while (result.InnerException != null)
-                result = result.InnerException;
-
-            return result;
-        }
-
-        /// <summary>
-        /// If the message contains a correlationId, attempts to
-        /// invoke callbacks for that Id.
-        /// </summary>
-        /// <param name="msg">The message to evaluate.</param>
-        /// <param name="messages">The logical messages in the transport message.</param>
-        void HandleCorellatedMessage(TransportMessage msg, object[] messages)
-        {
-            if (msg.CorrelationId == null)
-                return;
-
-            BusAsyncResult busAsyncResult;
-
-            lock (messageIdToAsyncResultLookup)
-            {
-                messageIdToAsyncResultLookup.TryGetValue(msg.CorrelationId, out busAsyncResult);
-                messageIdToAsyncResultLookup.Remove(msg.CorrelationId);
-            }
-
-            if (busAsyncResult == null)
-                return;
-
-            var statusCode = int.MinValue;
-
-            if (msg.IsControlMessage() && msg.Headers.ContainsKey(ReturnMessageErrorCodeHeader))
-                statusCode = int.Parse(msg.Headers[ReturnMessageErrorCodeHeader]);
-
-            busAsyncResult.Complete(statusCode, messages);
-        }
-
-        /// <summary>
-        /// Handles the <see cref="ITransport.TransportMessageReceived"/> event from the <see cref="ITransport"/> used
-        /// for the bus.
-        /// </summary>
-        /// <param name="sender">The sender of the event.</param>
-        /// <param name="e">The arguments for the event.</param>
-        /// <remarks>
-        /// When the transport passes up the <see cref="TransportMessage"/> its received,
-        /// the bus checks for initializiation, 
-        /// sets the message as that which is currently being handled for the current thread
-        /// and, depending on <see cref="DisableMessageHandling"/>, attempts to handle the message.
-        /// </remarks>
-        private void TransportMessageReceived(object sender, TransportMessageReceivedEventArgs e)
-        {
-            using (var child = Builder.CreateChildBuilder())
-                HandleTransportMessage(child, e.Message);
-        }
-
-        private void HandleTransportMessage(IBuilder childBuilder, TransportMessage msg)
-        {
-            Log.Debug("Received message with ID " + msg.Id + " from sender " + msg.ReplyToAddress);
-
-            var unitsOfWork = childBuilder.BuildAll<IManageUnitsOfWork>().ToList();
-
-            try
-            {
-                unitsOfWork.ForEach(uow => uow.Begin());
-
-                var transportMutators = childBuilder.BuildAll<IMutateIncomingTransportMessages>();
-                if (transportMutators != null)
-                    foreach (var mutator in transportMutators)
-                        mutator.MutateIncoming(msg);
-
-                if (HandledSubscriptionMessage(msg, SubscriptionStorage, SubscriptionAuthorizer))
-                {
-                    var messageType = GetSubscriptionMessageTypeFrom(msg);
-
-                    if (msg.MessageIntent == MessageIntentEnum.Subscribe)
-                        if (ClientSubscribed != null)
-                            ClientSubscribed(this,
-                                             new SubscriptionEventArgs
-                                                 {
-                                                     MessageType = messageType,
-                                                     SubscriberReturnAddress = msg.ReplyToAddress
-                                                 });
-
-                    return;
-                }
-
-                _handleCurrentMessageLaterWasCalled = false;
-
-                if (MessageReceived != null)
-                    MessageReceived(msg);
-
-                if (!disableMessageHandling)
-                    HandleMessage(childBuilder, msg);
-
-                unitsOfWork.ForEach(uow => uow.End());
-
-                ForwardMessageIfNecessary(msg);
-            }
-            catch (Exception ex)
-            {
-                unitsOfWork.ForEach(uow => uow.End(ex));
-                throw;
-            }
-
-            Log.Debug("Finished handling message.");
-        }
-
-        static string GetSubscriptionMessageTypeFrom(TransportMessage msg)
-        {
-            return (from header in msg.Headers where header.Key == SubscriptionMessageType select header.Value).FirstOrDefault();
-        }
-
-        /// <summary>
-        /// Handles subscribe and unsubscribe requests managing the given subscription storage.
-        /// Returns true if the message was a subscription message.
-        /// </summary>
-        /// <param name="msg"></param>
-        /// <param name="subscriptionStorage"></param>
-        /// <param name="subscriptionAuthorizer"></param>
-        /// <returns></returns>
-        public static bool HandledSubscriptionMessage(TransportMessage msg, ISubscriptionStorage subscriptionStorage, IAuthorizeSubscriptions subscriptionAuthorizer)
-        {
-            string messageTypeString = GetSubscriptionMessageTypeFrom(msg);
-
-            Action warn = () =>
-                              {
-                                  var warning = string.Format("Subscription message from {0} arrived at this endpoint, yet this endpoint is not configured to be a publisher.", msg.ReplyToAddress);
-
-                                  Log.Warn(warning);
-
-                                  if (Debugger.IsAttached) // only under debug, so that we don't expose ourselves to a denial of service
-                                      throw new InvalidOperationException(warning);  // and cause message to go to error queue by throwing an exception
-                              };
-
-            if (msg.MessageIntent == MessageIntentEnum.Subscribe)
-                if (subscriptionStorage != null)
-                {
-                    bool goAhead = true;
-                    if (subscriptionAuthorizer != null)
-                        if (!subscriptionAuthorizer.AuthorizeSubscribe(messageTypeString, msg.ReplyToAddress.ToString(), msg.Headers))
-                        {
-                            goAhead = false;
-                            Log.Debug(string.Format("Subscription request from {0} on message type {1} was refused.", msg.ReplyToAddress, messageTypeString));
-                        }
-
-                    if (goAhead)
-                    {
-                        Log.Info("Subscribing " + msg.ReplyToAddress + " to message type " + messageTypeString);
-                        subscriptionStorage.Subscribe(msg.ReplyToAddress, new[] { new MessageType(messageTypeString) });
-                    }
-
-                    return true;
-                }
-                else
-                {
-                    warn();
-                }
-
-            if (msg.MessageIntent == MessageIntentEnum.Unsubscribe)
-                if (subscriptionStorage != null)
-                {
-                    bool goAhead = true;
-
-                    if (subscriptionAuthorizer != null)
-                        if (!subscriptionAuthorizer.AuthorizeUnsubscribe(messageTypeString, msg.ReplyToAddress.ToString(), msg.Headers))
-                        {
-                            goAhead = false;
-                            Log.Debug(string.Format("Unsubscribe request from {0} on message type {1} was refused.", msg.ReplyToAddress, messageTypeString));
-                        }
-
-                    if (goAhead)
-                    {
-                        Log.Info("Unsubscribing " + msg.ReplyToAddress + " from message type " + messageTypeString);
-                        subscriptionStorage.Unsubscribe(msg.ReplyToAddress, new[] { new MessageType(messageTypeString) });
-                    }
-
-                    return true;
-                }
-                else
-                {
-                    warn();
-                }
-
-            return false;
-        }
-
-        void TransportFinishedMessageProcessing(object sender, EventArgs e)
-        {
-            modules.ForEach(module =>
-            {
-                Log.Debug("Calling 'HandleEndMessage' on " + module.GetType().FullName);
-                module.HandleEndMessage();
-            });
-        }
-
-        void TransportFailedMessageProcessing(object sender, FailedMessageProcessingEventArgs e)
-        {
-            modules.ForEach(module =>
-            {
-                Log.Debug("Calling 'HandleError' on " + module.GetType().FullName);
-                module.HandleError();
-            });
-        }
-
-        void TransportStartedMessageProcessing(object sender, StartedMessageProcessingEventArgs e)
-        {
-            _messageBeingHandled = e.Message;
-
-            modules = Builder.BuildAll<IMessageModule>().ToList();
-
-            modules.ForEach(module =>
-            {
-                Log.Debug("Calling 'HandleBeginMessage' on " + module.GetType().FullName);
-                module.HandleBeginMessage(); //don't need to call others if one fails                                    
-            });
-
-            modules.Reverse();//make sure that the modules are called in reverse order when processing ends
-        }
-
-        #endregion
-
-        #region helper methods
-
-        /// <summary>
-        /// Sends the Msg to the address found in the field <see cref="ForwardReceivedMessagesTo"/>
-        /// if it isn't null.
-        /// </summary>
-        /// <param name="m">The message to forward</param>
-        private void ForwardMessageIfNecessary(TransportMessage m)
-        {
-            if (ForwardReceivedMessagesTo == null || ForwardReceivedMessagesTo == Address.Undefined)
-                return;
-
-            var toSend = new TransportMessage
-                             {
-                                 Body = m.Body,
-                                 CorrelationId = m.CorrelationId,
-                                 Headers = m.Headers,
-                                 Id = m.Id,
-                                 IdForCorrelation = m.IdForCorrelation,
-                                 MessageIntent = m.MessageIntent,
-                                 Recoverable = m.Recoverable,
-                                 ReplyToAddress = Address.Local,
-                                 TimeToBeReceived = TimeToBeReceivedOnForwardedMessages == TimeSpan.Zero ? m.TimeToBeReceived : TimeToBeReceivedOnForwardedMessages
-                             };
-            toSend.Headers["NServiceBus.OriginatingAddress"] = m.ReplyToAddress.ToString();
-
-            MessageSender.Send(toSend, ForwardReceivedMessagesTo);
-        }
-
-        /// <summary>
-        /// Registers a message type to a destination.
-        /// </summary>
-        /// <param name="messageType">A message type implementing <see cref="IMessage"/>.</param>
-        /// <param name="address">The address of the destination the message type is registered to.</param>
-        public void RegisterMessageType(Type messageType, Address address)
-        {
-
-            messageTypeToDestinationLocker.EnterWriteLock();
-            messageTypeToDestinationLookup[messageType] = address;
-            messageTypeToDestinationLocker.ExitWriteLock();
-
-            Log.Debug("Message " + messageType.FullName + " has been allocated to endpoint " + address + ".");
-
-            if (messageType.GetCustomAttributes(typeof(ExpressAttribute), true).Length == 0)
-                recoverableMessageTypes.Add(messageType);
-
-            foreach (TimeToBeReceivedAttribute a in messageType.GetCustomAttributes(typeof(TimeToBeReceivedAttribute), true))
-                timeToBeReceivedPerMessageType[messageType] = a.TimeToBeReceived;
-
-            return;
-
-        }
-
-
-        /// <summary>
-        /// Wraps the provided messages in an NServiceBus envelope, does not include destination.
-        /// Invokes message mutators.
-        /// </summary>
-        /// <param name="rawMessages">The messages to wrap.</param>
-        /// /// <param name="result">The envelope in which the messages are placed.</param>
-        /// <returns>The envelope containing the messages.</returns>
-        protected TransportMessage MapTransportMessageFor(object[] rawMessages, TransportMessage result)
-        {
-            result.Headers = new Dictionary<string, string>();
-            result.ReplyToAddress = Address.Local;
-
-            var messages = ApplyOutgoingMessageMutatorsTo(rawMessages).ToArray();
-
-            var ms = new MemoryStream();
-            MessageSerializer.Serialize(messages, ms);
-            result.Body = ms.ToArray();
-
-            var mutators = Builder.BuildAll<IMutateOutgoingTransportMessages>();
-            if (mutators != null)
-                foreach (var mutator in mutators)
-                {
-                    Log.DebugFormat("Invoking transport message mutator: {0}", mutator.GetType().FullName);
-                    mutator.MutateOutgoing(messages, result);
-                }
-
-            if (PropogateReturnAddressOnSend)
-                result.ReplyToAddress = Address.Local;
-
-            var timeToBeReceived = TimeSpan.MaxValue;
-
-            foreach (var message in messages)
-            {
-                var messageType = message.GetType();
-
-                if (recoverableMessageTypes.Any(rt => rt.IsAssignableFrom(messageType)))
-                    result.Recoverable = true;
-
-                var span = GetTimeToBeReceivedForMessageType(messageType);
-                timeToBeReceived = (span < timeToBeReceived ? span : timeToBeReceived);
-            }
-
-            result.TimeToBeReceived = timeToBeReceived;
-
-            return result;
-        }
-
-        IEnumerable<object> ApplyOutgoingMessageMutatorsTo(IEnumerable<object> messages)
-        {
-            var mutators = Builder.BuildAll<IMutateOutgoingMessages>();
-
-            foreach (var originalMessage in messages)
-            {
-
-                var mutatedMessage = originalMessage;
-                mutators.ToList().ForEach(m =>
-                {
-                    mutatedMessage = m.MutateOutgoing(mutatedMessage);
-                });
-
-                yield return mutatedMessage;
-            }
-        }
-
-        private TimeSpan GetTimeToBeReceivedForMessageType(Type messageType)
-        {
-            var result = TimeSpan.MaxValue;
-
-            timeToBeReceivedPerMessageTypeLocker.EnterReadLock();
-            if (timeToBeReceivedPerMessageType.ContainsKey(messageType))
-            {
-                result = timeToBeReceivedPerMessageType[messageType];
-                timeToBeReceivedPerMessageTypeLocker.ExitReadLock();
-                return result;
-            }
-
-            var options = new List<TimeSpan>();
-            foreach (var interfaceType in messageType.GetInterfaces())
-            {
-                if (timeToBeReceivedPerMessageType.ContainsKey(interfaceType))
-                    options.Add(timeToBeReceivedPerMessageType[interfaceType]);
-            }
-
-            timeToBeReceivedPerMessageTypeLocker.ExitReadLock();
-
-            if (options.Count > 0)
-                result = options.Min();
-
-            timeToBeReceivedPerMessageTypeLocker.EnterWriteLock();
-            timeToBeReceivedPerMessageType[messageType] = result;
-            timeToBeReceivedPerMessageTypeLocker.ExitWriteLock();
-
-            return result;
-        }
-
-        /// <summary>
-        /// Evaluates a type and loads it if it implements IMessageHander{T}.
-        /// </summary>
-        /// <param name="handler">The type to evaluate.</param>
-        void IfTypeIsMessageHandlerThenLoad(Type handler)
-        {
-            if (handler.IsAbstract)
-                return;
-
-
-            foreach (var messageType in GetMessageTypesIfIsMessageHandler(handler))
-            {
-                if (!handlerList.ContainsKey(handler))
-                    handlerList.Add(handler, new List<Type>());
-
-                if (!(handlerList[handler].Contains(messageType)))
-                {
-                    handlerList[handler].Add(messageType);
-                    Log.DebugFormat("Associated '{0}' message with '{1}' handler", messageType, handler);
-                }
-
-                HandlerInvocationCache.CacheMethodForHandler(handler,messageType);
-            }
-        }
-
-
-        /// <summary>
-        /// If the type is a message handler, returns all the message types that it handles
-        /// </summary>
-        /// <param name="type"></param>
-        /// <returns></returns>
-        private static IEnumerable<Type> GetMessageTypesIfIsMessageHandler(Type type)
-        {
-            foreach (var t in type.GetInterfaces())
-            {
-                if (t.IsGenericType)
-                {
-                    var args = t.GetGenericArguments();
-                    if (args.Length != 1)
-                        continue;
-
-                    var handlerType = typeof(IMessageHandler<>).MakeGenericType(args[0]);
-                    if (handlerType.IsAssignableFrom(t))
-                        yield return args[0];
-                }
-            }
-        }
-
-        /// <summary>
-        /// Gets a list of handler types associated with a message type.
-        /// </summary>
-        /// <param name="messageType">The type of message to get the handlers for.</param>
-        /// <returns>The list of handler types associated with the message type.</returns>
-        private IEnumerable<Type> GetHandlerTypes(Type messageType)
-        {
-            foreach (var handlerType in handlerList.Keys)
-                foreach (var msgTypeHandled in handlerList[handlerType])
-                    if (msgTypeHandled.IsAssignableFrom(messageType))
-                    {
-                        yield return handlerType;
-                        break;
-                    }
-        }
-
-        /// <summary>
-        /// Returns all the message types which have handlers configured for them.
-        /// </summary>
-        /// <returns></returns>
-        private IEnumerable<Type> GetMessageTypesHandledOnThisEndpoint()
-        {
-            foreach (var handlerType in handlerList.Keys)
-                foreach (var typeHandled in handlerList[handlerType])
-                    if (typeHandled.IsMessageType())
-                        yield return typeHandled;
-        }
-
-        /// <summary>
-        /// Uses the first message in the array to pass to <see cref="GetAddressForMessageType"/>.
-        /// </summary>
-        /// <param name="messages"></param>
-        /// <returns></returns>
-        Address GetAddressForMessages(object[] messages)
-        {
-            if (messages == null || messages.Length == 0)
-                return Address.Undefined;
-
-
-            return GetAddressForMessageType(messages[0].GetType());
-        }
-
-        /// <summary>
-        /// Gets the destination address for a message type.
-        /// </summary>
-        /// <param name="messageType">The message type to get the destination for.</param>
-        /// <returns>The address of the destination associated with the message type.</returns>
-        Address GetAddressForMessageType(Type messageType)
-        {
-            Address destination;
-
-            messageTypeToDestinationLocker.EnterReadLock();
-            messageTypeToDestinationLookup.TryGetValue(messageType, out destination);
-            messageTypeToDestinationLocker.ExitReadLock();
-
-            if (destination == null)
-                destination = Address.Undefined;
-
-            if (destination != Address.Undefined)
-                return destination;
-
-
-            if (messageMapper != null && !messageType.IsInterface)
-            {
-                var t = messageMapper.GetMappedTypeFor(messageType);
-                if (t != null && t != messageType)
-                    return GetAddressForMessageType(t);
-            }
-
-
-            return destination;
-        }
-
-        /// <summary>
-        /// Throws an exception if the bus hasn't begun the startup process.
-        /// </summary>
-        protected void AssertBusIsStarted()
-        {
-            if (starting == false)
-                throw new InvalidOperationException("The bus is not started yet, call Bus.Start() before attempting to use the bus.");
-        }
-
-        void LogPipelineInfo(object messageToHandle, IEnumerable<Type> handlers)
-        {
-            var messageType = messageToHandle.GetType();
-
-            _messageBeingHandled.Headers["NServiceBus.PipelineInfo." + messageType.FullName]= string.Join(";", handlers.Select(t => t.AssemblyQualifiedName));
-        }
-
-
-        #endregion
-
-        #region Fields
-
-        Address inputAddress;
-
-        /// <summary>
-        /// Gets/sets the subscription manager to use for the bus.
-        /// </summary>
-        protected SubscriptionsManager subscriptionsManager = new SubscriptionsManager();
-
-        /// <summary>
-        /// Thread-static list of message modules, needs to be initialized for every transport message
-        /// </summary>
-        [ThreadStatic]
-        static List<IMessageModule> modules;
-
-        /// <summary>
-        /// Map of message IDs to Async Results - useful for cleanup in case of timeouts.
-        /// </summary>
-        protected readonly IDictionary<string, BusAsyncResult> messageIdToAsyncResultLookup = new Dictionary<string, BusAsyncResult>();
-
-        private readonly IDictionary<Type, List<Type>> handlerList = new Dictionary<Type, List<Type>>();
-        private readonly IList<Type> recoverableMessageTypes = new List<Type>();
-
-        private readonly IDictionary<Type, TimeSpan> timeToBeReceivedPerMessageType = new Dictionary<Type, TimeSpan>();
-        private readonly ReaderWriterLockSlim timeToBeReceivedPerMessageTypeLocker = new ReaderWriterLockSlim();
-
-        /// <remarks>
-        /// Accessed by multiple threads - needs appropriate locking
-        /// </remarks>
-        private readonly IDictionary<Type, Address> messageTypeToDestinationLookup = new Dictionary<Type, Address>();
-        private readonly ReaderWriterLockSlim messageTypeToDestinationLocker = new ReaderWriterLockSlim();
-
-        /// <remarks>
-        /// ThreadStatic
-        /// </remarks>
-        [ThreadStatic]
-        static TransportMessage _messageBeingHandled;
-
-        private volatile bool started;
-        private volatile bool starting;
-        private readonly object startLocker = new object();
-
-        private readonly static ILog Log = LogManager.GetLogger(typeof(UnicastBus));
-
-
-        #endregion
-    }
-
-
-    /// <summary>
-    /// Extansion methods for IBuilder
-    /// </summary>
-    public static class BuilderExtensions
-    {
-        /// <summary>
-        /// Applies the action on the instances of T
-        /// </summary>
-        /// <param name="builder"></param>
-        /// <param name="action"></param>
-        /// <typeparam name="T"></typeparam>
-        public static void ForEach<T>(this IBuilder builder, Action<T> action)
-        {
-            var objs = builder.BuildAll<T>().ToList();
-
-            objs.ForEach(action);
-        }
-    }
-}
+using System;
+using System.Collections;
+using System.Collections.Generic;
+using System.Reflection;
+using System.Security.Principal;
+using System.Threading;
+using Common.Logging;
+using NServiceBus.MessageMutator;
+using NServiceBus.Unicast.Queuing;
+using NServiceBus.Unicast.Subscriptions;
+using NServiceBus.Unicast.Transport;
+using NServiceBus.ObjectBuilder;
+using NServiceBus.MessageInterfaces;
+using NServiceBus.Saga;
+using System.Linq;
+using NServiceBus.Serialization;
+using System.IO;
+using NServiceBus.Faults;
+using NServiceBus.UnitOfWork;
+
+namespace NServiceBus.Unicast
+{
+    using System.Diagnostics;
+    
+    /// <summary>
+    /// A unicast implementation of <see cref="IBus"/> for NServiceBus.
+    /// </summary>
+    public class UnicastBus : IUnicastBus, IStartableBus
+    {
+        /// <summary>
+        /// Header entry key for the given message type that is being subscribed to, when message intent is subscribe or unsubscribe.
+        /// </summary>
+        public const string SubscriptionMessageType = "SubscriptionMessageType";
+
+        private const string ReturnMessageErrorCodeHeader = "NServiceBus.ReturnMessage.ErrorCode";
+
+        #region config properties
+
+        private bool autoSubscribe = true;
+
+        /// <summary>
+        /// When set, when starting up, the bus performs 
+        /// a subscribe operation for message types for which it has
+        /// handlers and that are owned by a different endpoint.
+        /// Default is true.
+        /// </summary>
+        public bool AutoSubscribe
+        {
+            get { return autoSubscribe; }
+            set { autoSubscribe = value; }
+        }
+
+        /// <summary>
+        /// True if the sagas shouldn't be autosubscribed
+        /// </summary>
+        public bool DoNotAutoSubscribeSagas { get; set; }
+
+        private bool disableMessageHandling;
+
+        /// <summary>
+        /// Should be used by programmer, not administrator.
+        /// Disables the handling of incoming messages.
+        /// </summary>
+        public virtual bool DisableMessageHandling
+        {
+            set { disableMessageHandling = value; }
+        }
+
+        /// <summary>
+        /// A reference to the transport.
+        /// </summary>
+        protected ITransport transport;
+
+        /// <summary>
+        /// Should be used by programmer, not administrator.
+        /// Sets an <see cref="ITransport"/> implementation to use as the
+        /// listening endpoint for the bus.
+        /// </summary>
+        public virtual ITransport Transport
+        {
+            set
+            {
+                transport = value;
+
+                transport.StartedMessageProcessing += TransportStartedMessageProcessing;
+                transport.TransportMessageReceived += TransportMessageReceived;
+                transport.FinishedMessageProcessing += TransportFinishedMessageProcessing;
+                transport.FailedMessageProcessing += TransportFailedMessageProcessing;
+            }
+        }
+
+        /// <summary>
+        /// Message queue used to send messages.
+        /// </summary>
+        public ISendMessages MessageSender { get; set; }
+
+        /// <summary>
+        /// Information regarding the current master node
+        /// </summary>
+        public Address MasterNodeAddress { get; set; }
+
+        /// <summary>
+        /// Information regarding the current TimeoutManager node
+        /// </summary>
+        public Address TimeoutManagerAddress { get; set; }
+
+        /// <summary>
+        /// A delegate for a method that will handle the <see cref="MessageReceived"/>
+        /// event.
+        /// </summary>
+        /// <param name="message">The message received.</param>
+        public delegate void MessageReceivedDelegate(TransportMessage message);
+
+        /// <summary>
+        /// Event raised when a message is received.
+        /// </summary>
+        public event MessageReceivedDelegate MessageReceived;
+
+        /// <summary>
+        /// Event raised when messages are sent.
+        /// </summary>
+        public event EventHandler<MessagesEventArgs> MessagesSent;
+
+        /// <summary>
+        /// Clear Timeouts For the saga
+        /// </summary>
+        /// <param name="sagaId">Id of the Saga for clearing the timeouts</param>
+        public void ClearTimeoutsFor(Guid sagaId)
+        {
+            var controlMessage = ControlMessage.Create();
+
+            controlMessage.Headers[Headers.SagaId] = sagaId.ToString();
+            controlMessage.Headers[Headers.ClearTimeouts] = true.ToString();
+
+            MessageSender.Send(controlMessage, TimeoutManagerAddress);
+        }
+
+        /// <summary>
+        /// Should be used by programmer, not administrator.
+        /// Gets and sets an <see cref="ISubscriptionStorage"/> implementation to
+        /// be used for subscription storage for the bus.
+        /// </summary>
+        public virtual ISubscriptionStorage SubscriptionStorage { get; set; }
+
+        /// <summary>
+        /// Should be used by the programmer, not the administrator.
+        /// Gets and sets an <see cref="IMessageSerializer"/> implementation to
+        /// be used for subscription storage for the bus.
+        /// </summary>
+        public virtual IMessageSerializer MessageSerializer { get; set; }
+
+        /// <summary>
+        /// Should be used by programmer, not administrator.
+        /// Sets <see cref="IBuilder"/> implementation that will be used to 
+        /// dynamically instantiate and execute message handlers.
+        /// </summary>
+        public IBuilder Builder { get; set; }
+
+        private IMessageMapper messageMapper;
+
+        /// <summary>
+        /// Gets/sets the message mapper.
+        /// </summary>
+        public virtual IMessageMapper MessageMapper
+        {
+            get { return messageMapper; }
+            set
+            {
+                messageMapper = value;
+
+                ExtensionMethods.MessageCreator = value;
+                ExtensionMethods.Bus = this;
+            }
+        }
+
+        /// <summary>
+        /// Should be used by programmer, not administrator.
+        /// Sets whether or not the return address of a received message 
+        /// should be propogated when the message is forwarded. This field is
+        /// used primarily for the Distributor.
+        /// </summary>
+        public bool PropogateReturnAddressOnSend { get; set; }
+
+
+        /// <summary>
+        /// Should be used by administrator, not programmer.
+        /// Sets the address to which all messages received on this bus will be 
+        /// forwarded to (not including subscription messages). 
+        /// This is primarily useful for smart client scenarios 
+        /// where both client and server software are installed on the mobile
+        /// device. The server software will have this field set to the address
+        /// of the real server.
+        /// </summary>
+        public Address ForwardReceivedMessagesTo { get; set; }
+
+        /// <summary>
+        /// The TTR to set on forwarded messages. 
+        /// </summary>
+        public TimeSpan TimeToBeReceivedOnForwardedMessages { get; set; }
+
+
+        /// <summary>
+        /// Should be used by administrator, not programmer.
+        /// Sets the message types associated with the bus.
+        /// </summary>
+        /// <remarks>
+        /// This property accepts a dictionary where the key can be the name of a type implementing
+        /// <see cref="IMessage"/> or the name of an assembly that contains message types.  The value 
+        /// of each entry is the address of the owner of the message type defined in the key.
+        /// If an assembly is specified then all the the types in the assembly implementing <see cref="IMessage"/> 
+        /// will be registered against the address defined in the value of the entry.
+        /// </remarks>
+        public IDictionary<Type, Address> MessageOwners
+        {
+            set
+            {
+                value.ToList()
+                    .ForEach((k) => RegisterMessageType(k.Key, k.Value));
+            }
+            get { return null; }
+        }
+
+        /// <summary>
+        /// Sets the list of assemblies which contain a message handlers
+        /// for the bus.
+        /// </summary>
+        public virtual IList MessageHandlerAssemblies
+        {
+            set
+            {
+                var types = new List<Type>();
+                foreach (Assembly a in value)
+                    types.AddRange(a.GetTypes());
+
+                MessageHandlerTypes = types;
+            }
+        }
+
+        /// <summary>
+        /// Sets the types that will be scanned for message handlers.
+        /// Those found will be invoked in the same order as given.
+        /// </summary>
+        public IEnumerable<Type> MessageHandlerTypes
+        {
+            get { return messageHandlerTypes; }
+            set
+            {
+                messageHandlerTypes = value;
+
+                foreach (Type t in value)
+                    IfTypeIsMessageHandlerThenLoad(t);
+            }
+        }
+        private IEnumerable<Type> messageHandlerTypes;
+
+        /// <summary>
+        /// Object that will be used to authorize subscription requests.
+        /// </summary>
+        public IAuthorizeSubscriptions SubscriptionAuthorizer { get; set; }
+
+        /// <summary>
+        /// Object that will be used to manage failures.
+        /// </summary>
+        public IManageMessageFailures FailureManager { get; set; }
+
+        /// <summary>
+        /// Gets or Set AllowSubscribeToSelf 
+        /// </summary>
+        public bool AllowSubscribeToSelf { get; set; }
+
+        #endregion
+
+        #region IUnicastBus Members
+
+        /// <summary>
+        /// Event raised when no subscribers found for the published message.
+        /// </summary>
+        public event EventHandler<MessageEventArgs> NoSubscribersForMessage;
+
+        /// <summary>
+        /// Event raised when client subscribed to a message type.
+        /// </summary>
+        public event EventHandler<SubscriptionEventArgs> ClientSubscribed;
+
+        #endregion
+
+        #region IBus Members
+
+        /// <summary>
+        /// Creates an instance of the specified type.
+        /// Used primarily for instantiating interface-based messages.
+        /// </summary>
+        /// <typeparam name="T">The type to instantiate.</typeparam>
+        /// <returns>An instance of the specified type.</returns>
+        public T CreateInstance<T>()
+        {
+            return messageMapper.CreateInstance<T>();
+        }
+
+        /// <summary>
+        /// Creates an instance of the specified type.
+        /// Used primarily for instantiating interface-based messages.
+        /// </summary>
+        /// <typeparam name="T">The type to instantiate.</typeparam>
+        /// <param name="action">An action to perform on the result</param>
+        /// <returns></returns>
+        public T CreateInstance<T>(Action<T> action)
+        {
+            return messageMapper.CreateInstance(action);
+        }
+
+        /// <summary>
+        /// Creates an instance of the specified type.
+        /// Used primarily for instantiating interface-based messages.
+        /// </summary>
+        /// <param name="messageType">The type to instantiate.</param>
+        /// <returns>An instance of the specified type.</returns>
+        public object CreateInstance(Type messageType)
+        {
+            return messageMapper.CreateInstance(messageType);
+        }
+
+        /// <summary>
+        /// Creates an instance of the requested message type (T), 
+        /// performing the given action on the created message,
+        /// and then publishing it.
+        /// </summary>
+        /// <typeparam name="T"></typeparam>
+        /// <param name="messageConstructor"></param>
+        public void Publish<T>(Action<T> messageConstructor)
+        {
+            Publish(CreateInstance(messageConstructor));
+        }
+
+        /// <summary>
+        /// Publishes the messages to all subscribers of the first message's type.
+        /// </summary>
+        /// <param name="messages"></param>
+        public virtual void Publish<T>(params T[] messages)
+        {
+            if (SubscriptionStorage == null)
+                throw new InvalidOperationException("Cannot publish on this endpoint - no subscription storage has been configured. Add either 'MsmqSubscriptionStorage()' or 'DbSubscriptionStorage()' after 'NServiceBus.Configure.With()'.");
+
+            if (messages == null || messages.Length == 0) // Bus.Publish<IFoo>();
+            {
+                Publish(CreateInstance<T>(m => { }));
+                return;
+            }
+
+            MessagingBestPractices.AssertIsValidForPubSub(messages[0].GetType());
+
+            var fullTypes = GetFullTypes(messages as object[]);
+            var subscribers = SubscriptionStorage.GetSubscriberAddressesForMessage(fullTypes.Select(t => new MessageType(t)))
+                .ToList();
+
+            if (!subscribers.Any())
+                if (NoSubscribersForMessage != null)
+                    NoSubscribersForMessage(this, new MessageEventArgs(messages[0]));
+
+            SendMessage(subscribers, null, MessageIntentEnum.Publish, messages as object[]);
+        }
+
+        /// <summary>
+        /// Subscribes to the given type - T.
+        /// </summary>
+        /// <typeparam name="T"></typeparam>
+        public void Subscribe<T>()
+        {
+            Subscribe(typeof(T));
+        }
+
+        /// <summary>
+        /// Subcribes to recieve published messages of the specified type.
+        /// </summary>
+        /// <param name="messageType">The type of message to subscribe to.</param>
+        public virtual void Subscribe(Type messageType)
+        {
+            Subscribe(messageType, null);
+        }
+
+        /// <summary>
+        /// Subscribes to the given type T, registering a condition that all received
+        /// messages of that type should comply with, otherwise discarding them.
+        /// </summary>
+        /// <typeparam name="T"></typeparam>
+        /// <param name="condition"></param>
+        public void Subscribe<T>(Predicate<T> condition)
+        {
+            var p = new Predicate<object>(m =>
+            {
+                if (m is T)
+                    return condition((T)m);
+
+                return true;
+            }
+            );
+
+            Subscribe(typeof(T), p);
+        }
+
+        /// <summary>
+        /// Subscribes to receive published messages of the specified type if
+        /// they meet the provided condition.
+        /// </summary>
+        /// <param name="messageType">The type of message to subscribe to.</param>
+        /// <param name="condition">The condition under which to receive the message.</param>
+        public virtual void Subscribe(Type messageType, Predicate<object> condition)
+        {
+            MessagingBestPractices.AssertIsValidForPubSub(messageType);
+            AssertBusIsStarted();
+            AssertHasLocalAddress();
+
+            var destination = GetAddressForMessageType(messageType);
+            if (Address.Self == destination)
+                throw new InvalidOperationException(string.Format("Message {0} is owned by the same endpoint that you're trying to subscribe", messageType));
+
+            if (destination == Address.Undefined)
+                throw new InvalidOperationException(string.Format("No destination could be found for message type {0}. Check the <MessageEndpointMappings> section of the configuration of this endpoint for an entry either for this specific message type or for its assembly.", messageType));
+
+            subscriptionsManager.AddConditionForSubscriptionToMessageType(messageType, condition);
+
+
+            Log.Info("Subscribing to " + messageType.AssemblyQualifiedName + " at publisher queue " + destination);
+            var subscriptionMessage = ControlMessage.Create();
+
+            subscriptionMessage.Headers[SubscriptionMessageType] = messageType.AssemblyQualifiedName;
+            subscriptionMessage.MessageIntent = MessageIntentEnum.Subscribe;
+
+            MessageSender.Send(subscriptionMessage, destination);
+        }
+
+        /// <summary>
+        /// Unsubscribes from the given type of message - T.
+        /// </summary>
+        /// <typeparam name="T"></typeparam>
+        public void Unsubscribe<T>()
+        {
+            Unsubscribe(typeof(T));
+        }
+
+        /// <summary>
+        /// Unsubscribes from receiving published messages of the specified type.
+        /// </summary>
+        /// <param name="messageType"></param>
+        public virtual void Unsubscribe(Type messageType)
+        {
+            MessagingBestPractices.AssertIsValidForPubSub(messageType);
+            AssertBusIsStarted();
+            AssertHasLocalAddress();
+
+            var destination = GetAddressForMessageType(messageType);
+
+            if (destination == Address.Undefined)
+                throw new InvalidOperationException(string.Format("No destination could be found for message type {0}. Check the <MessageEndpointMapping> section of the configuration of this endpoint for an entry either for this specific message type or for its assembly.", messageType));
+
+            Log.Info("Unsubscribing from " + messageType.AssemblyQualifiedName + " at publisher queue " + destination);
+
+            var subscriptionMessage = ControlMessage.Create();
+
+            subscriptionMessage.Headers[SubscriptionMessageType] = messageType.AssemblyQualifiedName;
+            subscriptionMessage.MessageIntent = MessageIntentEnum.Unsubscribe;
+
+            MessageSender.Send(subscriptionMessage, destination);
+        }
+
+        void IBus.Reply(params object[] messages)
+        {
+            MessagingBestPractices.AssertIsValidForReply(messages.ToList());
+            SendMessage(_messageBeingHandled.ReplyToAddress, _messageBeingHandled.IdForCorrelation, MessageIntentEnum.Send, messages);
+        }
+
+        void IBus.Reply<T>(Action<T> messageConstructor)
+        {
+            ((IBus)this).Reply(CreateInstance(messageConstructor));
+        }
+
+        void IBus.Return<T>(T errorCode)
+        {
+            var returnMessage = ControlMessage.Create();
+
+            returnMessage.Headers[ReturnMessageErrorCodeHeader] = errorCode.GetHashCode().ToString();
+            returnMessage.CorrelationId = _messageBeingHandled.IdForCorrelation;
+            returnMessage.MessageIntent = MessageIntentEnum.Send;
+
+            MessageSender.Send(returnMessage, _messageBeingHandled.ReplyToAddress);
+        }
+
+        void IBus.HandleCurrentMessageLater()
+        {
+            if (_handleCurrentMessageLaterWasCalled)
+                return;
+
+            MessageSender.Send(_messageBeingHandled, Address.Local);
+
+            _handleCurrentMessageLaterWasCalled = true;
+        }
+
+        void IBus.ForwardCurrentMessageTo(string destination)
+        {
+            MessageSender.Send(_messageBeingHandled, Address.Parse(destination));
+        }
+
+        /// <summary>
+        /// ThreadStatic variable indicating if the current message was already
+        /// marked to be handled later so we don't do this more than once.
+        /// </summary>
+        [ThreadStatic]
+        private static bool _handleCurrentMessageLaterWasCalled;
+
+        ICallback IBus.SendLocal<T>(Action<T> messageConstructor)
+        {
+            return ((IBus)this).SendLocal(CreateInstance(messageConstructor));
+        }
+
+        ICallback IBus.SendLocal(params object[] messages)
+        {
+            return ((IBus)this).Send(Address.Local, messages);
+        }
+
+        ICallback IBus.Send<T>(Action<T> messageConstructor)
+        {
+            return ((IBus)this).Send(CreateInstance(messageConstructor));
+        }
+
+        ICallback IBus.Send(params object[] messages)
+        {
+            var destination = GetAddressForMessages(messages);
+
+            return SendMessage(destination, null, MessageIntentEnum.Send, messages);
+        }
+
+        ICallback IBus.Send<T>(string destination, Action<T> messageConstructor)
+        {
+            return SendMessage(destination, null, MessageIntentEnum.Send, CreateInstance(messageConstructor));
+        }
+
+        ICallback IBus.Send<T>(Address address, Action<T> messageConstructor)
+        {
+            return SendMessage(address, null, MessageIntentEnum.Send, CreateInstance(messageConstructor));
+        }
+
+        ICallback IBus.Send(string destination, params object[] messages)
+        {
+            return SendMessage(destination, null, MessageIntentEnum.Send, messages);
+        }
+
+        ICallback IBus.Send(Address address, params object[] messages)
+        {
+            return SendMessage(address, null, MessageIntentEnum.Send, messages);
+        }
+
+        ICallback IBus.Send<T>(string destination, string correlationId, Action<T> messageConstructor)
+        {
+            return SendMessage(destination, correlationId, MessageIntentEnum.Send, CreateInstance(messageConstructor));
+        }
+
+        ICallback IBus.Send<T>(Address address, string correlationId, Action<T> messageConstructor)
+        {
+            return SendMessage(address, correlationId, MessageIntentEnum.Send, CreateInstance(messageConstructor));
+        }
+
+        ICallback IBus.Send(string destination, string correlationId, params object[] messages)
+        {
+            return SendMessage(destination, correlationId, MessageIntentEnum.Send, messages);
+        }
+
+        ICallback IBus.Send(Address address, string correlationId, params object[] messages)
+        {
+            return SendMessage(address, correlationId, MessageIntentEnum.Send, messages);
+        }
+
+        ICallback IBus.SendToSites(IEnumerable<string> siteKeys, params object[] messages)
+        {
+            if (messages == null || messages.Length == 0)
+                throw new InvalidOperationException("Cannot send an empty set of messages.");
+
+            messages[0].SetDestinationSitesHeader(string.Join(",", siteKeys.ToArray()));
+
+            return SendMessage(MasterNodeAddress.SubScope("gateway"), null, MessageIntentEnum.Send, messages);
+        }
+
+        /// <summary>
+        /// Defer
+        /// </summary>
+        /// <param name="delay">Delay</param>
+        /// <param name="messages">Messages</param>
+        /// <returns></returns>
+        public ICallback Defer(TimeSpan delay, params object[] messages)
+        {
+            return Defer(DateTime.UtcNow + delay, messages);
+        }
+
+        /// <summary>
+        /// Defer
+        /// </summary>
+        /// <param name="processAt">processAt</param>
+        /// <param name="messages">messages</param>
+        /// <returns></returns>
+        public ICallback Defer(DateTime processAt, params object[] messages)
+        {
+            messages.First().SetHeader(Headers.Expire, processAt.ToWireFormattedString());
+
+            return ((IBus)this).Send(TimeoutManagerAddress, messages);
+        }
+
+
+
+        private ICallback SendMessage(string destination, string correlationId, MessageIntentEnum messageIntent, params object[] messages)
+        {
+            if (destination == null)
+            {
+                var tm = messages[0] as TimeoutMessage;
+                if (tm != null)
+                    if (tm.ClearTimeout)
+                        return null;
+            }
+
+            if (messages == null || messages.Length == 0)
+                throw new InvalidOperationException("Cannot send an empty set of messages.");
+
+            if (destination == null)
+                throw new InvalidOperationException(
+                    string.Format("No destination specified for message {0}. Message cannot be sent. Check the UnicastBusConfig section in your config file and ensure that a MessageEndpointMapping exists for the message type.", messages[0].GetType().FullName));
+
+            return SendMessage(Address.Parse(destination), correlationId, messageIntent, messages);
+        }
+
+        private ICallback SendMessage(Address address, string correlationId, MessageIntentEnum messageIntent, params object[] messages)
+        {
+            // loop only happens once
+            foreach (var id in SendMessage(new List<Address> { address }, correlationId, messageIntent, messages))
+            {
+                var result = new Callback(id);
+                result.Registered += delegate(object sender, BusAsyncResultEventArgs args)
+                {
+                    lock (messageIdToAsyncResultLookup)
+                        messageIdToAsyncResultLookup[args.MessageId] = args.Result;
+                };
+
+                return result;
+            }
+
+            return null;
+        }
+
+        private ICollection<string> SendMessage(IEnumerable<Address> addresses, string correlationId, MessageIntentEnum messageIntent, params object[] messages)
+        {
+            messages.ToList()
+                        .ForEach(message => MessagingBestPractices.AssertIsValidForSend(message.GetType(), messageIntent));
+
+            addresses.ToList()
+                .ForEach(address =>
+                             {
+                                 if (address == Address.Undefined)
+                                     throw new InvalidOperationException("No destination specified for message(s): " +
+                                                                         string.Join(";", messages.Select(m => m.GetType())));
+                             });
+
+
+
+            var result = new List<string>();
+
+            var toSend = new TransportMessage { CorrelationId = correlationId, MessageIntent = messageIntent };
+
+            MapTransportMessageFor(messages, toSend);
+
+            foreach (var destination in addresses)
+            {
+                try
+                {
+                    MessageSender.Send(toSend, destination);
+                }
+                catch (QueueNotFoundException ex)
+                {
+                    throw new ConfigurationException("The destination queue '" + destination +
+                                                         "' could not be found. You may have misconfigured the destination for this kind of message (" +
+                                                        messages[0].GetType().FullName +
+                                                         ") in the MessageEndpointMappings of the UnicastBusConfig section in your configuration file. " +
+                                                         "It may also be the case that the given queue just hasn't been created yet, or has been deleted."
+                                                        , ex);
+                }
+
+                if (Log.IsDebugEnabled)
+                    Log.Debug(string.Format("Sending message {0} with ID {1} to destination {2}.\n" +
+                                            "ToString() of the message yields: {3}\n" +
+                                            "Message headers:\n{4}",
+                                            messages[0].GetType().AssemblyQualifiedName,
+                                            toSend.Id,
+                                            destination,
+                                            messages[0],
+                                            string.Join(", ", toSend.Headers.Select(h => h.Key + ":" + h.Value).ToArray())
+                        ));
+
+                result.Add(toSend.Id);
+            }
+
+            if (MessagesSent != null)
+                MessagesSent(this, new MessagesEventArgs(messages));
+
+            return result;
+        }
+
+
+
+        static List<Type> GetFullTypes(IEnumerable<object> messages)
+        {
+            var types = new List<Type>();
+
+            foreach (var m in messages)
+            {
+                var s = m.GetType();
+                if (types.Contains(s))
+                    continue;
+
+                types.Add(s);
+
+                foreach (var t in m.GetType().GetInterfaces())
+                    if (t.IsMessageType())
+                        if (!types.Contains(t))
+                            types.Add(t);
+            }
+
+            return types;
+        }
+
+        /// <summary>
+        /// Implementation of IStartableBus.Started event.
+        /// </summary>
+        public event EventHandler Started;
+
+        IBus IStartableBus.Start()
+        {
+            return (this as IStartableBus).Start(null);
+        }
+
+        IBus IStartableBus.Start(Action startupAction)
+        {
+            if (started)
+                return this;
+
+            lock (startLocker)
+            {
+                if (started)
+                    return this;
+
+                starting = true;
+
+                Address.PreventChanges();
+
+                ValidateConfiguration();
+
+                if (startupAction != null)
+                    startupAction();
+
+                AppDomain.CurrentDomain.SetPrincipalPolicy(PrincipalPolicy.WindowsPrincipal);
+
+                if (SubscriptionStorage != null)
+                    SubscriptionStorage.Init();
+                
+                if (!DoNotStartTransport)
+                    transport.Start(InputAddress);
+
+                if (autoSubscribe)
+                {
+                    PerformAutoSubcribe();
+                }
+
+                started = true;
+            }
+
+            if (Started != null)
+                Started(this, null);
+
+            return this;
+        }
+
+        /// <summary>
+        /// Allow disabling the unicast bus.
+        /// </summary>
+        public bool DoNotStartTransport { get; set; }
+
+        /// <summary>
+        /// The address this bus will use as it's main input
+        /// </summary>
+        public Address InputAddress
+        {
+            get
+            {
+                if (inputAddress == null)
+                    inputAddress = Address.Local;
+
+                return inputAddress;
+            }
+            set { inputAddress = value; }
+        }
+
+
+        void PerformAutoSubcribe()
+        {
+            AssertHasLocalAddress();
+
+            foreach (var messageType in GetEventsToAutoSubscribe())
+            {
+                var otherHandlersThanSagas = GetHandlerTypes(messageType).Any(t => !typeof(ISaga).IsAssignableFrom(t));
+
+                if(DoNotAutoSubscribeSagas && !otherHandlersThanSagas)
+                {
+                    Log.InfoFormat("Message type {0} is not auto subscribed since its only handled by sagas and auto subscription for sagas is currently turned off");
+                    continue;
+                }
+
+                Subscribe(messageType);
+
+                if (!messageType.IsEventType())
+                    Log.Info("Future versions of NServiceBus will only autosubscribe messages explicitly marked as IEvent so consider marking messages that are events with the explicit IEvent interface");
+            }
+        }
+
+        IEnumerable<Type> GetEventsToAutoSubscribe()
+        {
+            return GetMessageTypesHandledOnThisEndpoint()
+                .Where(t =>
+                    !t.IsCommandType() &&
+                    (AllowSubscribeToSelf || (messageTypeToDestinationLookup.ContainsKey(t) && messageTypeToDestinationLookup[t] != Address.Undefined)));
+        }
+
+        void AssertHasLocalAddress()
+        {
+            if (Address.Local == null)
+                throw new InvalidOperationException("Cannot start subscriber without a queue configured. Please specify the LocalAddress property of UnicastBusConfig.");
+        }
+
+        void ValidateConfiguration()
+        {
+            if (MessageSerializer == null)
+                throw new InvalidOperationException("No message serializer has been configured.");
+        }
+
+        /// <summary>
+        /// Tells the transport to dispose.
+        /// </summary>
+        public virtual void Dispose()
+        {
+            transport.StartedMessageProcessing -= TransportStartedMessageProcessing;
+            transport.TransportMessageReceived -= TransportMessageReceived;
+            transport.FinishedMessageProcessing -= TransportFinishedMessageProcessing;
+            transport.FailedMessageProcessing -= TransportFailedMessageProcessing;
+
+            transport.Dispose();
+        }
+
+
+        void IBus.DoNotContinueDispatchingCurrentMessageToHandlers()
+        {
+            _doNotContinueDispatchingCurrentMessageToHandlers = true;
+        }
+
+        [ThreadStatic]
+        private static bool _doNotContinueDispatchingCurrentMessageToHandlers;
+
+        IDictionary<string, string> IBus.OutgoingHeaders
+        {
+            get
+            {
+                return ExtensionMethods.GetStaticOutgoingHeadersAction();
+            }
+        }
+
+        IMessageContext IBus.CurrentMessageContext
+        {
+            get
+            {
+                return _messageBeingHandled == null ? null : new MessageContext(_messageBeingHandled);
+            }
+        }
+
+        #endregion
+
+        #region receiving and handling
+
+        /// <summary>
+        /// Handles a received message.
+        /// </summary>
+        /// <param name="builder">The builder used to construct the objects necessary to handle the message.</param>
+        /// <param name="m">The received message.</param>
+        /// <remarks>
+        /// run by multiple threads so must be thread safe
+        /// public for testing
+        /// </remarks>
+        public void HandleMessage(IBuilder builder, TransportMessage m)
+        {
+            var messages = new object[0];
+
+            if (!m.IsControlMessage())
+            {
+                messages = Extract(m);
+
+                if (messages == null || messages.Length == 0)
+                {
+                    Log.Warn("Received an empty message - ignoring.");
+                    return;
+                }
+            }
+
+            HandleCorellatedMessage(m, messages);
+
+            foreach (var originalMessage in messages)
+            {
+                //message mutators may need to assume that this has been set (eg. for the purposes of headers).
+                ExtensionMethods.CurrentMessageBeingHandled = originalMessage;
+
+                var messageToHandle = ApplyIncomingMessageMutatorsTo(builder, originalMessage);
+
+                ExtensionMethods.CurrentMessageBeingHandled = messageToHandle;
+
+                var canDispatch = true;
+                foreach (var condition in subscriptionsManager.GetConditionsForMessage(messageToHandle))
+                {
+                    if (condition(messageToHandle)) continue;
+
+                    Log.Debug(string.Format("Condition {0} failed for message {1}", condition, messageToHandle.GetType().Name));
+                    canDispatch = false;
+                    break;
+                }
+
+                if (canDispatch)
+                {
+                    var handlers = DispatchMessageToHandlersBasedOnType(builder, messageToHandle).ToList();
+
+                    if(!handlers.Any())
+                    {
+                        var warning = string.Format("No handlers could be found for message type: {0}", messageToHandle);
+                        
+                        if(Debugger.IsAttached)
+                            throw new InvalidOperationException(warning);
+                        
+                        Log.WarnFormat(warning);
+                    }
+
+                    LogPipelineInfo(messageToHandle, handlers);
+                }
+            }
+            ExtensionMethods.CurrentMessageBeingHandled = null;
+        }
+
+      
+        static object ApplyIncomingMessageMutatorsTo(IBuilder builder, object originalMessage)
+        {
+            var mutators = builder.BuildAll<IMutateIncomingMessages>();
+
+            var mutatedMessage = originalMessage;
+            mutators.ToList().ForEach(m =>
+            {
+                mutatedMessage = m.MutateIncoming(mutatedMessage);
+            });
+
+            return mutatedMessage;
+        }
+
+        private object[] Extract(TransportMessage m)
+        {
+            try
+            {
+                if (m.Body == null || m.Body.Length == 0)
+                    return null;
+
+                return MessageSerializer.Deserialize(new MemoryStream(m.Body));
+            }
+            catch (Exception e)
+            {
+                try
+                {
+                    FailureManager.SerializationFailedForMessage(m, e);
+                }
+                catch (Exception exception)
+                {
+                    Configure.Instance.OnCriticalError();
+                }
+
+                return null;
+            }
+        }
+
+        /// <summary>
+        /// Finds the message handlers associated with the message type and dispatches
+        /// the message to the found handlers.
+        /// </summary>
+        /// <param name="builder">The builder used to construct the handlers.</param>
+        /// <param name="toHandle">The message to dispatch to the handlers.</param>
+        /// <param name="messageType">The message type by which to locate the correct handlers.</param>
+        /// <returns></returns>
+        /// <remarks>
+        /// If during the dispatch, a message handler calls the DoNotContinueDispatchingCurrentMessageToHandlers method,
+        /// this prevents the message from being further dispatched.
+        /// This includes generic message handlers (of IMessage), and handlers for the specific messageType.
+        /// </remarks>
+        IEnumerable<Type> DispatchMessageToHandlersBasedOnType(IBuilder builder, object toHandle)
+        {
+            var messageType = toHandle.GetType();
+            var invokedHandlers = new List<Type>();
+
+            foreach (var handlerType in GetHandlerTypes(messageType))
+            {
+                try
+                {
+                    var handlerTypeToInvoke = handlerType;
+
+                    var factory = GetDispatcherFactoryFor(handlerTypeToInvoke,builder);
+
+                    var dispatchers = factory.GetDispatcher(handlerTypeToInvoke, builder, toHandle).ToList();
+
+                    dispatchers.ForEach(dispatch =>
+                                            {
+                                                Log.DebugFormat("Dispatching message {0} to handler{1}", messageType, handlerTypeToInvoke);
+                                                dispatch();
+                                            });
+
+                    invokedHandlers.Add(handlerTypeToInvoke);
+                    if (_doNotContinueDispatchingCurrentMessageToHandlers)
+                    {
+                        _doNotContinueDispatchingCurrentMessageToHandlers = false;
+                        break;
+                    }
+                }
+                catch (Exception e)
+                {
+                    var innerEx = GetInnermostException(e);
+                    Log.Warn(handlerType.Name + " failed handling message.", GetInnermostException(innerEx));
+
+                    throw new TransportMessageHandlingFailedException(innerEx);
+                }
+            }
+            return invokedHandlers;
+        }
+
+        IMessageDispatcherFactory GetDispatcherFactoryFor(Type messageHandlerTypeToInvoke, IBuilder builder)
+        {
+            Type factoryType;
+
+            MessageDispatcherMappings.TryGetValue(messageHandlerTypeToInvoke, out factoryType);
+
+            if (factoryType == null)
+                throw new InvalidOperationException("No dispatcher factory type configured for messagehandler " + messageHandlerTypeToInvoke);
+
+            var factory = builder.Build(factoryType) as IMessageDispatcherFactory;
+
+            if(factory == null)
+                throw new InvalidOperationException(string.Format("Registered dispatcher factory {0} for type {1} does not implement IMessageDispatcherFactory",factoryType,messageHandlerTypeToInvoke));
+
+            return factory;
+        }
+
+        /// <summary>
+        /// The list of message dispatcher factories to use
+        /// </summary>
+        public IDictionary<Type, Type> MessageDispatcherMappings { get; set; }
+
+
+        /// <summary>
+        /// Gets the inner most exception from an exception stack.
+        /// </summary>
+        /// <param name="e">The exception to get the inner most exception for.</param>
+        /// <returns>The innermost exception.</returns>
+        /// <remarks>
+        /// If the exception has no inner exceptions the provided exception will be returned.
+        /// </remarks>
+        private static Exception GetInnermostException(Exception e)
+        {
+            var result = e;
+            while (result.InnerException != null)
+                result = result.InnerException;
+
+            return result;
+        }
+
+        /// <summary>
+        /// If the message contains a correlationId, attempts to
+        /// invoke callbacks for that Id.
+        /// </summary>
+        /// <param name="msg">The message to evaluate.</param>
+        /// <param name="messages">The logical messages in the transport message.</param>
+        void HandleCorellatedMessage(TransportMessage msg, object[] messages)
+        {
+            if (msg.CorrelationId == null)
+                return;
+
+            BusAsyncResult busAsyncResult;
+
+            lock (messageIdToAsyncResultLookup)
+            {
+                messageIdToAsyncResultLookup.TryGetValue(msg.CorrelationId, out busAsyncResult);
+                messageIdToAsyncResultLookup.Remove(msg.CorrelationId);
+            }
+
+            if (busAsyncResult == null)
+                return;
+
+            var statusCode = int.MinValue;
+
+            if (msg.IsControlMessage() && msg.Headers.ContainsKey(ReturnMessageErrorCodeHeader))
+                statusCode = int.Parse(msg.Headers[ReturnMessageErrorCodeHeader]);
+
+            busAsyncResult.Complete(statusCode, messages);
+        }
+
+        /// <summary>
+        /// Handles the <see cref="ITransport.TransportMessageReceived"/> event from the <see cref="ITransport"/> used
+        /// for the bus.
+        /// </summary>
+        /// <param name="sender">The sender of the event.</param>
+        /// <param name="e">The arguments for the event.</param>
+        /// <remarks>
+        /// When the transport passes up the <see cref="TransportMessage"/> its received,
+        /// the bus checks for initializiation, 
+        /// sets the message as that which is currently being handled for the current thread
+        /// and, depending on <see cref="DisableMessageHandling"/>, attempts to handle the message.
+        /// </remarks>
+        private void TransportMessageReceived(object sender, TransportMessageReceivedEventArgs e)
+        {
+            using (var child = Builder.CreateChildBuilder())
+                HandleTransportMessage(child, e.Message);
+        }
+
+        private void HandleTransportMessage(IBuilder childBuilder, TransportMessage msg)
+        {
+            Log.Debug("Received message with ID " + msg.Id + " from sender " + msg.ReplyToAddress);
+
+            var unitsOfWork = childBuilder.BuildAll<IManageUnitsOfWork>().ToList();
+
+            try
+            {
+                unitsOfWork.ForEach(uow => uow.Begin());
+
+                var transportMutators = childBuilder.BuildAll<IMutateIncomingTransportMessages>();
+                if (transportMutators != null)
+                    foreach (var mutator in transportMutators)
+                        mutator.MutateIncoming(msg);
+
+                if (HandledSubscriptionMessage(msg, SubscriptionStorage, SubscriptionAuthorizer))
+                {
+                    var messageType = GetSubscriptionMessageTypeFrom(msg);
+
+                    if (msg.MessageIntent == MessageIntentEnum.Subscribe)
+                        if (ClientSubscribed != null)
+                            ClientSubscribed(this,
+                                             new SubscriptionEventArgs
+                                                 {
+                                                     MessageType = messageType,
+                                                     SubscriberReturnAddress = msg.ReplyToAddress
+                                                 });
+
+                    return;
+                }
+
+                _handleCurrentMessageLaterWasCalled = false;
+
+                if (MessageReceived != null)
+                    MessageReceived(msg);
+
+                if (!disableMessageHandling)
+                    HandleMessage(childBuilder, msg);
+
+                unitsOfWork.ForEach(uow => uow.End());
+
+                ForwardMessageIfNecessary(msg);
+            }
+            catch (Exception ex)
+            {
+                unitsOfWork.ForEach(uow => uow.End(ex));
+                throw;
+            }
+
+            Log.Debug("Finished handling message.");
+        }
+
+        static string GetSubscriptionMessageTypeFrom(TransportMessage msg)
+        {
+            return (from header in msg.Headers where header.Key == SubscriptionMessageType select header.Value).FirstOrDefault();
+        }
+
+        /// <summary>
+        /// Handles subscribe and unsubscribe requests managing the given subscription storage.
+        /// Returns true if the message was a subscription message.
+        /// </summary>
+        /// <param name="msg"></param>
+        /// <param name="subscriptionStorage"></param>
+        /// <param name="subscriptionAuthorizer"></param>
+        /// <returns></returns>
+        public static bool HandledSubscriptionMessage(TransportMessage msg, ISubscriptionStorage subscriptionStorage, IAuthorizeSubscriptions subscriptionAuthorizer)
+        {
+            string messageTypeString = GetSubscriptionMessageTypeFrom(msg);
+
+            Action warn = () =>
+                              {
+                                  var warning = string.Format("Subscription message from {0} arrived at this endpoint, yet this endpoint is not configured to be a publisher.", msg.ReplyToAddress);
+
+                                  Log.Warn(warning);
+
+                                  if (Debugger.IsAttached) // only under debug, so that we don't expose ourselves to a denial of service
+                                      throw new InvalidOperationException(warning);  // and cause message to go to error queue by throwing an exception
+                              };
+
+            if (msg.MessageIntent == MessageIntentEnum.Subscribe)
+                if (subscriptionStorage != null)
+                {
+                    bool goAhead = true;
+                    if (subscriptionAuthorizer != null)
+                        if (!subscriptionAuthorizer.AuthorizeSubscribe(messageTypeString, msg.ReplyToAddress.ToString(), msg.Headers))
+                        {
+                            goAhead = false;
+                            Log.Debug(string.Format("Subscription request from {0} on message type {1} was refused.", msg.ReplyToAddress, messageTypeString));
+                        }
+
+                    if (goAhead)
+                    {
+                        Log.Info("Subscribing " + msg.ReplyToAddress + " to message type " + messageTypeString);
+                        subscriptionStorage.Subscribe(msg.ReplyToAddress, new[] { new MessageType(messageTypeString) });
+                    }
+
+                    return true;
+                }
+                else
+                {
+                    warn();
+                }
+
+            if (msg.MessageIntent == MessageIntentEnum.Unsubscribe)
+                if (subscriptionStorage != null)
+                {
+                    bool goAhead = true;
+
+                    if (subscriptionAuthorizer != null)
+                        if (!subscriptionAuthorizer.AuthorizeUnsubscribe(messageTypeString, msg.ReplyToAddress.ToString(), msg.Headers))
+                        {
+                            goAhead = false;
+                            Log.Debug(string.Format("Unsubscribe request from {0} on message type {1} was refused.", msg.ReplyToAddress, messageTypeString));
+                        }
+
+                    if (goAhead)
+                    {
+                        Log.Info("Unsubscribing " + msg.ReplyToAddress + " from message type " + messageTypeString);
+                        subscriptionStorage.Unsubscribe(msg.ReplyToAddress, new[] { new MessageType(messageTypeString) });
+                    }
+
+                    return true;
+                }
+                else
+                {
+                    warn();
+                }
+
+            return false;
+        }
+
+        void TransportFinishedMessageProcessing(object sender, EventArgs e)
+        {
+            modules.ForEach(module =>
+            {
+                Log.Debug("Calling 'HandleEndMessage' on " + module.GetType().FullName);
+                module.HandleEndMessage();
+            });
+        }
+
+        void TransportFailedMessageProcessing(object sender, FailedMessageProcessingEventArgs e)
+        {
+            modules.ForEach(module =>
+            {
+                Log.Debug("Calling 'HandleError' on " + module.GetType().FullName);
+                module.HandleError();
+            });
+        }
+
+        void TransportStartedMessageProcessing(object sender, StartedMessageProcessingEventArgs e)
+        {
+            _messageBeingHandled = e.Message;
+
+            modules = Builder.BuildAll<IMessageModule>().ToList();
+
+            modules.ForEach(module =>
+            {
+                Log.Debug("Calling 'HandleBeginMessage' on " + module.GetType().FullName);
+                module.HandleBeginMessage(); //don't need to call others if one fails                                    
+            });
+
+            modules.Reverse();//make sure that the modules are called in reverse order when processing ends
+        }
+
+        #endregion
+
+        #region helper methods
+
+        /// <summary>
+        /// Sends the Msg to the address found in the field <see cref="ForwardReceivedMessagesTo"/>
+        /// if it isn't null.
+        /// </summary>
+        /// <param name="m">The message to forward</param>
+        private void ForwardMessageIfNecessary(TransportMessage m)
+        {
+            if (ForwardReceivedMessagesTo == null || ForwardReceivedMessagesTo == Address.Undefined)
+                return;
+
+            var toSend = new TransportMessage
+                             {
+                                 Body = m.Body,
+                                 CorrelationId = m.CorrelationId,
+                                 Headers = m.Headers,
+                                 Id = m.Id,
+                                 IdForCorrelation = m.IdForCorrelation,
+                                 MessageIntent = m.MessageIntent,
+                                 Recoverable = m.Recoverable,
+                                 ReplyToAddress = Address.Local,
+                                 TimeToBeReceived = TimeToBeReceivedOnForwardedMessages == TimeSpan.Zero ? m.TimeToBeReceived : TimeToBeReceivedOnForwardedMessages
+                             };
+            toSend.Headers["NServiceBus.OriginatingAddress"] = m.ReplyToAddress.ToString();
+
+            MessageSender.Send(toSend, ForwardReceivedMessagesTo);
+        }
+
+        /// <summary>
+        /// Registers a message type to a destination.
+        /// </summary>
+        /// <param name="messageType">A message type implementing <see cref="IMessage"/>.</param>
+        /// <param name="address">The address of the destination the message type is registered to.</param>
+        public void RegisterMessageType(Type messageType, Address address)
+        {
+
+            messageTypeToDestinationLocker.EnterWriteLock();
+            messageTypeToDestinationLookup[messageType] = address;
+            messageTypeToDestinationLocker.ExitWriteLock();
+
+            Log.Debug("Message " + messageType.FullName + " has been allocated to endpoint " + address + ".");
+
+            if (messageType.GetCustomAttributes(typeof(ExpressAttribute), true).Length == 0)
+                recoverableMessageTypes.Add(messageType);
+
+            foreach (TimeToBeReceivedAttribute a in messageType.GetCustomAttributes(typeof(TimeToBeReceivedAttribute), true))
+                timeToBeReceivedPerMessageType[messageType] = a.TimeToBeReceived;
+
+            return;
+
+        }
+
+
+        /// <summary>
+        /// Wraps the provided messages in an NServiceBus envelope, does not include destination.
+        /// Invokes message mutators.
+        /// </summary>
+        /// <param name="rawMessages">The messages to wrap.</param>
+        /// /// <param name="result">The envelope in which the messages are placed.</param>
+        /// <returns>The envelope containing the messages.</returns>
+        protected TransportMessage MapTransportMessageFor(object[] rawMessages, TransportMessage result)
+        {
+            result.Headers = new Dictionary<string, string>();
+            result.ReplyToAddress = Address.Local;
+
+            var messages = ApplyOutgoingMessageMutatorsTo(rawMessages).ToArray();
+
+            var ms = new MemoryStream();
+            MessageSerializer.Serialize(messages, ms);
+            result.Body = ms.ToArray();
+
+            var mutators = Builder.BuildAll<IMutateOutgoingTransportMessages>();
+            if (mutators != null)
+                foreach (var mutator in mutators)
+                {
+                    Log.DebugFormat("Invoking transport message mutator: {0}", mutator.GetType().FullName);
+                    mutator.MutateOutgoing(messages, result);
+                }
+
+            if (PropogateReturnAddressOnSend)
+                result.ReplyToAddress = Address.Local;
+
+            var timeToBeReceived = TimeSpan.MaxValue;
+
+            foreach (var message in messages)
+            {
+                var messageType = message.GetType();
+
+                if (recoverableMessageTypes.Any(rt => rt.IsAssignableFrom(messageType)))
+                    result.Recoverable = true;
+
+                var span = GetTimeToBeReceivedForMessageType(messageType);
+                timeToBeReceived = (span < timeToBeReceived ? span : timeToBeReceived);
+            }
+
+            result.TimeToBeReceived = timeToBeReceived;
+
+            return result;
+        }
+
+        IEnumerable<object> ApplyOutgoingMessageMutatorsTo(IEnumerable<object> messages)
+        {
+            var mutators = Builder.BuildAll<IMutateOutgoingMessages>();
+
+            foreach (var originalMessage in messages)
+            {
+
+                var mutatedMessage = originalMessage;
+                mutators.ToList().ForEach(m =>
+                {
+                    mutatedMessage = m.MutateOutgoing(mutatedMessage);
+                });
+
+                yield return mutatedMessage;
+            }
+        }
+
+        private TimeSpan GetTimeToBeReceivedForMessageType(Type messageType)
+        {
+            var result = TimeSpan.MaxValue;
+
+            timeToBeReceivedPerMessageTypeLocker.EnterReadLock();
+            if (timeToBeReceivedPerMessageType.ContainsKey(messageType))
+            {
+                result = timeToBeReceivedPerMessageType[messageType];
+                timeToBeReceivedPerMessageTypeLocker.ExitReadLock();
+                return result;
+            }
+
+            var options = new List<TimeSpan>();
+            foreach (var interfaceType in messageType.GetInterfaces())
+            {
+                if (timeToBeReceivedPerMessageType.ContainsKey(interfaceType))
+                    options.Add(timeToBeReceivedPerMessageType[interfaceType]);
+            }
+
+            timeToBeReceivedPerMessageTypeLocker.ExitReadLock();
+
+            if (options.Count > 0)
+                result = options.Min();
+
+            timeToBeReceivedPerMessageTypeLocker.EnterWriteLock();
+            timeToBeReceivedPerMessageType[messageType] = result;
+            timeToBeReceivedPerMessageTypeLocker.ExitWriteLock();
+
+            return result;
+        }
+
+        /// <summary>
+        /// Evaluates a type and loads it if it implements IMessageHander{T}.
+        /// </summary>
+        /// <param name="handler">The type to evaluate.</param>
+        void IfTypeIsMessageHandlerThenLoad(Type handler)
+        {
+            if (handler.IsAbstract)
+                return;
+
+
+            foreach (var messageType in GetMessageTypesIfIsMessageHandler(handler))
+            {
+                if (!handlerList.ContainsKey(handler))
+                    handlerList.Add(handler, new List<Type>());
+
+                if (!(handlerList[handler].Contains(messageType)))
+                {
+                    handlerList[handler].Add(messageType);
+                    Log.DebugFormat("Associated '{0}' message with '{1}' handler", messageType, handler);
+                }
+
+                HandlerInvocationCache.CacheMethodForHandler(handler,messageType);
+            }
+        }
+
+
+        /// <summary>
+        /// If the type is a message handler, returns all the message types that it handles
+        /// </summary>
+        /// <param name="type"></param>
+        /// <returns></returns>
+        private static IEnumerable<Type> GetMessageTypesIfIsMessageHandler(Type type)
+        {
+            foreach (var t in type.GetInterfaces())
+            {
+                if (t.IsGenericType)
+                {
+                    var args = t.GetGenericArguments();
+                    if (args.Length != 1)
+                        continue;
+
+                    var handlerType = typeof(IMessageHandler<>).MakeGenericType(args[0]);
+                    if (handlerType.IsAssignableFrom(t))
+                        yield return args[0];
+                }
+            }
+        }
+
+        /// <summary>
+        /// Gets a list of handler types associated with a message type.
+        /// </summary>
+        /// <param name="messageType">The type of message to get the handlers for.</param>
+        /// <returns>The list of handler types associated with the message type.</returns>
+        private IEnumerable<Type> GetHandlerTypes(Type messageType)
+        {
+            foreach (var handlerType in handlerList.Keys)
+                foreach (var msgTypeHandled in handlerList[handlerType])
+                    if (msgTypeHandled.IsAssignableFrom(messageType))
+                    {
+                        yield return handlerType;
+                        break;
+                    }
+        }
+
+        /// <summary>
+        /// Returns all the message types which have handlers configured for them.
+        /// </summary>
+        /// <returns></returns>
+        private IEnumerable<Type> GetMessageTypesHandledOnThisEndpoint()
+        {
+            foreach (var handlerType in handlerList.Keys)
+                foreach (var typeHandled in handlerList[handlerType])
+                    if (typeHandled.IsMessageType())
+                        yield return typeHandled;
+        }
+
+        /// <summary>
+        /// Uses the first message in the array to pass to <see cref="GetAddressForMessageType"/>.
+        /// </summary>
+        /// <param name="messages"></param>
+        /// <returns></returns>
+        Address GetAddressForMessages(object[] messages)
+        {
+            if (messages == null || messages.Length == 0)
+                return Address.Undefined;
+
+
+            return GetAddressForMessageType(messages[0].GetType());
+        }
+
+        /// <summary>
+        /// Gets the destination address for a message type.
+        /// </summary>
+        /// <param name="messageType">The message type to get the destination for.</param>
+        /// <returns>The address of the destination associated with the message type.</returns>
+        Address GetAddressForMessageType(Type messageType)
+        {
+            Address destination;
+
+            messageTypeToDestinationLocker.EnterReadLock();
+            messageTypeToDestinationLookup.TryGetValue(messageType, out destination);
+            messageTypeToDestinationLocker.ExitReadLock();
+
+            if (destination == null)
+                destination = Address.Undefined;
+
+            if (destination != Address.Undefined)
+                return destination;
+
+
+            if (messageMapper != null && !messageType.IsInterface)
+            {
+                var t = messageMapper.GetMappedTypeFor(messageType);
+                if (t != null && t != messageType)
+                    return GetAddressForMessageType(t);
+            }
+
+
+            return destination;
+        }
+
+        /// <summary>
+        /// Throws an exception if the bus hasn't begun the startup process.
+        /// </summary>
+        protected void AssertBusIsStarted()
+        {
+            if (starting == false)
+                throw new InvalidOperationException("The bus is not started yet, call Bus.Start() before attempting to use the bus.");
+        }
+
+        void LogPipelineInfo(object messageToHandle, IEnumerable<Type> handlers)
+        {
+            var messageType = messageToHandle.GetType();
+
+            _messageBeingHandled.Headers["NServiceBus.PipelineInfo." + messageType.FullName]= string.Join(";", handlers.Select(t => t.AssemblyQualifiedName));
+        }
+
+
+        #endregion
+
+        #region Fields
+
+        Address inputAddress;
+
+        /// <summary>
+        /// Gets/sets the subscription manager to use for the bus.
+        /// </summary>
+        protected SubscriptionsManager subscriptionsManager = new SubscriptionsManager();
+
+        /// <summary>
+        /// Thread-static list of message modules, needs to be initialized for every transport message
+        /// </summary>
+        [ThreadStatic]
+        static List<IMessageModule> modules;
+
+        /// <summary>
+        /// Map of message IDs to Async Results - useful for cleanup in case of timeouts.
+        /// </summary>
+        protected readonly IDictionary<string, BusAsyncResult> messageIdToAsyncResultLookup = new Dictionary<string, BusAsyncResult>();
+
+        private readonly IDictionary<Type, List<Type>> handlerList = new Dictionary<Type, List<Type>>();
+        private readonly IList<Type> recoverableMessageTypes = new List<Type>();
+
+        private readonly IDictionary<Type, TimeSpan> timeToBeReceivedPerMessageType = new Dictionary<Type, TimeSpan>();
+        private readonly ReaderWriterLockSlim timeToBeReceivedPerMessageTypeLocker = new ReaderWriterLockSlim();
+
+        /// <remarks>
+        /// Accessed by multiple threads - needs appropriate locking
+        /// </remarks>
+        private readonly IDictionary<Type, Address> messageTypeToDestinationLookup = new Dictionary<Type, Address>();
+        private readonly ReaderWriterLockSlim messageTypeToDestinationLocker = new ReaderWriterLockSlim();
+
+        /// <remarks>
+        /// ThreadStatic
+        /// </remarks>
+        [ThreadStatic]
+        static TransportMessage _messageBeingHandled;
+
+        private volatile bool started;
+        private volatile bool starting;
+        private readonly object startLocker = new object();
+
+        private readonly static ILog Log = LogManager.GetLogger(typeof(UnicastBus));
+
+
+        #endregion
+    }
+
+
+    /// <summary>
+    /// Extansion methods for IBuilder
+    /// </summary>
+    public static class BuilderExtensions
+    {
+        /// <summary>
+        /// Applies the action on the instances of T
+        /// </summary>
+        /// <param name="builder"></param>
+        /// <param name="action"></param>
+        /// <typeparam name="T"></typeparam>
+        public static void ForEach<T>(this IBuilder builder, Action<T> action)
+        {
+            var objs = builder.BuildAll<T>().ToList();
+
+            objs.ForEach(action);
+        }
+    }
+}