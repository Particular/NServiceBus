--- conflicted
+++ resolved
@@ -24,16 +24,12 @@
                 configuredProperties[type] = properties = new List<Tuple<string, object>>();
             }
 
-<<<<<<< HEAD
-            properties.Add(new Tuple<string, object>(name, value));
-=======
-            var propertySetting = configuredProperties[type].FirstOrDefault(i => i.Item1 == name);
+            var propertySetting = properties.FirstOrDefault(i => i.Item1 == name);
             if(propertySetting != null)
             {
-                configuredProperties[type].Remove(propertySetting);
+                properties.Remove(propertySetting);
             }
-            configuredProperties[type].Add(new Tuple<string, object>(name,value));
->>>>>>> 9ca6b971
+            properties.Add(new Tuple<string, object>(name,value));
         }
 
         public override void PreBuildUp(IBuilderContext context)
