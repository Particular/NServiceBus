--- conflicted
+++ resolved
@@ -1,4 +1,3 @@
-<<<<<<< HEAD
 ﻿<?xml version="1.0" encoding="utf-8"?>
 <Project ToolsVersion="4.0" DefaultTargets="Build" xmlns="http://schemas.microsoft.com/developer/msbuild/2003">
   <PropertyGroup>
@@ -32,6 +31,10 @@
     <WarningLevel>4</WarningLevel>
   </PropertyGroup>
   <ItemGroup>
+    <Reference Include="FSharp.Core, Version=2.0.0.0, Culture=neutral, PublicKeyToken=b03f5f7f11d50a3a, processorArchitecture=MSIL">
+      <HintPath>lib\FSharp.Core.dll</HintPath>
+      <Private>True</Private>
+    </Reference>
     <Reference Include="NServiceBus.Logging">
       <SpecificVersion>False</SpecificVersion>
       <HintPath>..\..\..\build\nservicebus.core\NServiceBus.Logging.dll</HintPath>
@@ -45,100 +48,6 @@
     <Reference Include="nunit.framework">
       <SpecificVersion>False</SpecificVersion>
       <HintPath>..\..\..\packages\NUnit.2.5.10.11092\lib\nunit.framework.dll</HintPath>
-    </Reference>
-    <Reference Include="Rhino.Mocks, Version=3.5.0.1337, Culture=neutral, PublicKeyToken=0b3305902db7183f, processorArchitecture=MSIL">
-      <SpecificVersion>False</SpecificVersion>
-      <HintPath>..\..\..\lib\Rhino.Mocks\Rhino.Mocks.dll</HintPath>
-    </Reference>
-    <Reference Include="System" />
-    <Reference Include="System.configuration" />
-    <Reference Include="System.Core">
-      <RequiredTargetFramework>3.5</RequiredTargetFramework>
-    </Reference>
-  </ItemGroup>
-  <ItemGroup>
-    <Compile Include="Properties\AssemblyInfo.cs" />
-    <Compile Include="TestConfigurationSection.cs" />
-    <Compile Include="When_loading_types.cs" />
-    <Compile Include="When_no_custom_configuration_source_is_specified.cs" />
-    <Compile Include="When_scanning_assemblies.cs" />
-    <Compile Include="When_users_override_the_configuration_source.cs" />
-  </ItemGroup>
-  <ItemGroup>
-    <ProjectReference Include="..\NServiceBus.Config\NServiceBus.Config.csproj">
-      <Project>{444FAA3D-D5E1-498E-9AE1-201DB619CAF0}</Project>
-      <Name>NServiceBus.Config</Name>
-    </ProjectReference>
-  </ItemGroup>
-  <ItemGroup>
-    <None Include="App.config" />
-  </ItemGroup>
-  <Import Project="$(MSBuildToolsPath)\Microsoft.CSharp.targets" />
-  <!-- To modify your build process, add your task inside one of the targets below and uncomment it. 
-       Other similar extension points exist, see Microsoft.Common.targets.
-  <Target Name="BeforeBuild">
-  </Target>
-  <Target Name="AfterBuild">
-  </Target>
-  -->
-=======
-﻿<?xml version="1.0" encoding="utf-8"?>
-<Project ToolsVersion="4.0" DefaultTargets="Build" xmlns="http://schemas.microsoft.com/developer/msbuild/2003">
-  <PropertyGroup>
-    <Configuration Condition=" '$(Configuration)' == '' ">Debug</Configuration>
-    <Platform Condition=" '$(Platform)' == '' ">AnyCPU</Platform>
-    <ProductVersion>9.0.30729</ProductVersion>
-    <SchemaVersion>2.0</SchemaVersion>
-    <ProjectGuid>{3F2577A6-D767-4A02-92A6-725B0FA7A9C5}</ProjectGuid>
-    <OutputType>Library</OutputType>
-    <AppDesignerFolder>Properties</AppDesignerFolder>
-    <RootNamespace>NServiceBus.Config.UnitTests</RootNamespace>
-    <AssemblyName>NServiceBus.Config.UnitTests</AssemblyName>
-    <TargetFrameworkVersion>v4.0</TargetFrameworkVersion>
-    <FileAlignment>512</FileAlignment>
-  </PropertyGroup>
-  <PropertyGroup Condition=" '$(Configuration)|$(Platform)' == 'Debug|AnyCPU' ">
-    <DebugSymbols>true</DebugSymbols>
-    <DebugType>full</DebugType>
-    <Optimize>false</Optimize>
-    <OutputPath>bin\Debug\</OutputPath>
-    <DefineConstants>DEBUG;TRACE</DefineConstants>
-    <ErrorReport>prompt</ErrorReport>
-    <WarningLevel>4</WarningLevel>
-  </PropertyGroup>
-  <PropertyGroup Condition=" '$(Configuration)|$(Platform)' == 'Release|AnyCPU' ">
-    <DebugType>pdbonly</DebugType>
-    <Optimize>true</Optimize>
-    <OutputPath>bin\Release\</OutputPath>
-    <DefineConstants>TRACE</DefineConstants>
-    <ErrorReport>prompt</ErrorReport>
-    <WarningLevel>4</WarningLevel>
-  </PropertyGroup>
-  <ItemGroup>
-    <Reference Include="Common.Logging, Version=1.2.0.0, Culture=neutral, PublicKeyToken=af08829b84f0328e">
-      <SpecificVersion>False</SpecificVersion>
-      <HintPath>..\..\..\lib\Common.Logging.dll</HintPath>
-    </Reference>
-    <Reference Include="Common.Logging.Log4Net, Version=1.2.0.2, Culture=neutral, PublicKeyToken=af08829b84f0328e, processorArchitecture=MSIL">
-      <SpecificVersion>False</SpecificVersion>
-      <HintPath>..\..\..\lib\Common.Logging.Log4Net.dll</HintPath>
-    </Reference>
-    <Reference Include="FSharp.Core, Version=2.0.0.0, Culture=neutral, PublicKeyToken=b03f5f7f11d50a3a, processorArchitecture=MSIL">
-      <Private>True</Private>
-    </Reference>
-    <Reference Include="NServiceBus">
-      <HintPath>..\..\..\build\output\NServiceBus.dll</HintPath>
-    </Reference>
-    <Reference Include="NServiceBus.ObjectBuilder">
-      <HintPath>..\..\..\build\nservicebus.core\NServiceBus.ObjectBuilder.dll</HintPath>
-    </Reference>
-    <Reference Include="nunit.framework">
-      <SpecificVersion>False</SpecificVersion>
-      <HintPath>..\..\..\packages\NUnit.2.5.10.11092\lib\nunit.framework.dll</HintPath>
-    </Reference>
-    <Reference Include="Rhino.Mocks, Version=3.5.0.1337, Culture=neutral, PublicKeyToken=0b3305902db7183f, processorArchitecture=MSIL">
-      <SpecificVersion>False</SpecificVersion>
-      <HintPath>..\..\..\lib\Rhino.Mocks\Rhino.Mocks.dll</HintPath>
     </Reference>
     <Reference Include="System" />
     <Reference Include="System.configuration" />
@@ -172,5 +81,4 @@
   <Target Name="AfterBuild">
   </Target>
   -->
->>>>>>> 0680b00b
 </Project>