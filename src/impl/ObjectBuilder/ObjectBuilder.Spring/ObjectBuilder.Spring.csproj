﻿<?xml version="1.0" encoding="utf-8"?>
<Project ToolsVersion="4.0" DefaultTargets="Build" xmlns="http://schemas.microsoft.com/developer/msbuild/2003">
  <PropertyGroup>
    <Configuration Condition=" '$(Configuration)' == '' ">Debug</Configuration>
    <Platform Condition=" '$(Platform)' == '' ">AnyCPU</Platform>
    <ProductVersion>9.0.30729</ProductVersion>
    <SchemaVersion>2.0</SchemaVersion>
    <ProjectGuid>{734D30CF-4376-488A-A6B4-1033FED93660}</ProjectGuid>
    <OutputType>Library</OutputType>
    <AppDesignerFolder>Properties</AppDesignerFolder>
    <RootNamespace>NServiceBus.ObjectBuilder.Spring</RootNamespace>
    <AssemblyName>NServiceBus.ObjectBuilder.Spring</AssemblyName>
    <TargetFrameworkVersion>v4.0</TargetFrameworkVersion>
    <FileAlignment>512</FileAlignment>
    <SignAssembly>true</SignAssembly>
    <AssemblyOriginatorKeyFile>..\..\..\NServiceBus.snk</AssemblyOriginatorKeyFile>
    <SolutionDir Condition="$(SolutionDir) == '' Or $(SolutionDir) == '*Undefined*'">..\..\..\..\</SolutionDir>
    <RestorePackages>true</RestorePackages>
<<<<<<< HEAD
    <FodyPath>..\..\..\..\packages\Fody.1.16.2.0</FodyPath>
=======
    <FodyPath>..\..\..\..\packages\Fody.1.14.0</FodyPath>
>>>>>>> c662768d
  </PropertyGroup>
  <PropertyGroup Condition=" '$(Configuration)|$(Platform)' == 'Debug|AnyCPU' ">
    <DebugSymbols>true</DebugSymbols>
    <DebugType>full</DebugType>
    <Optimize>false</Optimize>
    <OutputPath>..\..\..\..\binaries\containers\spring\</OutputPath>
    <DefineConstants>DEBUG;TRACE</DefineConstants>
    <ErrorReport>prompt</ErrorReport>
    <WarningLevel>4</WarningLevel>
    <DocumentationFile>..\..\..\..\binaries\containers\spring\NServiceBus.ObjectBuilder.Spring.XML</DocumentationFile>
    <NoWarn>1591,1572,1571,1573,1587,1570</NoWarn>
  </PropertyGroup>
  <PropertyGroup Condition=" '$(Configuration)|$(Platform)' == 'Release|AnyCPU' ">
    <DebugType>pdbonly</DebugType>
    <Optimize>true</Optimize>
    <OutputPath>..\..\..\..\binaries\containers\spring\</OutputPath>
    <DefineConstants>TRACE</DefineConstants>
    <ErrorReport>prompt</ErrorReport>
    <WarningLevel>4</WarningLevel>
    <DocumentationFile>..\..\..\..\binaries\containers\spring\NServiceBus.ObjectBuilder.Spring.XML</DocumentationFile>
    <NoWarn>1591,1572,1571,1573,1587,1570</NoWarn>
  </PropertyGroup>
  <ItemGroup>
<<<<<<< HEAD
    <Reference Include="Common.Logging">
      <HintPath>..\..\..\..\packages\Common.Logging.2.0.0\lib\2.0\Common.Logging.dll</HintPath>
=======
    <Reference Include="Janitor">
      <HintPath>..\..\..\..\packages\Janitor.Fody.0.3.0\Lib\portable-net4+sl4+wp7+win8+MonoAndroid16+MonoTouch40\Janitor.dll</HintPath>
      <Private>False</Private>
>>>>>>> c662768d
    </Reference>
    <Reference Include="Spring.Core, Version=1.3.2.40943, Culture=neutral, PublicKeyToken=65e474d141e25e07, processorArchitecture=MSIL">
      <SpecificVersion>False</SpecificVersion>
      <HintPath>..\..\..\..\packages\Spring.Core.1.3.2\lib\net40\Spring.Core.dll</HintPath>
    </Reference>
    <Reference Include="System" />
    <Reference Include="System.Core">
      <RequiredTargetFramework>3.5</RequiredTargetFramework>
    </Reference>
    <Reference Include="System.Web.Services" />
  </ItemGroup>
  <ItemGroup>
    <Compile Include="ArbitraryFuncDelegatingFactoryObject.cs" />
    <Compile Include="ComponentConfig.cs" />
    <Compile Include="ConfigureSpringBuilder.cs" />
    <Compile Include="SpringObjectBuilder.cs" />
    <Compile Include="Properties\AssemblyInfo.cs" />
  </ItemGroup>
  <ItemGroup>
    <None Include="Fody.targets" />
    <None Include="packages.config" />
  </ItemGroup>
  <ItemGroup>
    <ProjectReference Include="..\..\..\NServiceBus\NServiceBus.csproj">
      <Project>{73867d40-8cbb-48e9-bffa-12bbdd48a341}</Project>
      <Name>NServiceBus %28NServiceBus\NServiceBus%29</Name>
      <Private>False</Private>
    </ProjectReference>
    <ProjectReference Include="..\..\..\NServiceBus.Core\NServiceBus.Core.csproj">
      <Project>{DD48B2D0-E996-412D-9157-821ED8B17A9D}</Project>
      <Name>NServiceBus.Core</Name>
      <Private>False</Private>
    </ProjectReference>
  </ItemGroup>
  <ItemGroup>
    <Content Include="FodyWeavers.xml" />
  </ItemGroup>
  <Import Project="$(MSBuildToolsPath)\Microsoft.CSharp.targets" />
  <!-- To modify your build process, add your task inside one of the targets below and uncomment it. 
       Other similar extension points exist, see Microsoft.Common.targets.
  <Target Name="BeforeBuild">
  </Target>
  <Target Name="AfterBuild">
  </Target>
  -->
  <PropertyGroup>
    <notused>copy /Y "$(ProjectDir)$(OutDir)*.*" "$(ProjectDir)..\..\..\..\build\"</notused>
  </PropertyGroup>
  <Import Project="$(SolutionDir)Tools\Pepita\PepitaGet.targets" />
  <Import Project="Fody.targets" />
</Project><|MERGE_RESOLUTION|>--- conflicted
+++ resolved
@@ -16,11 +16,7 @@
     <AssemblyOriginatorKeyFile>..\..\..\NServiceBus.snk</AssemblyOriginatorKeyFile>
     <SolutionDir Condition="$(SolutionDir) == '' Or $(SolutionDir) == '*Undefined*'">..\..\..\..\</SolutionDir>
     <RestorePackages>true</RestorePackages>
-<<<<<<< HEAD
     <FodyPath>..\..\..\..\packages\Fody.1.16.2.0</FodyPath>
-=======
-    <FodyPath>..\..\..\..\packages\Fody.1.14.0</FodyPath>
->>>>>>> c662768d
   </PropertyGroup>
   <PropertyGroup Condition=" '$(Configuration)|$(Platform)' == 'Debug|AnyCPU' ">
     <DebugSymbols>true</DebugSymbols>
@@ -44,14 +40,12 @@
     <NoWarn>1591,1572,1571,1573,1587,1570</NoWarn>
   </PropertyGroup>
   <ItemGroup>
-<<<<<<< HEAD
     <Reference Include="Common.Logging">
       <HintPath>..\..\..\..\packages\Common.Logging.2.0.0\lib\2.0\Common.Logging.dll</HintPath>
-=======
+    </Reference>
     <Reference Include="Janitor">
       <HintPath>..\..\..\..\packages\Janitor.Fody.0.3.0\Lib\portable-net4+sl4+wp7+win8+MonoAndroid16+MonoTouch40\Janitor.dll</HintPath>
       <Private>False</Private>
->>>>>>> c662768d
     </Reference>
     <Reference Include="Spring.Core, Version=1.3.2.40943, Culture=neutral, PublicKeyToken=65e474d141e25e07, processorArchitecture=MSIL">
       <SpecificVersion>False</SpecificVersion>
@@ -90,13 +84,6 @@
     <Content Include="FodyWeavers.xml" />
   </ItemGroup>
   <Import Project="$(MSBuildToolsPath)\Microsoft.CSharp.targets" />
-  <!-- To modify your build process, add your task inside one of the targets below and uncomment it. 
-       Other similar extension points exist, see Microsoft.Common.targets.
-  <Target Name="BeforeBuild">
-  </Target>
-  <Target Name="AfterBuild">
-  </Target>
-  -->
   <PropertyGroup>
     <notused>copy /Y "$(ProjectDir)$(OutDir)*.*" "$(ProjectDir)..\..\..\..\build\"</notused>
   </PropertyGroup>
