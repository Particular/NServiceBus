<<<<<<< HEAD
using System;
using System.Collections.Generic;
using System.Diagnostics;
using System.Globalization;
using System.IO;
using System.Linq;
using System.Threading;
using System.Runtime.Serialization;
using System.Xml;
using System.Collections;
using NUnit.Framework;

namespace NServiceBus.Serializers.XML.Test
{
    using System.Net.Mail;
    using System.Text;
    using A;
    using B;
    using MessageInterfaces;
    using MessageInterfaces.MessageMapper.Reflection;
    using Serialization;

    [TestFixture]
    public class SerializerTests
    {
        private int number = 1;
        private int numberOfIterations = 100;

        [Test]
        public void SerializeInvalidCharacters()
        {
            IMessageMapper mapper = new MessageMapper();
            var serializer = SerializerFactory.Create<MessageWithInvalidCharacter>();
            var msg = mapper.CreateInstance<MessageWithInvalidCharacter>();

            var sb = new StringBuilder();
            sb.Append("Hello");
            sb.Append((char)0x1C);
            sb.Append("John");
            msg.Special = sb.ToString();

            using (var stream = new MemoryStream())
            {
                serializer.Serialize(new[] { msg }, stream);
                stream.Position = 0;

                var msgArray = serializer.Deserialize(stream);
                var m = msgArray[0] as MessageWithInvalidCharacter;
                Assert.AreEqual(sb.ToString(), m.Special);
            }
        }

        [Test, Ignore("Not supported")]
        public void Should_deserialize_arraylist()
        {
            var expected = new ArrayList
                               {
                                   "Value1",
                                   "Value2",
                                   "Value3",
                               };
            var result = ExecuteSerializer.ForMessage<MessageWithArrayList>(m3 => m3.ArrayList = expected);

            CollectionAssert.AreEqual(expected, result.ArrayList);
        }

        [Test, Ignore("Not supported")]
        public void Should_deserialize_hashtable()
        {
            var expected = new Hashtable
                               {
                                   {"Key1", "Value1"},
                                   {"Key2", "Value2"},
                                   {"Key3", "Value3"},
                               };
            var result = ExecuteSerializer.ForMessage<MessageWithHashtable>(m3 => m3.Hashtable = expected);

            CollectionAssert.AreEqual(expected, result.Hashtable);
        }

        [Test]
        public void Should_deserialize_multiple_messages_from_different_namespaces()
        {
            using (var stream = new MemoryStream())
            {
                SerializerFactory.Create(typeof(Command1), typeof(Command2)).Serialize(new object[] { new Command1(Guid.NewGuid()), new Command2(Guid.NewGuid()) }, stream);
                stream.Position = 0;

                var msgArray = SerializerFactory.Create(typeof(Command1), typeof(Command2)).Deserialize(stream);

                Assert.AreEqual(typeof(Command1), msgArray[0].GetType());
                Assert.AreEqual(typeof(Command2), msgArray[1].GetType());
            }
        }

        [Test]
        public void Should_deserialize_a_single_message_where_root_element_is_the_typename()
        {
            using (var stream = new MemoryStream())
            {
                var writer = new StreamWriter(stream);
                writer.WriteLine("<NServiceBus.Serializers.XML.Test.MessageWithDouble><Double>23.4</Double></NServiceBus.Serializers.XML.Test.MessageWithDouble>");
                writer.Flush();
                stream.Position = 0;

                var msgArray = SerializerFactory.Create(typeof(MessageWithDouble)).Deserialize(stream);

                Assert.AreEqual(typeof(MessageWithDouble), msgArray[0].GetType());

            }
        }


        [Test]
        public void Should_be_able_to_serialize_single_message_without_wrapping_element()
        {
            Serializer.ForMessage<EmptyMessage>(new EmptyMessage(), s =>
                { s.SkipWrappingElementForSingleMessages = true; })
                .AssertResultingXml(d=> d.DocumentElement.Name == "EmptyMessage","Root should be message typename");
        }


        [Test]
        public void Should_deserialize_a_single_message_with_typename_passed_in_externally()
        {
            using (var stream = new MemoryStream())
            {
                var writer = new StreamWriter(stream);
                writer.WriteLine("<WhatEver><Double>23.4</Double></WhatEver>");
                writer.Flush();
                stream.Position = 0;

                var msgArray = SerializerFactory.Create(typeof(MessageWithDouble)).Deserialize(stream, new[] { typeof(MessageWithDouble).AssemblyQualifiedName });

                Assert.AreEqual(typeof(MessageWithDouble), msgArray[0].GetType());

            }
        }

        [Test]
        public void Should_deserialize_a_batched_messages_with_typename_passed_in_externally()
        {
            using (var stream = new MemoryStream())
            {
                var writer = new StreamWriter(stream);
                writer.WriteLine("<Messages><WhatEver><Double>23.4</Double></WhatEver><TheEmptyMessage></TheEmptyMessage></Messages>");
                writer.Flush();
                stream.Position = 0;

                var msgArray = SerializerFactory.Create(typeof(MessageWithDouble),typeof(EmptyMessage))
                    .Deserialize(stream, new[] { typeof(MessageWithDouble).AssemblyQualifiedName, typeof(EmptyMessage).AssemblyQualifiedName });

                Assert.AreEqual(typeof(MessageWithDouble), msgArray[0].GetType());
                Assert.AreEqual(typeof(EmptyMessage), msgArray[1].GetType());

            }
        }

        [Test]
        public void TestMultipleInterfacesDuplicatedPropery()
        {
            IMessageMapper mapper = new MessageMapper();
            var serializer = SerializerFactory.Create<IThird>();
            var msgBeforeSerialization = mapper.CreateInstance<IThird>(x => x.FirstName = "Danny");

            var count = 0;
            using (var stream = new MemoryStream())
            {
                serializer.Serialize(new[] { msgBeforeSerialization }, stream);
                stream.Position = 0;

                var reader = XmlReader.Create(stream);

                while (reader.Read())
                    if ((reader.NodeType == XmlNodeType.Element) && (reader.Name == "FirstName"))
                        count++;
            }
            Assert.AreEqual(count, 1);
        }


        [Test]
        public void Generic_properties_should_be_supported()
        {

            var result = ExecuteSerializer.ForMessage<MessageWithGenericProperty>(m =>
                                                                         {
                                                                             m.GenericProperty =
                                                                                 new GenericProperty<string>("test") { WhatEver = "a property" };
                                                                         });

            Assert.AreEqual("a property", result.GenericProperty.WhatEver);
        }


        [Test]
        public void Culture()
        {
            var serializer = SerializerFactory.Create<MessageWithDouble>();
            double val = 65.36;
            var msg = new MessageWithDouble { Double = val };

            Thread.CurrentThread.CurrentCulture = new CultureInfo("de-DE");

            var stream = new MemoryStream();
            serializer.Serialize(new[] { msg }, stream);

            Thread.CurrentThread.CurrentCulture = new CultureInfo("en-US");

            stream.Position = 0;
            var msgArray = serializer.Deserialize(stream);
            var m = msgArray[0] as MessageWithDouble;

            Assert.AreEqual(val, m.Double);

            stream.Dispose();
        }

        [Test]
        public void Comparison()
        {
            TestInterfaces();
            TestDataContractSerializer();
        }

        [Test]
        public void TestInterfaces()
        {
            IMessageMapper mapper = new MessageMapper();
            var serializer = SerializerFactory.Create<IM2>();


            var o = mapper.CreateInstance<IM2>();

            o.Id = Guid.NewGuid();
            o.Age = 10;
            o.Address = Guid.NewGuid().ToString();
            o.Int = 7;
            o.Name = "udi";
            o.Uri = new Uri("http://www.UdiDahan.com/");
            o.Risk = new Risk { Percent = 0.15D, Annum = true, Accuracy = 0.314M };
            o.Some = SomeEnum.B;
            o.Start = DateTime.Now;
            o.Duration = TimeSpan.Parse("-01:15:27.123");
            o.Offset = DateTimeOffset.Now;
            o.Lookup = new MyDic();
            o.Lookup["1"] = "1";
            o.Foos = new Dictionary<string, List<Foo>>();
            o.Foos["foo1"] = new List<Foo>(new[] { new Foo { Name = "1", Title = "1" }, new Foo { Name = "2", Title = "2" } });
            o.Data = new byte[] { 1, 2, 3, 4, 5, 4, 3, 2, 1 };
            o.SomeStrings = new List<string> { "a", "b", "c" };

            o.ArrayFoos = new Foo[] { new Foo { Name = "FooArray1", Title = "Mr." }, new Foo { Name = "FooAray2", Title = "Mrs" } };
            o.Bars = new Bar[] { new Bar { Name = "Bar1", Length = 1 }, new Bar { Name = "BAr2", Length = 5 } };
            o.NaturalNumbers = new HashSet<int>(new int[] { 0, 1, 2, 3, 4, 5, 6, 7, 8, 9 });
            o.Developers = new HashSet<string>(new string[] { "Udi Dahan", "Andreas Ohlund", "Matt Burton", "Jonathan Oliver et al" });

            o.Parent = mapper.CreateInstance<IM1>();
            o.Parent.Name = "udi";
            o.Parent.Age = 10;
            o.Parent.Address = Guid.NewGuid().ToString();
            o.Parent.Int = 7;
            o.Parent.Name = "-1";
            o.Parent.Risk = new Risk { Percent = 0.15D, Annum = true, Accuracy = 0.314M };

            o.Names = new List<IM1>();
            for (int i = 0; i < number; i++)
            {
                var m1 = mapper.CreateInstance<IM1>();
                o.Names.Add(m1);
                m1.Age = 10;
                m1.Address = Guid.NewGuid().ToString();
                m1.Int = 7;
                m1.Name = i.ToString();
                m1.Risk = new Risk { Percent = 0.15D, Annum = true, Accuracy = 0.314M };
            }

            o.MoreNames = o.Names.ToArray();

            IMessage[] messages = new IMessage[] { o };

            Time(messages, serializer);
        }

        [Test]
        public void TestDataContractSerializer()
        {
            M2 o = CreateM2();
            IMessage[] messages = new IMessage[] { o };

            DataContractSerializer dcs = new DataContractSerializer(typeof(ArrayList), new Type[] { typeof(M2), typeof(SomeEnum), typeof(M1), typeof(Risk), typeof(List<M1>) });

            Stopwatch sw = new Stopwatch();
            sw.Start();

            XmlWriterSettings xws = new XmlWriterSettings();
            xws.OmitXmlDeclaration = false;

            XmlReaderSettings xrs = new XmlReaderSettings();
            xrs.IgnoreProcessingInstructions = true;
            xrs.ValidationType = ValidationType.None;
            xrs.IgnoreWhitespace = true;
            xrs.CheckCharacters = false;
            xrs.ConformanceLevel = ConformanceLevel.Auto;

            for (int i = 0; i < numberOfIterations; i++)
                using (MemoryStream stream = new MemoryStream())
                    DataContractSerialize(xws, dcs, messages, stream);

            sw.Stop();
            Debug.WriteLine("serialization " + sw.Elapsed);

            sw.Reset();

            File.Delete("a.xml");
            using (FileStream fs = File.Open("a.xml", FileMode.OpenOrCreate))
                DataContractSerialize(xws, dcs, messages, fs);

            MemoryStream s = new MemoryStream();
            DataContractSerialize(xws, dcs, messages, s);
            byte[] buffer = s.GetBuffer();
            s.Dispose();

            sw.Start();

            for (int i = 0; i < numberOfIterations; i++)
                using (XmlReader reader = XmlReader.Create(new MemoryStream(buffer), xrs))
                    dcs.ReadObject(reader);

            sw.Stop();
            Debug.WriteLine("deserializing: " + sw.Elapsed);
        }

        [Test]
        public void SerializeLists()
        {
            IMessageMapper mapper = new MessageMapper();
            var serializer = SerializerFactory.Create<MessageWithList>();
            var msg = mapper.CreateInstance<MessageWithList>();

            msg.Items = new List<MessageWithListItem> { new MessageWithListItem { Data = "Hello" } };

            using (var stream = new MemoryStream())
            {
                serializer.Serialize(new[] { msg }, stream);
                stream.Position = 0;

                var msgArray = serializer.Deserialize(stream);
                var m = msgArray[0] as MessageWithList;
                Assert.AreEqual("Hello", m.Items.First().Data);
            }
        }

        [Test]
        public void SerializeEmptyLists()
        {
            IMessageMapper mapper = new MessageMapper();
            var serializer = SerializerFactory.Create<MessageWithList>();
            var msg = mapper.CreateInstance<MessageWithList>();

            msg.Items = new List<MessageWithListItem>();

            using (var stream = new MemoryStream())
            {
                serializer.Serialize(new[] { msg }, stream);
                stream.Position = 0;

                var msgArray = serializer.Deserialize(stream);
                var m = msgArray[0] as MessageWithList;
                Assert.IsEmpty(m.Items);
            }
        }


        private void DataContractSerialize(XmlWriterSettings xws, DataContractSerializer dcs, IMessage[] messages, Stream str)
        {
            ArrayList o = new ArrayList(messages);
            using (XmlWriter xwr = XmlWriter.Create(str, xws))
            {
                dcs.WriteStartObject(xwr, o);
                dcs.WriteObjectContent(xwr, o);
                dcs.WriteEndObject(xwr);
            }
        }

        private M2 CreateM2()
        {
            M2 o = new M2();
            o.Id = Guid.NewGuid();
            o.Age = 10;
            o.Address = Guid.NewGuid().ToString();
            o.Int = 7;
            o.Name = "udi";
            o.Risk = new Risk { Percent = 0.15D, Annum = true, Accuracy = 0.314M };
            o.Some = SomeEnum.B;
            o.Start = DateTime.Now;
            o.Duration = TimeSpan.Parse("-01:15:27.123");
            o.Offset = DateTimeOffset.Now;

            o.Parent = new M1();
            o.Parent.Name = "udi";
            o.Parent.Age = 10;
            o.Parent.Address = Guid.NewGuid().ToString();
            o.Parent.Int = 7;
            o.Parent.Name = "-1";
            o.Parent.Risk = new Risk { Percent = 0.15D, Annum = true, Accuracy = 0.314M };

            o.Names = new List<M1>();
            for (int i = 0; i < number; i++)
            {
                var m1 = new M1();
                o.Names.Add(m1);
                m1.Age = 10;
                m1.Address = Guid.NewGuid().ToString();
                m1.Int = 7;
                m1.Name = i.ToString();
                m1.Risk = new Risk { Percent = 0.15D, Annum = true, Accuracy = 0.314M };
            }

            o.MoreNames = o.Names.ToArray();

            return o;
        }

        private void Time(IMessage[] messages, IMessageSerializer serializer)
        {
            Stopwatch watch = new Stopwatch();
            watch.Start();

            for (int i = 0; i < numberOfIterations; i++)
                using (MemoryStream stream = new MemoryStream())
                    serializer.Serialize(messages, stream);

            watch.Stop();
            Debug.WriteLine("Serializing: " + watch.Elapsed);

            watch.Reset();

            MemoryStream s = new MemoryStream();
            serializer.Serialize(messages, s);
            byte[] buffer = s.GetBuffer();
            s.Dispose();

            watch.Start();

            object[] result = null;

            for (int i = 0; i < numberOfIterations; i++)
                using (var forDeserializing = new MemoryStream(buffer))
                    result = serializer.Deserialize(forDeserializing);

            watch.Stop();
            Debug.WriteLine("Deserializing: " + watch.Elapsed);
        }

        public void TestSchemaValidation()
        {
            try
            {
                XmlReaderSettings settings = new XmlReaderSettings();
                settings.Schemas.Add(null, "schema0.xsd");
                settings.Schemas.Add(null, "schema1.xsd");
                settings.ValidationType = ValidationType.Schema;
                XmlDocument document = new XmlDocument();
                document.Load("XMLFile1.xml");
                XmlReader rdr = XmlReader.Create(new StringReader(document.InnerXml), settings);
                while (rdr.Read()) { }
            }
            catch (Exception e)
            {
                string s = e.Message;
            }
        }
        [Test]
        public void NestedObjectWithNullPropertiesShouldBeSerialized()
        {
            var result = ExecuteSerializer.ForMessage<MessageWithNestedObject>(m =>
            {
                m.NestedObject = new MessageWithNullProperty();
            });
            Assert.IsNotNull(result.NestedObject);
        }

        [Test]
        public void Messages_with_generic_properties_closing_nullables_should_be_supported()
        {
            var theTime = DateTime.Now;

            var result = ExecuteSerializer.ForMessage<MessageWithGenericPropClosingNullable>(
                m =>
                {
                    m.GenericNullable = new GenericPropertyWithNullable<DateTime?> { TheType = theTime };
                    m.Whatever = "fdsfsdfsd";
                });
            Assert.IsNotNull(result.GenericNullable.TheType == theTime);
        }

        [Test]
        public void When_Using_A_Dictionary_With_An_object_As_Key_should_throw()
        {
            Assert.Throws<NotSupportedException>(() => SerializerFactory.Create<MessageWithDictionaryWithAnObjectAsKey>());
        }

        [Test]
        public void When_Using_A_Dictionary_With_An_Object_As_Value_should_throw()
        {
            Assert.Throws<NotSupportedException>(() => SerializerFactory.Create<MessageWithDictionaryWithAnObjectAsValue>());
        }



        [Test, Ignore("We're not supporting this type")]
        public void System_classes_with_non_default_ctors_should_be_supported()
        {
            var message = new MailMessage("from@gmail.com", "to@hotmail.com")
                                                {
                                                    Subject = "Testing the NSB email support",
                                                    Body = "Hello",
                                                };

            var result = ExecuteSerializer.ForMessage<MessageWithSystemClassAsProperty>(
                    m =>
                    {
                        m.MailMessage = message;
                    });
            Assert.IsNotNull(result.MailMessage);
            Assert.AreEqual("from@gmail.com", result.MailMessage.From.Address);
            Assert.AreEqual(message.To.First(), result.MailMessage.To.First());
            Assert.AreEqual(message.BodyEncoding.CodePage, result.MailMessage.BodyEncoding.CodePage);
            Assert.AreEqual(message.BodyEncoding.EncoderFallback.MaxCharCount, result.MailMessage.BodyEncoding.EncoderFallback.MaxCharCount);

        }

        [Test, Ignore("We're currently not supporting polymorphic properties")]
        public void Messages_with_polymorphic_properties_should_be_supported()
        {
            var message = new PolyMessage
                              {
                                  BaseType = new ChildOfBase
                                                 {
                                                     BaseTypeProp = "base",
                                                     ChildProp = "Child"
                                                 }
                              };

            var result = ExecuteSerializer.ForMessage<PolyMessage>(message);

            Assert.AreEqual(message.BaseType.BaseTypeProp, result.BaseType.BaseTypeProp);

            Assert.AreEqual(((ChildOfBase)message.BaseType).ChildProp, ((ChildOfBase)result.BaseType).ChildProp);
        }

    }

    public class EmptyMessage:IMessage
    {
    }

    public class PolyMessage : IMessage
    {
        public BaseType BaseType { get; set; }
    }

    public class ChildOfBase : BaseType
    {
        public BaseType BaseType { get; set; }


        public string ChildProp { get; set; }
    }

    public class BaseType
    {
        public string BaseTypeProp { get; set; }
    }
    public class MessageWithGenericPropClosingNullable
    {
        public GenericPropertyWithNullable<DateTime?> GenericNullable { get; set; }
        public string Whatever { get; set; }
    }

    public class MessageWithNullProperty
    {
        public string WillBeNull { get; set; }
    }

    public class MessageWithDouble
    {
        public double Double { get; set; }
    }

    public class MessageWithGenericProperty
    {
        public GenericProperty<string> GenericProperty { get; set; }
        public GenericProperty<string> GenericPropertyThatIsNull { get; set; }

    }

    public class MessageWithNestedObject
    {
        public MessageWithNullProperty NestedObject { get; set; }
    }


    public class MessageWithSystemClassAsProperty
    {
        public MailMessage MailMessage { get; set; }
    }


    public class GenericPropertyWithNullable<T>
    {
        public T TheType { get; set; }
    }

    public class GenericProperty<T>
    {
        private T value;

        public GenericProperty(T value)
        {
            this.value = value;
        }

        public T ReadOnlyBlob
        {
            get
            {
                return value;
            }
        }

        public string WhatEver { get; set; }
    }

    public class MessageWithDictionaryWithAnObjectAsKey
    {
        public Dictionary<object, string> Content { get; set; }
    }

    public class MessageWithDictionaryWithAnObjectAsValue
    {
        public Dictionary<string, object> Content { get; set; }
    }

    public class MessageWithListItem
    {
        public string Data { get; set; }
    }

    public class MessageWithInvalidCharacter : IMessage
    {
        public string Special { get; set; }
    }

    public class MessageWithList : IMessage
    {
        public List<MessageWithListItem> Items { get; set; }
    }

    [Serializable]
    public class MessageWithHashtable : IMessage
    {
        public Hashtable Hashtable { get; set; }
    }

    [Serializable]
    public class MessageWithArrayList : IMessage
    {
        public ArrayList ArrayList { get; set; }
    }
}
=======
using System;
using System.Collections.Generic;
using System.Diagnostics;
using System.Globalization;
using System.IO;
using System.Linq;
using System.Threading;
using NServiceBus.MessageInterfaces;
using NServiceBus.MessageInterfaces.MessageMapper.Reflection;
using NServiceBus.Serialization;
using System.Runtime.Serialization;
using System.Xml;
using System.Collections;
using NUnit.Framework;

namespace NServiceBus.Serializers.XML.Test
{
    using A;
    using B;
    [TestFixture]
    public class SerializerTests
    {
        private int number = 1;
        private int numberOfIterations = 100;
        
        [Test]
        public void Should_deserialize_multiple_messages_from_different_namespaces()
        {
            using (var stream = new MemoryStream())
            {
                SerializerFactory.Create(typeof(Command1), typeof(Command2)).Serialize(new object[] { new Command1(Guid.NewGuid()), new Command2(Guid.NewGuid()) }, stream);
                stream.Position = 0;

                var msgArray = SerializerFactory.Create(typeof(Command1), typeof(Command2)).Deserialize(stream);

                Assert.AreEqual(typeof(Command1), msgArray[0].GetType());
                Assert.AreEqual(typeof(Command2), msgArray[1].GetType());

            }    
        }

        [Test]
        public void TestMultipleInterfacesDuplicatedPropery()
        {
            IMessageMapper mapper = new MessageMapper();
            var serializer = SerializerFactory.Create<IThird>();
            var msgBeforeSerialization = mapper.CreateInstance<IThird>(x => x.FirstName = "Danny");

            var count = 0; 
            using (var stream = new MemoryStream())
            {
                serializer.Serialize(new[] {msgBeforeSerialization}, stream);
                stream.Position = 0;
                
                var reader = XmlReader.Create(stream);

                while (reader.Read())
                    if ((reader.NodeType == XmlNodeType.Element) && (reader.Name == "FirstName"))
                            count++;
            }
            Assert.AreEqual(count, 1);
        }
        
        
        [Test]
        public void Generic_properties_should_be_supported()
        {

            var result = ExecuteSerializer.ForMessage<MessageWithGenericProperty>(m =>
                                                                         {
                                                                             m.GenericProperty =
                                                                                 new GenericProperty<string>("test") { WhatEver = "a property" };
                                                                         });

            Assert.AreEqual("a property", result.GenericProperty.WhatEver);


        }
        
        
        [Test]
        public void Culture()
        {
            var serializer = SerializerFactory.Create<MessageWithDouble>();
            double val = 65.36;
            var msg = new MessageWithDouble { Double = val };

            Thread.CurrentThread.CurrentCulture = new CultureInfo("de-DE");

            var stream = new MemoryStream();
            serializer.Serialize(new[] { msg }, stream);

            Thread.CurrentThread.CurrentCulture = new CultureInfo("en-US");

            stream.Position = 0;
            var msgArray = serializer.Deserialize(stream);
            var m = msgArray[0] as MessageWithDouble;

            Assert.AreEqual(val, m.Double);

            stream.Dispose();
        }

        [Test]
        public void Comparison()
        {
            TestInterfaces();
            TestDataContractSerializer();
        }

        [Test]
        public void TestInterfaces()
        {
            IMessageMapper mapper = new MessageMapper();
            var serializer = SerializerFactory.Create<IM2>();


            var o = mapper.CreateInstance<IM2>();

            o.Id = Guid.NewGuid();
            o.Age = 10;
            o.Address = Guid.NewGuid().ToString();
            o.Int = 7;
            o.Name = "udi";
            o.Uri = new Uri("http://www.UdiDahan.com/");
            o.Risk = new Risk { Percent = 0.15D, Annum = true, Accuracy = 0.314M };
            o.Some = SomeEnum.B;
            o.Start = DateTime.Now;
            o.Duration = TimeSpan.Parse("-01:15:27.123");
            o.Offset = DateTimeOffset.Now;
            o.Lookup = new MyDic();
            o.Lookup["1"] = "1";
            o.Foos = new Dictionary<string, List<Foo>>();
            o.Foos["foo1"] = new List<Foo>(new[] { new Foo { Name = "1", Title = "1" }, new Foo { Name = "2", Title = "2" } });
            o.Data = new byte[] { 1, 2, 3, 4, 5, 4, 3, 2, 1 };
            o.SomeStrings = new List<string> { "a", "b", "c" };

            o.ArrayFoos = new Foo[] { new Foo { Name = "FooArray1", Title = "Mr." }, new Foo { Name = "FooAray2", Title = "Mrs" } };
            o.Bars = new Bar[] { new Bar { Name = "Bar1", Length = 1 }, new Bar { Name = "BAr2", Length = 5 } };
            o.NaturalNumbers = new HashSet<int>(new int[] { 0, 1, 2, 3, 4, 5, 6, 7, 8, 9 });
            o.Developers = new HashSet<string>(new string[] { "Udi Dahan", "Andreas Ohlund", "Matt Burton", "Jonathan Oliver et al" });

            o.Parent = mapper.CreateInstance<IM1>();
            o.Parent.Name = "udi";
            o.Parent.Age = 10;
            o.Parent.Address = Guid.NewGuid().ToString();
            o.Parent.Int = 7;
            o.Parent.Name = "-1";
            o.Parent.Risk = new Risk { Percent = 0.15D, Annum = true, Accuracy = 0.314M };

            o.Names = new List<IM1>();
            for (int i = 0; i < number; i++)
            {
                var m1 = mapper.CreateInstance<IM1>();
                o.Names.Add(m1);
                m1.Age = 10;
                m1.Address = Guid.NewGuid().ToString();
                m1.Int = 7;
                m1.Name = i.ToString();
                m1.Risk = new Risk { Percent = 0.15D, Annum = true, Accuracy = 0.314M };
            }

            o.MoreNames = o.Names.ToArray();

            IMessage[] messages = new IMessage[] { o };

            Time(messages, serializer);
        }

        [Test]
        public void TestDataContractSerializer()
        {
            M2 o = CreateM2();
            IMessage[] messages = new IMessage[] { o };

            DataContractSerializer dcs = new DataContractSerializer(typeof(ArrayList), new Type[] { typeof(M2), typeof(SomeEnum), typeof(M1), typeof(Risk), typeof(List<M1>) });

            Stopwatch sw = new Stopwatch();
            sw.Start();

            XmlWriterSettings xws = new XmlWriterSettings();
            xws.OmitXmlDeclaration = false;

            XmlReaderSettings xrs = new XmlReaderSettings();
            xrs.IgnoreProcessingInstructions = true;
            xrs.ValidationType = ValidationType.None;
            xrs.IgnoreWhitespace = true;
            xrs.CheckCharacters = false;
            xrs.ConformanceLevel = ConformanceLevel.Auto;

            for (int i = 0; i < numberOfIterations; i++)
                using (MemoryStream stream = new MemoryStream())
                    DataContractSerialize(xws, dcs, messages, stream);

            sw.Stop();
            Debug.WriteLine("serialization " + sw.Elapsed);

            sw.Reset();

            File.Delete("a.xml");
            using (FileStream fs = File.Open("a.xml", FileMode.OpenOrCreate))
                DataContractSerialize(xws, dcs, messages, fs);

            MemoryStream s = new MemoryStream();
            DataContractSerialize(xws, dcs, messages, s);
            byte[] buffer = s.GetBuffer();
            s.Dispose();

            sw.Start();

            for (int i = 0; i < numberOfIterations; i++)
                using (XmlReader reader = XmlReader.Create(new MemoryStream(buffer), xrs))
                    dcs.ReadObject(reader);

            sw.Stop();
            Debug.WriteLine("deserializing: " + sw.Elapsed);
        }
        
        [Test]
        public void SerializeLists()
        {
            IMessageMapper mapper = new MessageMapper();
            var serializer = SerializerFactory.Create<MessageWithList>();
            var msg = mapper.CreateInstance<MessageWithList>();            

            msg.Items = new List<MessageWithListItem> { new MessageWithListItem { Data = "Hello" } };

            using (var stream = new MemoryStream())
            {
                serializer.Serialize(new[] { msg }, stream);
                stream.Position = 0;

                var msgArray = serializer.Deserialize(stream);
                var m = msgArray[0] as MessageWithList;
                Assert.AreEqual("Hello", m.Items.First().Data);
            }
        }

		[Test]
		public void SerializeClosedGenericListsInAlternateNamespace()
		{
			IMessageMapper mapper = new MessageMapper();
			var serializer = SerializerFactory.Create<MessageWithClosedListInAlternateNamespace>();
			var msg = mapper.CreateInstance<MessageWithClosedListInAlternateNamespace>();

			msg.Items = new NServiceBus.Serializers.XML.Test.AlternateNamespace.AlternateItemList { new NServiceBus.Serializers.XML.Test.AlternateNamespace.MessageWithListItemAlternate { Data = "Hello" } };

			using (var stream = new MemoryStream())
			{
				serializer.Serialize(new[] { msg }, stream);
				stream.Position = 0;

				var msgArray = serializer.Deserialize(stream);
				var m = msgArray[0] as MessageWithClosedListInAlternateNamespace;
				Assert.AreEqual("Hello", m.Items.First().Data);
			}
		}

		public void SerializeClosedGenericListsInAlternateNamespaceMultipleIEnumerableImplementations()
		{
			IMessageMapper mapper = new MessageMapper();
			var serializer = SerializerFactory.Create<MessageWithClosedListInAlternateNamespaceMultipleIEnumerableImplementations>();
			var msg = mapper.CreateInstance<MessageWithClosedListInAlternateNamespaceMultipleIEnumerableImplementations>();

			msg.Items = new NServiceBus.Serializers.XML.Test.AlternateNamespace.AlternateItemListMultipleIEnumerableImplementations { new NServiceBus.Serializers.XML.Test.AlternateNamespace.MessageWithListItemAlternate { Data = "Hello" } };

			using (var stream = new MemoryStream())
			{
				serializer.Serialize(new[] { msg }, stream);
				stream.Position = 0;

				var msgArray = serializer.Deserialize(stream);
				var m = msgArray[0] as MessageWithClosedListInAlternateNamespaceMultipleIEnumerableImplementations;
				Assert.AreEqual("Hello", m.Items.First<NServiceBus.Serializers.XML.Test.AlternateNamespace.MessageWithListItemAlternate>().Data);
			}
		}

		public void SerializeClosedGenericListsInAlternateNamespaceMultipleIListImplementations()
		{
			IMessageMapper mapper = new MessageMapper();
			var serializer = SerializerFactory.Create<MessageWithClosedListInAlternateNamespaceMultipleIListImplementations>();
			var msg = mapper.CreateInstance<MessageWithClosedListInAlternateNamespaceMultipleIListImplementations>();

			msg.Items = new NServiceBus.Serializers.XML.Test.AlternateNamespace.AlternateItemListMultipleIListImplementations { new NServiceBus.Serializers.XML.Test.AlternateNamespace.MessageWithListItemAlternate { Data = "Hello" } };

			using (var stream = new MemoryStream())
			{
				serializer.Serialize(new[] { msg }, stream);
				stream.Position = 0;

				var msgArray = serializer.Deserialize(stream);
				var m = msgArray[0] as MessageWithClosedListInAlternateNamespaceMultipleIListImplementations;
				Assert.AreEqual("Hello", m.Items.First<NServiceBus.Serializers.XML.Test.AlternateNamespace.MessageWithListItemAlternate>().Data);
			}
		}

		[Test]
		public void SerializeClosedGenericListsInSameNamespace()
		{
			IMessageMapper mapper = new MessageMapper();
			var serializer = SerializerFactory.Create<MessageWithClosedList>();
			var msg = mapper.CreateInstance<MessageWithClosedList>();

			msg.Items = new ItemList { new MessageWithListItem { Data = "Hello" } };

			using (var stream = new MemoryStream())
			{
				serializer.Serialize(new[] { msg }, stream);
				stream.Position = 0;

				var msgArray = serializer.Deserialize(stream);
				var m = msgArray[0] as MessageWithClosedList;
				Assert.AreEqual("Hello", m.Items.First().Data);
			}
		}

        [Test]
        public void SerializeEmptyLists()
        {
            IMessageMapper mapper = new MessageMapper();
            var serializer = SerializerFactory.Create<MessageWithList>();
            var msg = mapper.CreateInstance<MessageWithList>();

            msg.Items = new List<MessageWithListItem>();

            using (var stream = new MemoryStream())
            {
                serializer.Serialize(new[] { msg }, stream);
                stream.Position = 0;

                var msgArray = serializer.Deserialize(stream);
                var m = msgArray[0] as MessageWithList;
                Assert.IsEmpty(m.Items);
            }
        }


        private void DataContractSerialize(XmlWriterSettings xws, DataContractSerializer dcs, IMessage[] messages, Stream str)
        {
            ArrayList o = new ArrayList(messages);
            using (XmlWriter xwr = XmlWriter.Create(str, xws))
            {
                dcs.WriteStartObject(xwr, o);
                dcs.WriteObjectContent(xwr, o);
                dcs.WriteEndObject(xwr);
            }
        }

        private M2 CreateM2()
        {
            M2 o = new M2();
            o.Id = Guid.NewGuid();
            o.Age = 10;
            o.Address = Guid.NewGuid().ToString();
            o.Int = 7;
            o.Name = "udi";
            o.Risk = new Risk { Percent = 0.15D, Annum = true, Accuracy = 0.314M };
            o.Some = SomeEnum.B;
            o.Start = DateTime.Now;
            o.Duration = TimeSpan.Parse("-01:15:27.123");
            o.Offset = DateTimeOffset.Now;

            o.Parent = new M1();
            o.Parent.Name = "udi";
            o.Parent.Age = 10;
            o.Parent.Address = Guid.NewGuid().ToString();
            o.Parent.Int = 7;
            o.Parent.Name = "-1";
            o.Parent.Risk = new Risk { Percent = 0.15D, Annum = true, Accuracy = 0.314M };

            o.Names = new List<M1>();
            for (int i = 0; i < number; i++)
            {
                var m1 = new M1();
                o.Names.Add(m1);
                m1.Age = 10;
                m1.Address = Guid.NewGuid().ToString();
                m1.Int = 7;
                m1.Name = i.ToString();
                m1.Risk = new Risk { Percent = 0.15D, Annum = true, Accuracy = 0.314M };
            }

            o.MoreNames = o.Names.ToArray();

            return o;
        }

        private void Time(IMessage[] messages, IMessageSerializer serializer)
        {
            Stopwatch watch = new Stopwatch();
            watch.Start();

            for (int i = 0; i < numberOfIterations; i++)
                using (MemoryStream stream = new MemoryStream())
                    serializer.Serialize(messages, stream);

            watch.Stop();
            Debug.WriteLine("Serializing: " + watch.Elapsed);

            watch.Reset();

            MemoryStream s = new MemoryStream();
            serializer.Serialize(messages, s);
            byte[] buffer = s.GetBuffer();
            s.Dispose();

            watch.Start();

            object[] result = null;

            for (int i = 0; i < numberOfIterations; i++)
                using (var forDeserializing = new MemoryStream(buffer))
                    result = serializer.Deserialize(forDeserializing);

            watch.Stop();
            Debug.WriteLine("Deserializing: " + watch.Elapsed);
        }

        public void TestSchemaValidation()
        {
            try
            {
                XmlReaderSettings settings = new XmlReaderSettings();
                settings.Schemas.Add(null, "schema0.xsd");
                settings.Schemas.Add(null, "schema1.xsd");
                settings.ValidationType = ValidationType.Schema;
                XmlDocument document = new XmlDocument();
                document.Load("XMLFile1.xml");
                XmlReader rdr = XmlReader.Create(new StringReader(document.InnerXml), settings);
                while (rdr.Read()) { }
            }
            catch (Exception e)
            {
                string s = e.Message;
            }
        }
        [Test]
        public void NestedObjectWithNullPropertiesShouldBeSerialized()
        {
            var result = ExecuteSerializer.ForMessage<MessageWithNestedObject>(m =>
            {
                m.NestedObject = new MessageWithNullProperty();
            });
            Assert.IsNotNull(result.NestedObject);
        }

        [Test]
        public void Messages_with_generic_properties_closing_nullables_should_be_supported()
        {
            var theTime = DateTime.Now;

            var result = ExecuteSerializer.ForMessage<MessageWithGenericPropClosingNullable>(
                m => {
                         m.GenericNullable = new GenericPropertyWithNullable<DateTime?> {TheType = theTime};
                         m.Whatever = "fdsfsdfsd";
                });
            Assert.IsNotNull(result.GenericNullable.TheType == theTime);
        }

        [Test]
        public void When_Using_A_Dictionary_With_An_object_As_Key_should_throw()
        {
            Assert.Throws<NotSupportedException>(() => SerializerFactory.Create<MessageWithDictionaryWithAnObjectAsKey>());
        }

        [Test]
        public void When_Using_A_Dictionary_With_An_Object_As_Value_should_throw()
        {
            Assert.Throws<NotSupportedException>(() => SerializerFactory.Create<MessageWithDictionaryWithAnObjectAsValue>());
        }
    }

    public class MessageWithGenericPropClosingNullable
    {
        public GenericPropertyWithNullable<DateTime?> GenericNullable { get; set; }
        public string Whatever { get; set; }
    }

    public class MessageWithNullProperty
    {
        public string WillBeNull { get; set; }
    }

    public class MessageWithDouble
    {
        public double Double { get; set; }
    }

    public class MessageWithGenericProperty
    {
        public GenericProperty<string> GenericProperty { get; set; }
        public GenericProperty<string> GenericPropertyThatIsNull { get; set; }

    }

    public class MessageWithNestedObject
    {
        public MessageWithNullProperty NestedObject { get; set; }
    }

    public class GenericPropertyWithNullable<T>
    {
        public T TheType { get; set; }
    }

    public class GenericProperty<T>
    {
        private T value;

        public GenericProperty(T value)
        {
            this.value = value;
        }

        public T ReadOnlyBlob
        {
            get
            {
                return value;
            }
        }

        public string WhatEver { get; set; }
    }

    public class MessageWithDictionaryWithAnObjectAsKey
    {
        public Dictionary<object, string> Content { get; set; }
    }

    public class MessageWithDictionaryWithAnObjectAsValue
    {
        public Dictionary<string, object> Content { get; set; }
    }

    public class MessageWithListItem
    {
        public string Data { get; set; }
    }

    public class MessageWithList : IMessage
    {
        public List<MessageWithListItem> Items { get; set; }
    }

	public class MessageWithClosedListInAlternateNamespace : IMessage
	{
		public NServiceBus.Serializers.XML.Test.AlternateNamespace.AlternateItemList Items { get; set; }
	}

	public class MessageWithClosedListInAlternateNamespaceMultipleIEnumerableImplementations : IMessage
	{
		public NServiceBus.Serializers.XML.Test.AlternateNamespace.AlternateItemListMultipleIEnumerableImplementations Items { get; set; }
	}

	public class MessageWithClosedListInAlternateNamespaceMultipleIListImplementations : IMessage
	{
		public NServiceBus.Serializers.XML.Test.AlternateNamespace.AlternateItemListMultipleIListImplementations Items { get; set; }
	}

	public class MessageWithClosedList : IMessage
	{
		public ItemList Items { get; set; }
	}

	public class ItemList : List<MessageWithListItem>
	{
	}
}

namespace NServiceBus.Serializers.XML.Test.AlternateNamespace
{
	public class AlternateItemList : List<MessageWithListItemAlternate>
	{
	}

	public class MessageWithListItemAlternate
	{
		public string Data { get; set; }
	}

	public class AlternateItemListMultipleIEnumerableImplementations : List<MessageWithListItemAlternate>, IEnumerable<string>
	{
		public IEnumerator<string> GetEnumerator()
		{
			return this.ToArray().Select(item => item.Data).GetEnumerator();
		}
	}

	public class AlternateItemListMultipleIListImplementations : List<MessageWithListItemAlternate>, IList<string>
	{
		private IList<string> stringList  = new List<string>();

		IEnumerator<string> IEnumerable<string>.GetEnumerator()
		{
			return stringList.GetEnumerator();
		}

		void ICollection<string>.Add(string item)
		{
			stringList.Add(item);
		}

		bool ICollection<string>.Contains(string item)
		{
			return stringList.Contains(item);
		}

		void ICollection<string>.CopyTo(string[] array, int arrayIndex)
		{
			stringList.CopyTo(array, arrayIndex);
		}

		bool ICollection<string>.Remove(string item)
		{
			return stringList.Remove(item);
		}

		bool ICollection<string>.IsReadOnly
		{
			get { return stringList.IsReadOnly; }
		}

		int IList<string>.IndexOf(string item)
		{
			return stringList.IndexOf(item);
		}

		void IList<string>.Insert(int index, string item)
		{
			stringList.Insert(index, item);
		}

		string IList<string>.this[int index]
		{
			get { return stringList[index]; }
			set { stringList[index] = value; }
		}
	}
}
>>>>>>> 473fb417
<|MERGE_RESOLUTION|>--- conflicted
+++ resolved
@@ -1,4 +1,3 @@
-<<<<<<< HEAD
 using System;
 using System.Collections.Generic;
 using System.Diagnostics;
@@ -352,6 +351,86 @@
             }
         }
 
+		[Test]
+		public void SerializeClosedGenericListsInAlternateNamespace()
+		{
+			IMessageMapper mapper = new MessageMapper();
+			var serializer = SerializerFactory.Create<MessageWithClosedListInAlternateNamespace>();
+			var msg = mapper.CreateInstance<MessageWithClosedListInAlternateNamespace>();
+
+			msg.Items = new NServiceBus.Serializers.XML.Test.AlternateNamespace.AlternateItemList { new NServiceBus.Serializers.XML.Test.AlternateNamespace.MessageWithListItemAlternate { Data = "Hello" } };
+
+			using (var stream = new MemoryStream())
+			{
+				serializer.Serialize(new[] { msg }, stream);
+				stream.Position = 0;
+
+				var msgArray = serializer.Deserialize(stream);
+				var m = msgArray[0] as MessageWithClosedListInAlternateNamespace;
+				Assert.AreEqual("Hello", m.Items.First().Data);
+			}
+		}
+
+        [Test]
+		public void SerializeClosedGenericListsInAlternateNamespaceMultipleIEnumerableImplementations()
+		{
+			IMessageMapper mapper = new MessageMapper();
+			var serializer = SerializerFactory.Create<MessageWithClosedListInAlternateNamespaceMultipleIEnumerableImplementations>();
+			var msg = mapper.CreateInstance<MessageWithClosedListInAlternateNamespaceMultipleIEnumerableImplementations>();
+
+			msg.Items = new NServiceBus.Serializers.XML.Test.AlternateNamespace.AlternateItemListMultipleIEnumerableImplementations { new NServiceBus.Serializers.XML.Test.AlternateNamespace.MessageWithListItemAlternate { Data = "Hello" } };
+
+			using (var stream = new MemoryStream())
+			{
+				serializer.Serialize(new[] { msg }, stream);
+				stream.Position = 0;
+
+				var msgArray = serializer.Deserialize(stream);
+				var m = msgArray[0] as MessageWithClosedListInAlternateNamespaceMultipleIEnumerableImplementations;
+				Assert.AreEqual("Hello", m.Items.First<NServiceBus.Serializers.XML.Test.AlternateNamespace.MessageWithListItemAlternate>().Data);
+			}
+		}
+
+        [Test]
+		public void SerializeClosedGenericListsInAlternateNamespaceMultipleIListImplementations()
+		{
+			IMessageMapper mapper = new MessageMapper();
+			var serializer = SerializerFactory.Create<MessageWithClosedListInAlternateNamespaceMultipleIListImplementations>();
+			var msg = mapper.CreateInstance<MessageWithClosedListInAlternateNamespaceMultipleIListImplementations>();
+
+			msg.Items = new NServiceBus.Serializers.XML.Test.AlternateNamespace.AlternateItemListMultipleIListImplementations { new NServiceBus.Serializers.XML.Test.AlternateNamespace.MessageWithListItemAlternate { Data = "Hello" } };
+
+			using (var stream = new MemoryStream())
+			{
+				serializer.Serialize(new[] { msg }, stream);
+				stream.Position = 0;
+
+				var msgArray = serializer.Deserialize(stream);
+				var m = msgArray[0] as MessageWithClosedListInAlternateNamespaceMultipleIListImplementations;
+				Assert.AreEqual("Hello", m.Items.First<NServiceBus.Serializers.XML.Test.AlternateNamespace.MessageWithListItemAlternate>().Data);
+			}
+		}
+
+		[Test]
+		public void SerializeClosedGenericListsInSameNamespace()
+		{
+			IMessageMapper mapper = new MessageMapper();
+			var serializer = SerializerFactory.Create<MessageWithClosedList>();
+			var msg = mapper.CreateInstance<MessageWithClosedList>();
+
+			msg.Items = new ItemList { new MessageWithListItem { Data = "Hello" } };
+
+			using (var stream = new MemoryStream())
+			{
+				serializer.Serialize(new[] { msg }, stream);
+				stream.Position = 0;
+
+				var msgArray = serializer.Deserialize(stream);
+				var m = msgArray[0] as MessageWithClosedList;
+				Assert.AreEqual("Hello", m.Items.First().Data);
+			}
+		}
+
         [Test]
         public void SerializeEmptyLists()
         {
@@ -670,552 +749,6 @@
     {
         public ArrayList ArrayList { get; set; }
     }
-}
-=======
-using System;
-using System.Collections.Generic;
-using System.Diagnostics;
-using System.Globalization;
-using System.IO;
-using System.Linq;
-using System.Threading;
-using NServiceBus.MessageInterfaces;
-using NServiceBus.MessageInterfaces.MessageMapper.Reflection;
-using NServiceBus.Serialization;
-using System.Runtime.Serialization;
-using System.Xml;
-using System.Collections;
-using NUnit.Framework;
-
-namespace NServiceBus.Serializers.XML.Test
-{
-    using A;
-    using B;
-    [TestFixture]
-    public class SerializerTests
-    {
-        private int number = 1;
-        private int numberOfIterations = 100;
-        
-        [Test]
-        public void Should_deserialize_multiple_messages_from_different_namespaces()
-        {
-            using (var stream = new MemoryStream())
-            {
-                SerializerFactory.Create(typeof(Command1), typeof(Command2)).Serialize(new object[] { new Command1(Guid.NewGuid()), new Command2(Guid.NewGuid()) }, stream);
-                stream.Position = 0;
-
-                var msgArray = SerializerFactory.Create(typeof(Command1), typeof(Command2)).Deserialize(stream);
-
-                Assert.AreEqual(typeof(Command1), msgArray[0].GetType());
-                Assert.AreEqual(typeof(Command2), msgArray[1].GetType());
-
-            }    
-        }
-
-        [Test]
-        public void TestMultipleInterfacesDuplicatedPropery()
-        {
-            IMessageMapper mapper = new MessageMapper();
-            var serializer = SerializerFactory.Create<IThird>();
-            var msgBeforeSerialization = mapper.CreateInstance<IThird>(x => x.FirstName = "Danny");
-
-            var count = 0; 
-            using (var stream = new MemoryStream())
-            {
-                serializer.Serialize(new[] {msgBeforeSerialization}, stream);
-                stream.Position = 0;
-                
-                var reader = XmlReader.Create(stream);
-
-                while (reader.Read())
-                    if ((reader.NodeType == XmlNodeType.Element) && (reader.Name == "FirstName"))
-                            count++;
-            }
-            Assert.AreEqual(count, 1);
-        }
-        
-        
-        [Test]
-        public void Generic_properties_should_be_supported()
-        {
-
-            var result = ExecuteSerializer.ForMessage<MessageWithGenericProperty>(m =>
-                                                                         {
-                                                                             m.GenericProperty =
-                                                                                 new GenericProperty<string>("test") { WhatEver = "a property" };
-                                                                         });
-
-            Assert.AreEqual("a property", result.GenericProperty.WhatEver);
-
-
-        }
-        
-        
-        [Test]
-        public void Culture()
-        {
-            var serializer = SerializerFactory.Create<MessageWithDouble>();
-            double val = 65.36;
-            var msg = new MessageWithDouble { Double = val };
-
-            Thread.CurrentThread.CurrentCulture = new CultureInfo("de-DE");
-
-            var stream = new MemoryStream();
-            serializer.Serialize(new[] { msg }, stream);
-
-            Thread.CurrentThread.CurrentCulture = new CultureInfo("en-US");
-
-            stream.Position = 0;
-            var msgArray = serializer.Deserialize(stream);
-            var m = msgArray[0] as MessageWithDouble;
-
-            Assert.AreEqual(val, m.Double);
-
-            stream.Dispose();
-        }
-
-        [Test]
-        public void Comparison()
-        {
-            TestInterfaces();
-            TestDataContractSerializer();
-        }
-
-        [Test]
-        public void TestInterfaces()
-        {
-            IMessageMapper mapper = new MessageMapper();
-            var serializer = SerializerFactory.Create<IM2>();
-
-
-            var o = mapper.CreateInstance<IM2>();
-
-            o.Id = Guid.NewGuid();
-            o.Age = 10;
-            o.Address = Guid.NewGuid().ToString();
-            o.Int = 7;
-            o.Name = "udi";
-            o.Uri = new Uri("http://www.UdiDahan.com/");
-            o.Risk = new Risk { Percent = 0.15D, Annum = true, Accuracy = 0.314M };
-            o.Some = SomeEnum.B;
-            o.Start = DateTime.Now;
-            o.Duration = TimeSpan.Parse("-01:15:27.123");
-            o.Offset = DateTimeOffset.Now;
-            o.Lookup = new MyDic();
-            o.Lookup["1"] = "1";
-            o.Foos = new Dictionary<string, List<Foo>>();
-            o.Foos["foo1"] = new List<Foo>(new[] { new Foo { Name = "1", Title = "1" }, new Foo { Name = "2", Title = "2" } });
-            o.Data = new byte[] { 1, 2, 3, 4, 5, 4, 3, 2, 1 };
-            o.SomeStrings = new List<string> { "a", "b", "c" };
-
-            o.ArrayFoos = new Foo[] { new Foo { Name = "FooArray1", Title = "Mr." }, new Foo { Name = "FooAray2", Title = "Mrs" } };
-            o.Bars = new Bar[] { new Bar { Name = "Bar1", Length = 1 }, new Bar { Name = "BAr2", Length = 5 } };
-            o.NaturalNumbers = new HashSet<int>(new int[] { 0, 1, 2, 3, 4, 5, 6, 7, 8, 9 });
-            o.Developers = new HashSet<string>(new string[] { "Udi Dahan", "Andreas Ohlund", "Matt Burton", "Jonathan Oliver et al" });
-
-            o.Parent = mapper.CreateInstance<IM1>();
-            o.Parent.Name = "udi";
-            o.Parent.Age = 10;
-            o.Parent.Address = Guid.NewGuid().ToString();
-            o.Parent.Int = 7;
-            o.Parent.Name = "-1";
-            o.Parent.Risk = new Risk { Percent = 0.15D, Annum = true, Accuracy = 0.314M };
-
-            o.Names = new List<IM1>();
-            for (int i = 0; i < number; i++)
-            {
-                var m1 = mapper.CreateInstance<IM1>();
-                o.Names.Add(m1);
-                m1.Age = 10;
-                m1.Address = Guid.NewGuid().ToString();
-                m1.Int = 7;
-                m1.Name = i.ToString();
-                m1.Risk = new Risk { Percent = 0.15D, Annum = true, Accuracy = 0.314M };
-            }
-
-            o.MoreNames = o.Names.ToArray();
-
-            IMessage[] messages = new IMessage[] { o };
-
-            Time(messages, serializer);
-        }
-
-        [Test]
-        public void TestDataContractSerializer()
-        {
-            M2 o = CreateM2();
-            IMessage[] messages = new IMessage[] { o };
-
-            DataContractSerializer dcs = new DataContractSerializer(typeof(ArrayList), new Type[] { typeof(M2), typeof(SomeEnum), typeof(M1), typeof(Risk), typeof(List<M1>) });
-
-            Stopwatch sw = new Stopwatch();
-            sw.Start();
-
-            XmlWriterSettings xws = new XmlWriterSettings();
-            xws.OmitXmlDeclaration = false;
-
-            XmlReaderSettings xrs = new XmlReaderSettings();
-            xrs.IgnoreProcessingInstructions = true;
-            xrs.ValidationType = ValidationType.None;
-            xrs.IgnoreWhitespace = true;
-            xrs.CheckCharacters = false;
-            xrs.ConformanceLevel = ConformanceLevel.Auto;
-
-            for (int i = 0; i < numberOfIterations; i++)
-                using (MemoryStream stream = new MemoryStream())
-                    DataContractSerialize(xws, dcs, messages, stream);
-
-            sw.Stop();
-            Debug.WriteLine("serialization " + sw.Elapsed);
-
-            sw.Reset();
-
-            File.Delete("a.xml");
-            using (FileStream fs = File.Open("a.xml", FileMode.OpenOrCreate))
-                DataContractSerialize(xws, dcs, messages, fs);
-
-            MemoryStream s = new MemoryStream();
-            DataContractSerialize(xws, dcs, messages, s);
-            byte[] buffer = s.GetBuffer();
-            s.Dispose();
-
-            sw.Start();
-
-            for (int i = 0; i < numberOfIterations; i++)
-                using (XmlReader reader = XmlReader.Create(new MemoryStream(buffer), xrs))
-                    dcs.ReadObject(reader);
-
-            sw.Stop();
-            Debug.WriteLine("deserializing: " + sw.Elapsed);
-        }
-        
-        [Test]
-        public void SerializeLists()
-        {
-            IMessageMapper mapper = new MessageMapper();
-            var serializer = SerializerFactory.Create<MessageWithList>();
-            var msg = mapper.CreateInstance<MessageWithList>();            
-
-            msg.Items = new List<MessageWithListItem> { new MessageWithListItem { Data = "Hello" } };
-
-            using (var stream = new MemoryStream())
-            {
-                serializer.Serialize(new[] { msg }, stream);
-                stream.Position = 0;
-
-                var msgArray = serializer.Deserialize(stream);
-                var m = msgArray[0] as MessageWithList;
-                Assert.AreEqual("Hello", m.Items.First().Data);
-            }
-        }
-
-		[Test]
-		public void SerializeClosedGenericListsInAlternateNamespace()
-		{
-			IMessageMapper mapper = new MessageMapper();
-			var serializer = SerializerFactory.Create<MessageWithClosedListInAlternateNamespace>();
-			var msg = mapper.CreateInstance<MessageWithClosedListInAlternateNamespace>();
-
-			msg.Items = new NServiceBus.Serializers.XML.Test.AlternateNamespace.AlternateItemList { new NServiceBus.Serializers.XML.Test.AlternateNamespace.MessageWithListItemAlternate { Data = "Hello" } };
-
-			using (var stream = new MemoryStream())
-			{
-				serializer.Serialize(new[] { msg }, stream);
-				stream.Position = 0;
-
-				var msgArray = serializer.Deserialize(stream);
-				var m = msgArray[0] as MessageWithClosedListInAlternateNamespace;
-				Assert.AreEqual("Hello", m.Items.First().Data);
-			}
-		}
-
-		public void SerializeClosedGenericListsInAlternateNamespaceMultipleIEnumerableImplementations()
-		{
-			IMessageMapper mapper = new MessageMapper();
-			var serializer = SerializerFactory.Create<MessageWithClosedListInAlternateNamespaceMultipleIEnumerableImplementations>();
-			var msg = mapper.CreateInstance<MessageWithClosedListInAlternateNamespaceMultipleIEnumerableImplementations>();
-
-			msg.Items = new NServiceBus.Serializers.XML.Test.AlternateNamespace.AlternateItemListMultipleIEnumerableImplementations { new NServiceBus.Serializers.XML.Test.AlternateNamespace.MessageWithListItemAlternate { Data = "Hello" } };
-
-			using (var stream = new MemoryStream())
-			{
-				serializer.Serialize(new[] { msg }, stream);
-				stream.Position = 0;
-
-				var msgArray = serializer.Deserialize(stream);
-				var m = msgArray[0] as MessageWithClosedListInAlternateNamespaceMultipleIEnumerableImplementations;
-				Assert.AreEqual("Hello", m.Items.First<NServiceBus.Serializers.XML.Test.AlternateNamespace.MessageWithListItemAlternate>().Data);
-			}
-		}
-
-		public void SerializeClosedGenericListsInAlternateNamespaceMultipleIListImplementations()
-		{
-			IMessageMapper mapper = new MessageMapper();
-			var serializer = SerializerFactory.Create<MessageWithClosedListInAlternateNamespaceMultipleIListImplementations>();
-			var msg = mapper.CreateInstance<MessageWithClosedListInAlternateNamespaceMultipleIListImplementations>();
-
-			msg.Items = new NServiceBus.Serializers.XML.Test.AlternateNamespace.AlternateItemListMultipleIListImplementations { new NServiceBus.Serializers.XML.Test.AlternateNamespace.MessageWithListItemAlternate { Data = "Hello" } };
-
-			using (var stream = new MemoryStream())
-			{
-				serializer.Serialize(new[] { msg }, stream);
-				stream.Position = 0;
-
-				var msgArray = serializer.Deserialize(stream);
-				var m = msgArray[0] as MessageWithClosedListInAlternateNamespaceMultipleIListImplementations;
-				Assert.AreEqual("Hello", m.Items.First<NServiceBus.Serializers.XML.Test.AlternateNamespace.MessageWithListItemAlternate>().Data);
-			}
-		}
-
-		[Test]
-		public void SerializeClosedGenericListsInSameNamespace()
-		{
-			IMessageMapper mapper = new MessageMapper();
-			var serializer = SerializerFactory.Create<MessageWithClosedList>();
-			var msg = mapper.CreateInstance<MessageWithClosedList>();
-
-			msg.Items = new ItemList { new MessageWithListItem { Data = "Hello" } };
-
-			using (var stream = new MemoryStream())
-			{
-				serializer.Serialize(new[] { msg }, stream);
-				stream.Position = 0;
-
-				var msgArray = serializer.Deserialize(stream);
-				var m = msgArray[0] as MessageWithClosedList;
-				Assert.AreEqual("Hello", m.Items.First().Data);
-			}
-		}
-
-        [Test]
-        public void SerializeEmptyLists()
-        {
-            IMessageMapper mapper = new MessageMapper();
-            var serializer = SerializerFactory.Create<MessageWithList>();
-            var msg = mapper.CreateInstance<MessageWithList>();
-
-            msg.Items = new List<MessageWithListItem>();
-
-            using (var stream = new MemoryStream())
-            {
-                serializer.Serialize(new[] { msg }, stream);
-                stream.Position = 0;
-
-                var msgArray = serializer.Deserialize(stream);
-                var m = msgArray[0] as MessageWithList;
-                Assert.IsEmpty(m.Items);
-            }
-        }
-
-
-        private void DataContractSerialize(XmlWriterSettings xws, DataContractSerializer dcs, IMessage[] messages, Stream str)
-        {
-            ArrayList o = new ArrayList(messages);
-            using (XmlWriter xwr = XmlWriter.Create(str, xws))
-            {
-                dcs.WriteStartObject(xwr, o);
-                dcs.WriteObjectContent(xwr, o);
-                dcs.WriteEndObject(xwr);
-            }
-        }
-
-        private M2 CreateM2()
-        {
-            M2 o = new M2();
-            o.Id = Guid.NewGuid();
-            o.Age = 10;
-            o.Address = Guid.NewGuid().ToString();
-            o.Int = 7;
-            o.Name = "udi";
-            o.Risk = new Risk { Percent = 0.15D, Annum = true, Accuracy = 0.314M };
-            o.Some = SomeEnum.B;
-            o.Start = DateTime.Now;
-            o.Duration = TimeSpan.Parse("-01:15:27.123");
-            o.Offset = DateTimeOffset.Now;
-
-            o.Parent = new M1();
-            o.Parent.Name = "udi";
-            o.Parent.Age = 10;
-            o.Parent.Address = Guid.NewGuid().ToString();
-            o.Parent.Int = 7;
-            o.Parent.Name = "-1";
-            o.Parent.Risk = new Risk { Percent = 0.15D, Annum = true, Accuracy = 0.314M };
-
-            o.Names = new List<M1>();
-            for (int i = 0; i < number; i++)
-            {
-                var m1 = new M1();
-                o.Names.Add(m1);
-                m1.Age = 10;
-                m1.Address = Guid.NewGuid().ToString();
-                m1.Int = 7;
-                m1.Name = i.ToString();
-                m1.Risk = new Risk { Percent = 0.15D, Annum = true, Accuracy = 0.314M };
-            }
-
-            o.MoreNames = o.Names.ToArray();
-
-            return o;
-        }
-
-        private void Time(IMessage[] messages, IMessageSerializer serializer)
-        {
-            Stopwatch watch = new Stopwatch();
-            watch.Start();
-
-            for (int i = 0; i < numberOfIterations; i++)
-                using (MemoryStream stream = new MemoryStream())
-                    serializer.Serialize(messages, stream);
-
-            watch.Stop();
-            Debug.WriteLine("Serializing: " + watch.Elapsed);
-
-            watch.Reset();
-
-            MemoryStream s = new MemoryStream();
-            serializer.Serialize(messages, s);
-            byte[] buffer = s.GetBuffer();
-            s.Dispose();
-
-            watch.Start();
-
-            object[] result = null;
-
-            for (int i = 0; i < numberOfIterations; i++)
-                using (var forDeserializing = new MemoryStream(buffer))
-                    result = serializer.Deserialize(forDeserializing);
-
-            watch.Stop();
-            Debug.WriteLine("Deserializing: " + watch.Elapsed);
-        }
-
-        public void TestSchemaValidation()
-        {
-            try
-            {
-                XmlReaderSettings settings = new XmlReaderSettings();
-                settings.Schemas.Add(null, "schema0.xsd");
-                settings.Schemas.Add(null, "schema1.xsd");
-                settings.ValidationType = ValidationType.Schema;
-                XmlDocument document = new XmlDocument();
-                document.Load("XMLFile1.xml");
-                XmlReader rdr = XmlReader.Create(new StringReader(document.InnerXml), settings);
-                while (rdr.Read()) { }
-            }
-            catch (Exception e)
-            {
-                string s = e.Message;
-            }
-        }
-        [Test]
-        public void NestedObjectWithNullPropertiesShouldBeSerialized()
-        {
-            var result = ExecuteSerializer.ForMessage<MessageWithNestedObject>(m =>
-            {
-                m.NestedObject = new MessageWithNullProperty();
-            });
-            Assert.IsNotNull(result.NestedObject);
-        }
-
-        [Test]
-        public void Messages_with_generic_properties_closing_nullables_should_be_supported()
-        {
-            var theTime = DateTime.Now;
-
-            var result = ExecuteSerializer.ForMessage<MessageWithGenericPropClosingNullable>(
-                m => {
-                         m.GenericNullable = new GenericPropertyWithNullable<DateTime?> {TheType = theTime};
-                         m.Whatever = "fdsfsdfsd";
-                });
-            Assert.IsNotNull(result.GenericNullable.TheType == theTime);
-        }
-
-        [Test]
-        public void When_Using_A_Dictionary_With_An_object_As_Key_should_throw()
-        {
-            Assert.Throws<NotSupportedException>(() => SerializerFactory.Create<MessageWithDictionaryWithAnObjectAsKey>());
-        }
-
-        [Test]
-        public void When_Using_A_Dictionary_With_An_Object_As_Value_should_throw()
-        {
-            Assert.Throws<NotSupportedException>(() => SerializerFactory.Create<MessageWithDictionaryWithAnObjectAsValue>());
-        }
-    }
-
-    public class MessageWithGenericPropClosingNullable
-    {
-        public GenericPropertyWithNullable<DateTime?> GenericNullable { get; set; }
-        public string Whatever { get; set; }
-    }
-
-    public class MessageWithNullProperty
-    {
-        public string WillBeNull { get; set; }
-    }
-
-    public class MessageWithDouble
-    {
-        public double Double { get; set; }
-    }
-
-    public class MessageWithGenericProperty
-    {
-        public GenericProperty<string> GenericProperty { get; set; }
-        public GenericProperty<string> GenericPropertyThatIsNull { get; set; }
-
-    }
-
-    public class MessageWithNestedObject
-    {
-        public MessageWithNullProperty NestedObject { get; set; }
-    }
-
-    public class GenericPropertyWithNullable<T>
-    {
-        public T TheType { get; set; }
-    }
-
-    public class GenericProperty<T>
-    {
-        private T value;
-
-        public GenericProperty(T value)
-        {
-            this.value = value;
-        }
-
-        public T ReadOnlyBlob
-        {
-            get
-            {
-                return value;
-            }
-        }
-
-        public string WhatEver { get; set; }
-    }
-
-    public class MessageWithDictionaryWithAnObjectAsKey
-    {
-        public Dictionary<object, string> Content { get; set; }
-    }
-
-    public class MessageWithDictionaryWithAnObjectAsValue
-    {
-        public Dictionary<string, object> Content { get; set; }
-    }
-
-    public class MessageWithListItem
-    {
-        public string Data { get; set; }
-    }
-
-    public class MessageWithList : IMessage
-    {
-        public List<MessageWithListItem> Items { get; set; }
-    }
 
 	public class MessageWithClosedListInAlternateNamespace : IMessage
 	{
@@ -1311,5 +844,4 @@
 			set { stringList[index] = value; }
 		}
 	}
-}
->>>>>>> 473fb417
+}