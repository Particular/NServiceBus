--- conflicted
+++ resolved
@@ -20,11 +20,6 @@
     <DefineConstants>DEBUG;TRACE</DefineConstants>
     <ErrorReport>prompt</ErrorReport>
     <WarningLevel>4</WarningLevel>
-<<<<<<< HEAD
-    <NoWarn>
-    </NoWarn>
-=======
->>>>>>> a706ebfa
     <TreatWarningsAsErrors>true</TreatWarningsAsErrors>
   </PropertyGroup>
   <PropertyGroup Condition=" '$(Configuration)|$(Platform)' == 'Release|AnyCPU' ">
