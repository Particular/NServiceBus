﻿<Project Sdk="Microsoft.NET.Sdk">

  <PropertyGroup>
    <TargetFrameworks>net472;netcoreapp3.1</TargetFrameworks>
    <NoWarn>$(NoWarn);CA2007</NoWarn>
    <CopyLocalLockFileAssemblies>true</CopyLocalLockFileAssemblies>
  </PropertyGroup>

  <ItemGroup>
    <ProjectReference Include="..\NServiceBus.AcceptanceTesting\NServiceBus.AcceptanceTesting.csproj" />
    <ProjectReference Include="..\NServiceBus.Core\NServiceBus.Core.csproj" />
  </ItemGroup>

  <ItemGroup Condition="'$(TargetFramework)' == 'net472'">
    <Reference Include="System.Transactions" />
    <Reference Include="System.Configuration" />
    <Reference Include="Microsoft.CSharp" />
  </ItemGroup>

  <ItemGroup>
<<<<<<< HEAD
    <PackageReference Include="Microsoft.Extensions.DependencyInjection" Version="3.1.7" />
    <PackageReference Include="Microsoft.NET.Test.Sdk" Version="16.6.1" />
=======
    <PackageReference Include="Microsoft.NET.Test.Sdk" Version="16.7.0" />
>>>>>>> 79eec9e1
    <PackageReference Include="NUnit" Version="3.12.0" />
    <PackageReference Include="NUnit3TestAdapter" Version="3.17.0" />
    <PackageReference Include="Particular.Approvals" Version="0.2.0" />
    <PackageReference Include="Particular.CodeRules" Version="0.3.0" />
  </ItemGroup>

  <ItemGroup>
    <Compile Include="../NServiceBus.AcceptanceTests/**/*.cs" Exclude="../NServiceBus.AcceptanceTests/obj/**/*.*"></Compile>
    <Compile Remove="../NServiceBus.AcceptanceTests/Core/CoreTestSuiteConstraints.cs" />
  </ItemGroup>

</Project><|MERGE_RESOLUTION|>--- conflicted
+++ resolved
@@ -18,12 +18,8 @@
   </ItemGroup>
 
   <ItemGroup>
-<<<<<<< HEAD
     <PackageReference Include="Microsoft.Extensions.DependencyInjection" Version="3.1.7" />
-    <PackageReference Include="Microsoft.NET.Test.Sdk" Version="16.6.1" />
-=======
     <PackageReference Include="Microsoft.NET.Test.Sdk" Version="16.7.0" />
->>>>>>> 79eec9e1
     <PackageReference Include="NUnit" Version="3.12.0" />
     <PackageReference Include="NUnit3TestAdapter" Version="3.17.0" />
     <PackageReference Include="Particular.Approvals" Version="0.2.0" />
