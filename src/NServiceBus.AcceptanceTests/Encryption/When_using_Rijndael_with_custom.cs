--- conflicted
+++ resolved
@@ -3,11 +3,7 @@
     using System;
     using System.Collections.Generic;
     using System.Text;
-<<<<<<< HEAD
-    using EndpointTemplates;
-=======
     using System.Threading.Tasks;
->>>>>>> 610f9766
     using AcceptanceTesting;
     using EndpointTemplates;
     using NUnit.Framework;
@@ -34,26 +30,6 @@
                         },
                         new CreditCardDetails
                         {
-<<<<<<< HEAD
-                            Secret = "betcha can't guess my secret",
-                            SubProperty = new MySecretSubProperty { Secret = "My sub secret" },
-                            CreditCards = new List<CreditCardDetails>
-                                {
-                                    new CreditCardDetails
-                                        {
-                                            ValidTo = DateTime.UtcNow.AddYears(1),
-                                            Number = "312312312312312"
-                                        },
-                                    new CreditCardDetails
-                                        {
-                                            ValidTo = DateTime.UtcNow.AddYears(2),
-                                            Number = "543645546546456"
-                                        }
-                                }
-                        })))
-                    .Done(c => c.GetTheMessage)
-                    .Run();
-=======
                             ValidTo = DateTime.UtcNow.AddYears(2),
                             Number = "543645546546456"
                         }
@@ -61,7 +37,6 @@
                 })))
                 .Done(c => c.GetTheMessage)
                 .Run();
->>>>>>> 610f9766
 
             Assert.AreEqual("betcha can't guess my secret", context.Secret);
             Assert.AreEqual("My sub secret", context.SubPropertySecret);
@@ -89,11 +64,7 @@
             {
                 var keys = new Dictionary<string, byte[]>
                 {
-<<<<<<< HEAD
-                   {"1st", Encoding.ASCII.GetBytes("gdDbqRpqdRbTs3mhdZh9qCaDaxJXl+e6")}
-=======
                     {"1st", Encoding.ASCII.GetBytes("gdDbqRpqdRbTs3mhdZh9qCaDaxJXl+e6")}
->>>>>>> 610f9766
                 };
 
                 EndpointSetup<DefaultServer>(builder => builder.RijndaelEncryptionService("1st", keys));
