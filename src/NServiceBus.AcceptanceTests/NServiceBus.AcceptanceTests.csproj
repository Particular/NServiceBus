<Project Sdk="Microsoft.NET.Sdk">

  <PropertyGroup>
    <TargetFramework>net8.0</TargetFramework>
  </PropertyGroup>

  <ItemGroup>
    <ProjectReference Include="..\NServiceBus.AcceptanceTesting\NServiceBus.AcceptanceTesting.csproj" />
    <ProjectReference Include="..\NServiceBus.Core\NServiceBus.Core.csproj" />
  </ItemGroup>

  <ItemGroup>
    <PackageReference Include="GitHubActionsTestLogger" Version="2.4.1" PrivateAssets="All" />
    <PackageReference Include="Microsoft.NET.Test.Sdk" Version="17.11.1" PrivateAssets="All" />
    <PackageReference Include="NUnit.Analyzers" Version="4.3.0" PrivateAssets="All" />
    <PackageReference Include="NUnit3TestAdapter" Version="4.6.0" PrivateAssets="All" />
    <PackageReference Include="Particular.Approvals" Version="2.0.0" PrivateAssets="All" />
<<<<<<< HEAD
    <PackageReference Include="Particular.Packaging" Version="4.1.0" PrivateAssets="All" />
=======
    <PackageReference Include="Particular.Packaging" Version="4.2.0" PrivateAssets="All" />
>>>>>>> b56ff47d
  </ItemGroup>

  <PropertyGroup>
    <PackageId>NServiceBus.AcceptanceTests.Sources</PackageId>
    <Description>Acceptance tests for NServiceBus core functionality</Description>
    <IncludeBuildOutput>false</IncludeBuildOutput>
    <IncludeSourceFilesInPackage>true</IncludeSourceFilesInPackage>
  </PropertyGroup>

  <ItemGroup>
    <RemoveSourceFileFromPackage Include="Core\**\*.cs" />
    <RemoveSourceFileFromPackage Include="AssemblyInfo.cs" />
  </ItemGroup>

</Project><|MERGE_RESOLUTION|>--- conflicted
+++ resolved
@@ -15,11 +15,7 @@
     <PackageReference Include="NUnit.Analyzers" Version="4.3.0" PrivateAssets="All" />
     <PackageReference Include="NUnit3TestAdapter" Version="4.6.0" PrivateAssets="All" />
     <PackageReference Include="Particular.Approvals" Version="2.0.0" PrivateAssets="All" />
-<<<<<<< HEAD
-    <PackageReference Include="Particular.Packaging" Version="4.1.0" PrivateAssets="All" />
-=======
     <PackageReference Include="Particular.Packaging" Version="4.2.0" PrivateAssets="All" />
->>>>>>> b56ff47d
   </ItemGroup>
 
   <PropertyGroup>
