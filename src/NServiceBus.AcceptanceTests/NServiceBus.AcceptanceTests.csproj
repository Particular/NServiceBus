﻿<Project Sdk="Microsoft.NET.Sdk">

  <PropertyGroup>
    <TargetFrameworks>net452;netcoreapp2.1</TargetFrameworks>
    <NoWarn>$(NoWarn);PCR0001</NoWarn>
    <CopyLocalLockFileAssemblies>true</CopyLocalLockFileAssemblies>
  </PropertyGroup>

  <ItemGroup>
    <ProjectReference Include="..\NServiceBus.AcceptanceTesting\NServiceBus.AcceptanceTesting.csproj" />
    <ProjectReference Include="..\NServiceBus.Core\NServiceBus.Core.csproj" />
  </ItemGroup>

  <ItemGroup Condition="'$(TargetFramework)' == 'net452'">
    <Reference Include="Microsoft.CSharp" />
    <Reference Include="System.Configuration" />
    <Reference Include="System.Transactions" />
  </ItemGroup>

  <ItemGroup>
    <PackageReference Include="Microsoft.NET.Test.Sdk" Version="15.9.0" PrivateAssets="All" />
<<<<<<< HEAD
    <PackageReference Include="NUnit3TestAdapter" Version="3.11.0" PrivateAssets="All" />
=======
    <PackageReference Include="NUnit3TestAdapter" Version="3.11.2" PrivateAssets="All" />
>>>>>>> c9bbf592
    <PackageReference Include="Particular.CodeRules" Version="0.2.1" PrivateAssets="All" />
    <PackageReference Include="Particular.Packaging" Version="0.2.1" PrivateAssets="All" />
  </ItemGroup>

  <PropertyGroup>
    <PackageId>NServiceBus.AcceptanceTests.Sources</PackageId>
    <Description>Acceptance tests for NServiceBus core functionality</Description>
    <IsPackable>true</IsPackable>
    <IncludeBuildOutput>false</IncludeBuildOutput>
  </PropertyGroup>

  <ItemGroup>
    <_PackageFiles Include="**\*.cs">
      <BuildAction>Compile</BuildAction>
      <PackagePath>content\App_Packages\NSB.AcceptanceTests\;contentFiles\cs\any\NSB.AcceptanceTests\</PackagePath>
    </_PackageFiles>
    <_PackageFiles Remove="**\obj\**\*.cs" />
    <_PackageFiles Remove="Core\**\*.cs" />
    <_PackageFiles Remove="AssemblyInfo.cs" />
  </ItemGroup>

</Project><|MERGE_RESOLUTION|>--- conflicted
+++ resolved
@@ -19,11 +19,7 @@
 
   <ItemGroup>
     <PackageReference Include="Microsoft.NET.Test.Sdk" Version="15.9.0" PrivateAssets="All" />
-<<<<<<< HEAD
-    <PackageReference Include="NUnit3TestAdapter" Version="3.11.0" PrivateAssets="All" />
-=======
     <PackageReference Include="NUnit3TestAdapter" Version="3.11.2" PrivateAssets="All" />
->>>>>>> c9bbf592
     <PackageReference Include="Particular.CodeRules" Version="0.2.1" PrivateAssets="All" />
     <PackageReference Include="Particular.Packaging" Version="0.2.1" PrivateAssets="All" />
   </ItemGroup>
