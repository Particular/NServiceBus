﻿<?xml version="1.0" encoding="utf-8"?>
<Project ToolsVersion="4.0" DefaultTargets="Build" xmlns="http://schemas.microsoft.com/developer/msbuild/2003">
  <Import Project="$(MSBuildExtensionsPath)\$(MSBuildToolsVersion)\Microsoft.Common.props" Condition="Exists('$(MSBuildExtensionsPath)\$(MSBuildToolsVersion)\Microsoft.Common.props')" />
  <PropertyGroup>
    <Configuration Condition=" '$(Configuration)' == '' ">Debug</Configuration>
    <Platform Condition=" '$(Platform)' == '' ">AnyCPU</Platform>
    <ProjectGuid>{6A9E04E7-6229-4A3E-B94A-DA168E962B5A}</ProjectGuid>
    <OutputType>Library</OutputType>
    <AppDesignerFolder>Properties</AppDesignerFolder>
    <RootNamespace>NServiceBus.AcceptanceTests</RootNamespace>
    <AssemblyName>NServiceBus.AcceptanceTests</AssemblyName>
    <TargetFrameworkVersion>v4.5</TargetFrameworkVersion>
    <FileAlignment>512</FileAlignment>
    <SolutionDir Condition="$(SolutionDir) == '' Or $(SolutionDir) == '*Undefined*'">..\</SolutionDir>
    <TargetFrameworkProfile />
    <NuGetPackageImportStamp>9237d857</NuGetPackageImportStamp>
    <CreateDeploymentPackage>False</CreateDeploymentPackage>
  </PropertyGroup>
  <PropertyGroup Condition=" '$(Configuration)|$(Platform)' == 'Debug|AnyCPU' ">
    <DebugSymbols>true</DebugSymbols>
    <DebugType>full</DebugType>
    <Optimize>false</Optimize>
    <OutputPath>bin\Debug\</OutputPath>
    <DefineConstants>DEBUG;TRACE</DefineConstants>
    <ErrorReport>prompt</ErrorReport>
    <WarningLevel>4</WarningLevel>
    <TreatWarningsAsErrors>true</TreatWarningsAsErrors>
    <Prefer32Bit>false</Prefer32Bit>
  </PropertyGroup>
  <PropertyGroup Condition=" '$(Configuration)|$(Platform)' == 'Release|AnyCPU' ">
    <DebugType>pdbonly</DebugType>
    <Optimize>true</Optimize>
    <OutputPath>bin\Release\</OutputPath>
    <DefineConstants>TRACE</DefineConstants>
    <ErrorReport>prompt</ErrorReport>
    <WarningLevel>4</WarningLevel>
    <TreatWarningsAsErrors>true</TreatWarningsAsErrors>
    <Prefer32Bit>false</Prefer32Bit>
  </PropertyGroup>
  <ItemGroup>
    <Reference Include="Microsoft.CSharp" />
    <Reference Include="nunit.framework, Version=2.6.4.14350, Culture=neutral, PublicKeyToken=96d09a1eb7f44a77, processorArchitecture=MSIL">
      <SpecificVersion>False</SpecificVersion>
      <HintPath>..\packages\NUnit.2.6.4\lib\nunit.framework.dll</HintPath>
    </Reference>
    <Reference Include="System" />
    <Reference Include="System.Configuration" />
    <Reference Include="System.Core" />
    <Reference Include="System.Data" />
    <Reference Include="System.Messaging" />
    <Reference Include="System.Reactive.Core">
      <HintPath>..\packages\Rx-Core.2.2.5\lib\net45\System.Reactive.Core.dll</HintPath>
    </Reference>
    <Reference Include="System.Reactive.Interfaces">
      <HintPath>..\packages\Rx-Interfaces.2.2.5\lib\net45\System.Reactive.Interfaces.dll</HintPath>
      <Private>True</Private>
    </Reference>
    <Reference Include="System.Reactive.Linq">
      <HintPath>..\packages\Rx-Linq.2.2.5\lib\net45\System.Reactive.Linq.dll</HintPath>
    </Reference>
    <Reference Include="System.Reactive.PlatformServices">
      <HintPath>..\packages\Rx-PlatformServices.2.2.5\lib\net45\System.Reactive.PlatformServices.dll</HintPath>
    </Reference>
    <Reference Include="System.Transactions" />
    <Reference Include="System.Web" />
    <Reference Include="System.Xml" />
    <Reference Include="System.Xml.Linq" />
  </ItemGroup>
  <ItemGroup>
    <Compile Include="Basic\When_deferring_to_non_local.cs" />
    <Compile Include="DeliveryOptions\When_message_with_TimeToBeReceived_fails.cs" />
    <Compile Include="DeliveryOptions\When_auditing_message_with_TimeToBeReceived.cs" />
    <Compile Include="Audit\When_ForwardReceivedMessagesTo_is_set.cs" />
    <Compile Include="Audit\When_a_replymessage_is_audited.cs" />
    <Compile Include="Audit\When_using_audit_message_is_received.cs" />
    <Compile Include="Basic\When_aborting_the_behavior_chain_new.cs" />
    <Compile Include="Basic\When_handling_current_message_later_new.cs" />
    <Compile Include="Basic\When_handling_message_with_several_messagehandlers_new.cs" />
    <Compile Include="Basic\When_incoming_headers_should_be_shared_new.cs" />
    <Compile Include="Basic\When_injecting_handler_props_new.cs" />
    <Compile Include="Basic\When_multiple_mappings_exists_new.cs" />
    <Compile Include="Basic\When_receiving_with_catch_all_handlers_registered _new.cs" />
    <Compile Include="Basic\When_receiving_with_catch_all_handlers_registered.cs" />
    <Compile Include="Basic\When_handling_message_with_several_messagehandlers.cs" />
    <Compile Include="Basic\When_registering_custom_serializer.cs" />
    <Compile Include="Basic\When_injecting_handler_props.cs" />
<<<<<<< HEAD
    <Compile Include="Basic\When_sending_from_a_send_only_new.cs" />
    <Compile Include="Basic\When_sending_to_another_endpoint_new.cs" />
    <Compile Include="Basic\When_sending_with_conventions_new.cs" />
    <Compile Include="Basic\When_using_callbacks_from_older_versions_new.cs" />
    <Compile Include="Basic\When_using_callbacks_in_a_scaleout_new.cs" />
    <Compile Include="Basic\When_using_callback_to_get_message_new.cs" />
    <Compile Include="Basic\When_using_ineedinitialization_new.cs" />
    <Compile Include="Basic\When_using_sendoptions.cs" />
=======
    <Compile Include="ApiExtension\When_extending_sendoptions.cs" />
>>>>>>> 432381d9
    <Compile Include="Basic\When_using_ineedinitialization.cs" />
    <Compile Include="Basic\When_sending_with_conventions.cs" />
    <Compile Include="Basic\When_sending_from_a_send_only.cs" />
    <Compile Include="Basic\When_using_a_greedy_convention.cs" />
    <Compile Include="Basic\When_incoming_headers_should_be_shared.cs" />
    <Compile Include="Basic\When_sending_ensure_proper_headers.cs" />
    <Compile Include="Config\When_IRunWhenBusStartsAndStops_Start_throws.cs" />
    <Compile Include="Config\When_startup_is_complete_new.cs" />
    <Compile Include="DeliveryOptions\When_sending_a_non_durable_message.cs" />
    <Compile Include="DeliveryOptions\When_TimeToBeReceived_has_not_expired.cs" />
    <Compile Include="DeliveryOptions\When_TimeToBeReceived_has_expired.cs" />
    <Compile Include="Basic\When_Deferring_a_message.cs" />
    <Compile Include="ConfigureMsmqTransport.cs" />
    <Compile Include="Exceptions\Handler_and_UowEnd_throws_new.cs" />
    <Compile Include="Exceptions\Handler_throws_new.cs" />
    <Compile Include="Exceptions\Handler_throws_SerializationException_new.cs" />
    <Compile Include="Exceptions\Serialization_throws_new.cs" />
    <Compile Include="HandlerContext\When_replying_to_handlers_with_old_and_new_api_with_order_override.cs" />
    <Compile Include="HandlerContext\When_replying_to_handlers_with_old_and_new_api.cs" />
    <Compile Include="HandlerContext\When_handling_pub_msg_handlers_with_old_and_new_api_with_order_override.cs" />
    <Compile Include="HandlerContext\When_run_when_bus_starts_and_stops_is_registered.cs" />
    <Compile Include="HandlerContext\When_saga_with_new_api_is_created.cs" />
    <Compile Include="HandlerContext\When_handling_pub_msg_handlers_with_old_and_new_api.cs" />
    <Compile Include="HandlerContext\When_handling_a_sent_message_with_handlers_with_old_and_new_api.cs" />
    <Compile Include="HandlerContext\When_handling_sent_msg_handlers_with_old_and_new_api_with_order_override.cs" />
    <Compile Include="NonDTC\When_dispatching_transport_operations.cs" />
    <Compile Include="PerfMon\CriticalTime\When_deferring_a_message.cs" />
    <Compile Include="PubSub\When_publishing_from_sendonly.cs" />
    <Compile Include="MessageId\When_message_has_empty_id_header.cs" />
    <Compile Include="PubSub\When_publishing_an_event_implementing_two_unrelated_interfaces.cs" />
<<<<<<< HEAD
    <Compile Include="Sagas\When_endpoint_replies_to_a_saga_new.cs" />
    <Compile Include="Sagas\When_a_base_new.cs" />
    <Compile Include="Sagas\When_a_exist_new.cs" />
    <Compile Include="Sagas\When_a_finder_exists_and_found_saga_new.cs" />
=======
    <Compile Include="ApiExtension\When_extending_the_publish_api.cs" />
>>>>>>> 432381d9
    <Compile Include="Sagas\When_a_finder_exists_and_found_saga.cs" />
    <Compile Include="Retries\When_performing_slr_with_regular_exception.cs" />
    <Compile Include="Retries\When_performing_slr_with_serialization_exception.cs" />
    <Compile Include="Sagas\When_a_saga_message_new.cs" />
    <Compile Include="Sagas\When_doing_request_response_between_sagas_first_handler_responding.cs" />
    <Compile Include="Sagas\When_doing_request_response_between_sagas_response_from_noninitiating.cs" />
    <Compile Include="Sagas\When_doing_request_response_between_sagas_with_timeout.cs" />
    <Compile Include="Sagas\When_receiving_that_should_start_a_saga_without_interception.cs" />
    <Compile Include="Sagas\When_receiving_that_should_start_a_saga_with_interception.cs" />
    <Compile Include="Sagas\When_sagas_cant_be_found.cs" />
    <Compile Include="Sagas\When_sending_from_a_saga_timeout_new.cs" />
    <Compile Include="Sagas\When_started_by_base_event_from_other_saga_new.cs" />
    <Compile Include="Sagas\When_started_by_event_from_another_saga_new.cs" />
    <Compile Include="ScaleOut\When_individualization_is_enabled_for_msmq.cs" />
    <Compile Include="ScaleOut\When_no_discriminator_is_available.cs" />
    <Compile Include="ScaleOut\When_individualization_is_enabled.cs" />
    <Compile Include="Config\When_IWantToRunWhenBusStartsAndStops_Start_throws.cs" />
    <Compile Include="Config\When_startup_is_complete.cs" />
    <Compile Include="CriticalError\When_registering_a_custom_criticalErrorHandler.cs" />
    <Compile Include="DataBus\When_using_custom_IDataBus.cs" />
    <Compile Include="DeterministicGuid.cs" />
    <Compile Include="Exceptions\TransportMessage\SerializerCorrupter.cs" />
    <Compile Include="Exceptions\TransportMessage\Cant_convert_NoTransactions.cs" />
    <Compile Include="Exceptions\TransportMessage\Cant_convert_SuppressedDTC.cs" />
    <Compile Include="Exceptions\Handler_throws_SerializationEx.cs" />
    <Compile Include="MessageId\When_message_has_no_id_header.cs" />
    <Compile Include="HostInformation\When_feature_overrides_hostinfo.cs" />
    <Compile Include="Sagas\When_reply_from_a_finder.cs" />
    <Compile Include="Exceptions\TransportMessage\Cant_convert.cs" />
    <Compile Include="Sagas\When_message_has_a_saga_id.cs" />
    <Compile Include="Retries\When_Subscribing_to_errors.cs" />
    <Compile Include="Sagas\When_timeout_hit_not_found_saga.cs" />
    <Compile Include="Sagas\When_saga_id_changed.cs" />
    <Compile Include="Sagas\When_a_base_class_message_hits_a_saga.cs" />
    <Compile Include="Sagas\When_a_finder_exists.cs" />
    <Compile Include="ScenarioDescriptors\AllTransactionSettings.cs" />
    <Compile Include="ScenarioDescriptors\TransactionSettings.cs" />
    <Compile Include="Tx\Issue_2481.cs" />
    <Compile Include="Tx\When_receiving_with_native_multi_queue_transaction.cs" />
    <Compile Include="UnitOfWork\When_a_subscription_message_arrives.cs" />
    <Compile Include="Volatile\When_sending_to_non_durable_endpoint.cs" />
    <Compile Include="Encryption\When_using_Rijndael_with_multikey.cs" />
    <Compile Include="Encryption\When_using_Rijndael_with_custom.cs" />
    <Compile Include="Encryption\When_using_Rijndael_with_config.cs" />
    <Compile Include="EndpointTemplates\DefaultPublisher.cs" />
    <Compile Include="Exceptions\Handler_and_UowEnd_throws.cs">
      <SubType>Code</SubType>
    </Compile>
    <Compile Include="Exceptions\Handler_throws.cs">
      <SubType>Code</SubType>
    </Compile>
    <Compile Include="Exceptions\Handler_throws_AggregateEx.cs">
      <SubType>Code</SubType>
    </Compile>
    <Compile Include="Exceptions\Serialization_throws.cs">
      <SubType>Code</SubType>
    </Compile>
    <Compile Include="Exceptions\Uow_Begin_and_diff_End_throws.cs">
      <SubType>Code</SubType>
    </Compile>
    <Compile Include="Exceptions\Uow_Begin_throws.cs">
      <SubType>Code</SubType>
    </Compile>
    <Compile Include="Exceptions\Uow_End_throws.cs">
      <SubType>Code</SubType>
    </Compile>
    <Compile Include="Mutators\Issue_1980.cs" />
    <Compile Include="Mutators\When_outgoing_mutator_replaces_instance.cs" />
    <Compile Include="Mutators\When_defining_outgoing_message_mutators.cs" />
    <Compile Include="PerfMon\CriticalTime\When_slow_with_CriticalTime_enabled.cs" />
    <Compile Include="PerfMon\CriticalTime\When_CriticalTime_enabled.cs" />
    <Compile Include="PerfMon\SLA\When_sending_slow_with_SLA_enabled.cs" />
    <Compile Include="PerfMon\SLA\When_sending_with_SLA_enabled.cs" />
    <Compile Include="PubSub\When_publishing_using_root_type.cs" />
    <Compile Include="Retries\When_doing_flr_with_dtc_on.cs" />
    <Compile Include="Retries\When_doing_flr_with_native_transactions.cs" />
    <Compile Include="Sagas\When_replies_to_message_published_by_a_saga.cs" />
    <Compile Include="Sagas\When_started_by_base_event_from_other_saga.cs" />
    <Compile Include="ScenarioDescriptors\AllOutboxCapableStorages.cs" />
    <Compile Include="NonDTC\When_blowing_up_just_after_dispatch.cs" />
    <Compile Include="PipelineExt\MutingHandlerExceptions.cs" />
    <Compile Include="PipelineExt\FilteringWhatGetsAudited.cs" />
    <Compile Include="Audit\When_auditing.cs" />
    <Compile Include="Audit\When_a_message_is_audited.cs" />
    <Compile Include="Basic\When_sending_with_no_correlation_id.cs" />
    <Compile Include="Basic\When_aborting_the_behavior_chain.cs" />
    <Compile Include="Basic\When_handling_current_message_later.cs" />
<<<<<<< HEAD
    <Compile Include="Basic\When_a_callback_for_local_message.cs" />
    <Compile Include="Basic\When_a_callback_for_local_message_new.cs" />
=======
>>>>>>> 432381d9
    <Compile Include="Basic\When_multiple_mappings_exists.cs" />
    <Compile Include="Basic\When_using_a_custom_correlation_id.cs" />
    <Compile Include="Config\When_a_config_override_is_found.cs" />
    <Compile Include="Encryption\When_using_encryption_with_custom_service.cs" />
    <Compile Include="EndpointTemplates\ContextAppender.cs" />
    <Compile Include="NonDTC\When_sending_from_a_non_dtc_endpoint.cs" />
    <Compile Include="NonDTC\When_receiving_a_message.cs" />
    <Compile Include="NServiceBusAcceptanceTest.cs" />
    <Compile Include="DataBus\When_sending_databus_properties.cs" />
    <Compile Include="EndpointTemplates\ConfigureExtensions.cs" />
    <Compile Include="PubSub\SubscriptionBehavior.cs" />
    <Compile Include="PubSub\When_multi_subscribing_to_a_polymorphic_event.cs" />
    <Compile Include="PubSub\When_publishing_with_overridden_local_address.cs" />
    <Compile Include="PubSub\When_publishing_with_only_local_messagehandlers.cs" />
    <Compile Include="PubSub\SubscriptionEventArgs.cs" />
    <Compile Include="PubSub\When_base_event_from_2_publishers.cs" />
    <Compile Include="PubSub\When_subscribing_to_a_polymorphic_event.cs" />
    <Compile Include="PubSub\When_publishing_on_brokers.cs" />
    <Compile Include="PubSub\When_publishing.cs" />
    <Compile Include="Retries\When_performing_slr.cs" />
    <Compile Include="Retries\When_fails_flr.cs" />
    <Compile Include="Retries\When_fails_with_retries_set_to_0.cs" />
    <Compile Include="Retries\When_doing_flr_with_default_settings.cs" />
    <Compile Include="Sagas\Issue_2044.cs" />
    <Compile Include="Sagas\When_doing_request_response_between_sagas.cs" />
    <Compile Include="Sagas\Issue_1819.cs" />
    <Compile Include="Sagas\When_saga_is_mapped_to_complex_expression.cs" />
    <Compile Include="Sagas\When_saga_has_a_non_empty_constructor.cs" />
    <Compile Include="Sagas\When_sending_from_a_saga_timeout.cs" />
    <Compile Include="Sagas\When_sending_from_a_saga_handle.cs" />
    <Compile Include="Sagas\When_endpoint_replies_to_a_saga.cs" />
    <Compile Include="Sagas\When_started_by_event_from_another_saga.cs" />
    <Compile Include="Sagas\When_a_existing_saga_instance_exists.cs" />
    <Compile Include="Sagas\When_two_sagas_subscribe_to_the_same_event.cs" />
    <Compile Include="Sagas\When_using_a_received_message_for_timeout.cs" />
    <Compile Include="Sagas\When_receiving_that_completes_the_saga.cs" />
    <Compile Include="Sagas\When_receiving_that_should_start_a_saga.cs" />
    <Compile Include="Sagas\When_a_saga_message_goes_through_the_slr.cs" />
    <Compile Include="Sagas\When_using_contain_saga_data.cs" />
    <Compile Include="ScenarioDescriptors\Builders.cs" />
    <Compile Include="ScenarioDescriptors\AllTransports.cs" />
    <Compile Include="EndpointTemplates\DefaultServer.cs" />
    <Compile Include="ScenarioDescriptors\Persistence.cs" />
    <Compile Include="Scheduling\When_scheduling_a_recurring_task.cs" />
    <Compile Include="Tx\FakePromotableResourceManager.cs" />
    <Compile Include="Tx\When_receiving_with_dtc_disabled.cs" />
    <Compile Include="Tx\When_receiving_with_dtc_enabled.cs" />
    <Compile Include="Tx\When_receiving_with_the_default_settings.cs" />
    <Compile Include="Tx\When_receiving_with_transactions_disabled.cs" />
    <Compile Include="NonTx\When_sending_inside_ambient_tx.cs" />
    <Compile Include="Tx\When_sending_within_an_ambient_transaction.cs" />
    <Compile Include="ScenarioDescriptors\Serializers.cs" />
    <Compile Include="ScenarioDescriptors\Transports.cs" />
    <Compile Include="Basic\When_sending_to_another_endpoint.cs" />
    <Compile Include="Versioning\When_multiple_versions_of_a_message_is_published.cs" />
  </ItemGroup>
  <ItemGroup>
    <None Include="packages.config" />
  </ItemGroup>
  <ItemGroup>
    <ProjectReference Include="..\..\src\NServiceBus.Core\NServiceBus.Core.csproj">
      <Project>{dd48b2d0-e996-412d-9157-821ed8b17a9d}</Project>
      <Name>NServiceBus.Core</Name>
    </ProjectReference>
    <ProjectReference Include="..\NServiceBus.AcceptanceTesting\NServiceBus.AcceptanceTesting.csproj">
      <Project>{758357f6-cd31-4337-80c4-ba377fc257af}</Project>
      <Name>NServiceBus.AcceptanceTesting</Name>
    </ProjectReference>
  </ItemGroup>
  <Import Project="$(MSBuildToolsPath)\Microsoft.CSharp.targets" />
  <Target Name="EnsureNuGetPackageBuildImports" BeforeTargets="PrepareForBuild">
    <PropertyGroup>
      <ErrorText>This project references NuGet package(s) that are missing on this computer. Enable NuGet Package Restore to download them.  For more information, see http://go.microsoft.com/fwlink/?LinkID=322105. The missing file is {0}.</ErrorText>
    </PropertyGroup>
    <Error Condition="!Exists('..\packages\GitVersionTask.2.0.1\Build\GitVersionTask.targets')" Text="$([System.String]::Format('$(ErrorText)', '..\packages\GitVersionTask.2.0.1\Build\GitVersionTask.targets'))" />
    <Error Condition="!Exists('..\packages\NuGetPackager.0.5.4\build\NuGetPackager.targets')" Text="$([System.String]::Format('$(ErrorText)', '..\packages\NuGetPackager.0.5.4\build\NuGetPackager.targets'))" />
  </Target>
  <Import Project="..\packages\GitVersionTask.2.0.1\Build\GitVersionTask.targets" Condition="Exists('..\packages\GitVersionTask.2.0.1\Build\GitVersionTask.targets')" />
  <Import Project="..\packages\NuGetPackager.0.5.4\build\NuGetPackager.targets" Condition="Exists('..\packages\NuGetPackager.0.5.4\build\NuGetPackager.targets')" />
</Project><|MERGE_RESOLUTION|>--- conflicted
+++ resolved
@@ -84,7 +84,6 @@
     <Compile Include="Basic\When_handling_message_with_several_messagehandlers.cs" />
     <Compile Include="Basic\When_registering_custom_serializer.cs" />
     <Compile Include="Basic\When_injecting_handler_props.cs" />
-<<<<<<< HEAD
     <Compile Include="Basic\When_sending_from_a_send_only_new.cs" />
     <Compile Include="Basic\When_sending_to_another_endpoint_new.cs" />
     <Compile Include="Basic\When_sending_with_conventions_new.cs" />
@@ -93,9 +92,7 @@
     <Compile Include="Basic\When_using_callback_to_get_message_new.cs" />
     <Compile Include="Basic\When_using_ineedinitialization_new.cs" />
     <Compile Include="Basic\When_using_sendoptions.cs" />
-=======
     <Compile Include="ApiExtension\When_extending_sendoptions.cs" />
->>>>>>> 432381d9
     <Compile Include="Basic\When_using_ineedinitialization.cs" />
     <Compile Include="Basic\When_sending_with_conventions.cs" />
     <Compile Include="Basic\When_sending_from_a_send_only.cs" />
@@ -126,14 +123,11 @@
     <Compile Include="PubSub\When_publishing_from_sendonly.cs" />
     <Compile Include="MessageId\When_message_has_empty_id_header.cs" />
     <Compile Include="PubSub\When_publishing_an_event_implementing_two_unrelated_interfaces.cs" />
-<<<<<<< HEAD
     <Compile Include="Sagas\When_endpoint_replies_to_a_saga_new.cs" />
     <Compile Include="Sagas\When_a_base_new.cs" />
     <Compile Include="Sagas\When_a_exist_new.cs" />
     <Compile Include="Sagas\When_a_finder_exists_and_found_saga_new.cs" />
-=======
     <Compile Include="ApiExtension\When_extending_the_publish_api.cs" />
->>>>>>> 432381d9
     <Compile Include="Sagas\When_a_finder_exists_and_found_saga.cs" />
     <Compile Include="Retries\When_performing_slr_with_regular_exception.cs" />
     <Compile Include="Retries\When_performing_slr_with_serialization_exception.cs" />
@@ -221,11 +215,8 @@
     <Compile Include="Basic\When_sending_with_no_correlation_id.cs" />
     <Compile Include="Basic\When_aborting_the_behavior_chain.cs" />
     <Compile Include="Basic\When_handling_current_message_later.cs" />
-<<<<<<< HEAD
     <Compile Include="Basic\When_a_callback_for_local_message.cs" />
     <Compile Include="Basic\When_a_callback_for_local_message_new.cs" />
-=======
->>>>>>> 432381d9
     <Compile Include="Basic\When_multiple_mappings_exists.cs" />
     <Compile Include="Basic\When_using_a_custom_correlation_id.cs" />
     <Compile Include="Config\When_a_config_override_is_found.cs" />
