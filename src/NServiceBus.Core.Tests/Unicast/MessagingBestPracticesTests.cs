--- conflicted
+++ resolved
@@ -8,81 +8,29 @@
     public class MessagingBestPracticesTests
     {
         [TestFixture]
-        public class When_sending
+        public class When_replying
         {
             [Test]
-            [Ignore("Should we enable this. This is a behavior breaking change")]
-            public void Should_throw_for_message()
+            public void Should_throw_for_command()
             {
-                var invalidOperationException = Assert.Throws<InvalidOperationException>(() => MessagingBestPractices.AssertIsValidForSend(typeof(MyMessage), new Conventions()));
-                Assert.AreEqual("Send is neither supported for Messages, Replies nor Events. Commands should be sent to their logical owner using bus.Send, Replies should be Replied with bus.Reply and Events should be Published with bus.Publish.", invalidOperationException.Message);
+                var invalidOperationException = Assert.Throws<InvalidOperationException>(() => 
+                    new Validations(new Conventions()).AssertIsValidForReply(typeof(MyCommand)));
+                Assert.AreEqual("Reply is neither supported for Commands nor Events. Commands should be sent to their logical owner using bus.Send and bus. Events should be Published with bus.Publish.", invalidOperationException.Message);
             }
 
             [Test]
             public void Should_throw_for_event()
             {
-                var invalidOperationException = Assert.Throws<InvalidOperationException>(() => MessagingBestPractices.AssertIsValidForSend(typeof(MyEvent), new Conventions()));
-                Assert.AreEqual("Send is neither supported for Messages, Replies nor Events. Commands should be sent to their logical owner using bus.Send, Replies should be Replied with bus.Reply and Events should be Published with bus.Publish.", invalidOperationException.Message);
-            }
-
-            [Test]
-            public void Should_throw_for_replies()
-            {
-                var invalidOperationException = Assert.Throws<InvalidOperationException>(() => MessagingBestPractices.AssertIsValidForSend(typeof(MyResponse), new Conventions()));
-                Assert.AreEqual("Send is neither supported for Messages, Replies nor Events. Commands should be sent to their logical owner using bus.Send, Replies should be Replied with bus.Reply and Events should be Published with bus.Publish.", invalidOperationException.Message);
-            }
-
-            [Test]
-            public void Should_not_throw_for_commands()
-            {
-                Assert.DoesNotThrow(() => MessagingBestPractices.AssertIsValidForSend(typeof(MyCommand), new Conventions()));
-            }
-        }
-
-        [TestFixture]
-        public class When_replying
-        {
-            [Test]
-            public void Should_throw_for_command()
-            {
-<<<<<<< HEAD
-                var invalidOperationException = Assert.Throws<InvalidOperationException>(() => MessagingBestPractices.AssertIsValidForReply(typeof(MyCommand), new Conventions()));
-                Assert.AreEqual("Reply is neither supported for Commands nor Events. Commands should be sent to their logical owner using bus.Send and Events should be Published with bus.Publish.", invalidOperationException.Message);
-=======
-                var invalidOperationException = Assert.Throws<InvalidOperationException>(() => 
-                    new Validations(new Conventions()).AssertIsValidForReply(typeof(MyCommand)));
-                Assert.AreEqual("Reply is neither supported for Commands nor Events. Commands should be sent to their logical owner using bus.Send and bus. Events should be Published with bus.Publish.", invalidOperationException.Message);
->>>>>>> 4f4eaa66
-            }
-
-            [Test]
-            public void Should_throw_for_event()
-            {
-<<<<<<< HEAD
-                var invalidOperationException = Assert.Throws<InvalidOperationException>(() => MessagingBestPractices.AssertIsValidForReply(typeof(MyEvent), new Conventions()));
-                Assert.AreEqual("Reply is neither supported for Commands nor Events. Commands should be sent to their logical owner using bus.Send and Events should be Published with bus.Publish.", invalidOperationException.Message);
-=======
                 var invalidOperationException = Assert.Throws<InvalidOperationException>(() =>
                     new Validations(new Conventions()).AssertIsValidForReply(typeof(MyEvent)));
                 Assert.AreEqual("Reply is neither supported for Commands nor Events. Commands should be sent to their logical owner using bus.Send and bus. Events should be Published with bus.Publish.", invalidOperationException.Message);
->>>>>>> 4f4eaa66
             }
 
             [Test]
             public void Should_not_throw_for_message()
             {
-<<<<<<< HEAD
-                Assert.DoesNotThrow(() => MessagingBestPractices.AssertIsValidForReply(typeof(MyMessage), new Conventions()));
-            }
-
-            [Test]
-            public void Should_not_throw_for_replies()
-            {
-                Assert.DoesNotThrow(() => MessagingBestPractices.AssertIsValidForReply(typeof(MyResponse), new Conventions()));
-=======
                 new Validations(new Conventions())
                     .AssertIsValidForReply(typeof(MyMessage));
->>>>>>> 4f4eaa66
             }
         }
 
@@ -92,43 +40,25 @@
             [Test]
             public void Should_throw_for_command()
             {
-<<<<<<< HEAD
-                var invalidOperationException = Assert.Throws<InvalidOperationException>(() => MessagingBestPractices.AssertIsValidForPubSub(typeof(MyCommand), new Conventions()));
-                Assert.AreEqual("Pub/Sub is not supported for Commands. They should be sent direct to their logical owner.", invalidOperationException.Message);
-=======
                 var invalidOperationException = Assert.Throws<InvalidOperationException>(() =>
                     new Validations(new Conventions()).AssertIsValidForPubSub(typeof(MyCommand)));
                 Assert.AreEqual("Pub/Sub is not supported for Commands. They should be be sent direct to their logical owner.", invalidOperationException.Message);
->>>>>>> 4f4eaa66
             }
 
             [Test]
             public void Should_not_throw_for_event()
             {
-<<<<<<< HEAD
-                Assert.DoesNotThrow(() => MessagingBestPractices.AssertIsValidForPubSub(typeof(MyEvent), new Conventions()));
-=======
                 new Validations(new Conventions()).AssertIsValidForPubSub(typeof(MyEvent));
                 //TODO: verify log
->>>>>>> 4f4eaa66
             }
 
             [Test]
             public void Should_not_throw_for_message()
             {
-<<<<<<< HEAD
-                Assert.DoesNotThrow(() => MessagingBestPractices.AssertIsValidForPubSub(typeof(MyMessage), new Conventions()));
-=======
                 new Validations(new Conventions()).AssertIsValidForPubSub(typeof(MyMessage));
->>>>>>> 4f4eaa66
             }
 
-            [Test]
-            public void Should_throw_for_replies()
-            {
-                var invalidOperationException = Assert.Throws<InvalidOperationException>(() => MessagingBestPractices.AssertIsValidForPubSub(typeof(MyResponse), new Conventions()));
-                Assert.AreEqual("Pub/Sub is not supported for Responses. They should be replied to their logical owner.", invalidOperationException.Message);
-            }
+     
         }
 
         public class MyMessage : IMessage
@@ -143,9 +73,5 @@
         {
 
         }
-        public class MyResponse : IResponse
-        {
-
-        }
     }
 }