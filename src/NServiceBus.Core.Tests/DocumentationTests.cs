--- conflicted
+++ resolved
@@ -130,11 +130,7 @@
                     return;
                 }
                 var declaringType = currentMember.DeclaringType;
-<<<<<<< HEAD
                 if (declaringType != null && (declaringType.FullName.Contains("JetBrains") || declaringType.FullName.Contains("FastExpressionCompiler")))
-=======
-                if ((declaringType != null && declaringType.FullName.Contains("JetBrains")) || declaringType.FullName.Contains("FastExpressionCompiler"))
->>>>>>> b36bdf52
                 {
                     return;
                 }
