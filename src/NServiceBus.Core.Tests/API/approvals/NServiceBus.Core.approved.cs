﻿[assembly: System.CLSCompliantAttribute(true)]
[assembly: System.Runtime.CompilerServices.InternalsVisibleToAttribute(@"NServiceBus.AcceptanceTesting, PublicKey=0024000004800000940000000602000000240000525341310004000001000100dde965e6172e019ac82c2639ffe494dd2e7dd16347c34762a05732b492e110f2e4e2e1b5ef2d85c848ccfb671ee20a47c8d1376276708dc30a90ff1121b647ba3b7259a6bc383b2034938ef0e275b58b920375ac605076178123693c6c4f1331661a62eba28c249386855637780e3ff5f23a6d854700eaa6803ef48907513b92")]
[assembly: System.Runtime.CompilerServices.InternalsVisibleToAttribute(@"NServiceBus.Core.Tests, PublicKey=00240000048000009400000006020000002400005253413100040000010001007f16e21368ff041183fab592d9e8ed37e7be355e93323147a1d29983d6e591b04282e4da0c9e18bd901e112c0033925eb7d7872c2f1706655891c5c9d57297994f707d16ee9a8f40d978f064ee1ffc73c0db3f4712691b23bf596f75130f4ec978cf78757ec034625a5f27e6bb50c618931ea49f6f628fd74271c32959efb1c5")]
[assembly: System.Runtime.CompilerServices.InternalsVisibleToAttribute(@"NServiceBus.Hosting.Tests, PublicKey=0024000004800000940000000602000000240000525341310004000001000100dde965e6172e019ac82c2639ffe494dd2e7dd16347c34762a05732b492e110f2e4e2e1b5ef2d85c848ccfb671ee20a47c8d1376276708dc30a90ff1121b647ba3b7259a6bc383b2034938ef0e275b58b920375ac605076178123693c6c4f1331661a62eba28c249386855637780e3ff5f23a6d854700eaa6803ef48907513b92")]
[assembly: System.Runtime.CompilerServices.InternalsVisibleToAttribute(@"NServiceBus.PerformanceTests, PublicKey=00240000048000009400000006020000002400005253413100040000010001007f16e21368ff041183fab592d9e8ed37e7be355e93323147a1d29983d6e591b04282e4da0c9e18bd901e112c0033925eb7d7872c2f1706655891c5c9d57297994f707d16ee9a8f40d978f064ee1ffc73c0db3f4712691b23bf596f75130f4ec978cf78757ec034625a5f27e6bb50c618931ea49f6f628fd74271c32959efb1c5")]
[assembly: System.Runtime.CompilerServices.InternalsVisibleToAttribute(@"ReturnToSourceQueue, PublicKey=0024000004800000940000000602000000240000525341310004000001000100dde965e6172e019ac82c2639ffe494dd2e7dd16347c34762a05732b492e110f2e4e2e1b5ef2d85c848ccfb671ee20a47c8d1376276708dc30a90ff1121b647ba3b7259a6bc383b2034938ef0e275b58b920375ac605076178123693c6c4f1331661a62eba28c249386855637780e3ff5f23a6d854700eaa6803ef48907513b92")]
[assembly: System.Runtime.InteropServices.ComVisibleAttribute(false)]
[assembly: System.Runtime.Versioning.TargetFrameworkAttribute(".NETFramework,Version=v4.5", FrameworkDisplayName=".NET Framework 4.5")]
namespace NServiceBus
{
    [System.ObsoleteAttribute("Use the string based overloads. Will be removed in version 7.0.0.", true)]
    public class Address
    {
        public Address() { }
    }
    public enum AddressMode
    {
        Local = 0,
        Remote = 1,
    }
    [System.ObsoleteAttribute("Please use `config.ExcludeAssemblies` instead. Will be removed in version 7.0.0.", true)]
    public class AllAssemblies : NServiceBus.IExcludesBuilder, NServiceBus.IIncludesBuilder
    {
        public AllAssemblies() { }
    }
    public class static AutoSubscribeSettingsExtensions
    {
        public static NServiceBus.AutomaticSubscriptions.Config.AutoSubscribeSettings AutoSubscribe(this NServiceBus.BusConfiguration config) { }
    }
    public class BinarySerializer : NServiceBus.Serialization.SerializationDefinition
    {
        public BinarySerializer() { }
        protected internal override System.Type ProvidedByFeature() { }
    }
    public class BsonSerializer : NServiceBus.Serialization.SerializationDefinition
    {
        public BsonSerializer() { }
        protected internal override System.Type ProvidedByFeature() { }
    }
    public class static Bus
    {
        public static NServiceBus.IStartableBus Create(NServiceBus.BusConfiguration configuration) { }
        public static NServiceBus.ISendOnlyBus CreateSendOnly(NServiceBus.BusConfiguration configuration) { }
    }
    [System.ObsoleteAttribute("Will be removed in version 7.0.0.", true)]
    public class BusAsyncResultEventArgs : System.EventArgs
    {
        public BusAsyncResultEventArgs() { }
        public string MessageId { get; set; }
        public NServiceBus.Unicast.BusAsyncResult Result { get; set; }
    }
    public class BusConfiguration : NServiceBus.Configuration.AdvanceExtensibility.ExposeSettings
    {
        public BusConfiguration() { }
        public System.Collections.Generic.IDictionary<string, string> OutgoingHeaders { get; }
        public NServiceBus.Pipeline.PipelineSettings Pipeline { get; }
        [System.ObsoleteAttribute("Please use `ExcludeAssemblies` instead. Will be removed in version 7.0.0.", true)]
        public void AssembliesToScan(System.Collections.Generic.IEnumerable<System.Reflection.Assembly> assemblies) { }
        [System.ObsoleteAttribute("Please use `ExcludeAssemblies` instead. Will be removed in version 7.0.0.", true)]
        public void AssembliesToScan(params System.Reflection.Assembly[] assemblies) { }
        public NServiceBus.ConventionsBuilder Conventions() { }
        public void CustomConfigurationSource(NServiceBus.Config.ConfigurationSource.IConfigurationSource configurationSource) { }
        public void EndpointName(string name) { }
        public void ExcludeAssemblies(params string[] assemblies) { }
        public void ExcludeTypes(params System.Type[] types) { }
        public void OverrideLocalAddress(string queue) { }
        [System.ObsoleteAttribute("Please use `OverridePublicReturnAddress(string address)` instead. Will be removed" +
            " in version 7.0.0.", true)]
        public void OverridePublicReturnAddress(NServiceBus.Address address) { }
        public void OverridePublicReturnAddress(string address) { }
        public void RegisterComponents(System.Action<NServiceBus.ObjectBuilder.IConfigureComponents> registration) { }
        [System.ObsoleteAttribute("Please use `ExcludeAssemblies` instead. Will be removed in version 7.0.0.", true)]
        public void ScanAssembliesInDirectory(string probeDirectory) { }
        [System.ObsoleteAttribute("Please use `ExcludeTypes` instead. Will be removed in version 7.0.0.", true)]
        public void TypesToScan(System.Collections.Generic.IEnumerable<System.Type> typesToScan) { }
        public void UseContainer<T>(System.Action<NServiceBus.Container.ContainerCustomizations> customizations = null)
            where T : NServiceBus.Container.ContainerDefinition, new () { }
        public void UseContainer(System.Type definitionType) { }
        public void UseContainer(NServiceBus.ObjectBuilder.Common.IContainer builder) { }
    }
    public class BusNotifications : System.IDisposable
    {
        public BusNotifications() { }
        public NServiceBus.Faults.ErrorsNotifications Errors { get; }
        public NServiceBus.Pipeline.ExecutorNotifications Executor { get; }
        public NServiceBus.Pipeline.PipelineNotifications Pipeline { get; }
    }
    public class CompletionResult
    {
        public CompletionResult() { }
        public int ErrorCode { get; set; }
        public object[] Messages { get; set; }
        public object State { get; set; }
    }
    public class static ConcurrencySettingsExtensions
    {
        public static NServiceBus.Settings.Concurrency.ConcurrencySettings Concurrency(this NServiceBus.BusConfiguration config) { }
    }
    public class static ConfigurationBuilderExtensions
    {
        public static void DisableFeature<T>(this NServiceBus.BusConfiguration config)
            where T : NServiceBus.Features.Feature { }
        public static void DisableFeature(this NServiceBus.BusConfiguration config, System.Type featureType) { }
        public static void EnableFeature<T>(this NServiceBus.BusConfiguration config)
            where T : NServiceBus.Features.Feature { }
        public static void EnableFeature(this NServiceBus.BusConfiguration config, System.Type featureType) { }
    }
    public class static ConfigurationTimeoutExtensions
    {
        public static void TimeToWaitBeforeTriggeringCriticalErrorOnTimeoutOutages(this NServiceBus.BusConfiguration config, System.TimeSpan timeToWait) { }
    }
    public class Configure
    {
        public Configure(NServiceBus.Settings.SettingsHolder settings, NServiceBus.ObjectBuilder.Common.IContainer container, System.Collections.Generic.List<System.Action<NServiceBus.ObjectBuilder.IConfigureComponents>> registrations, NServiceBus.Pipeline.PipelineSettings pipeline, System.Collections.Generic.Dictionary<string, string> outgoingHeaders) { }
        public NServiceBus.ObjectBuilder.IBuilder Builder { get; }
        public string LocalAddress { get; }
        public System.Collections.Generic.IDictionary<string, string> OutgoingHeaders { get; }
        public NServiceBus.Settings.SettingsHolder Settings { get; }
        public System.Collections.Generic.IList<System.Type> TypesToScan { get; }
    }
    public class static ConfigureCriticalErrorAction
    {
        public static void DefineCriticalErrorAction(this NServiceBus.BusConfiguration busConfiguration, System.Action<string, System.Exception> onCriticalError) { }
    }
    public class static ConfigureFileShareDataBus
    {
        public static NServiceBus.DataBus.DataBusExtentions<NServiceBus.FileShareDataBus> BasePath(this NServiceBus.DataBus.DataBusExtentions<NServiceBus.FileShareDataBus> config, string basePath) { }
    }
    public class static ConfigureHandlerSettings
    {
        public static void InitializeHandlerProperty<THandler>(this NServiceBus.BusConfiguration config, string property, object value) { }
    }
    [System.ObsoleteAttribute("Will be removed in version 7.0.0.", true)]
    public class static ConfigureInMemoryFaultManagement
    {
        [System.ObsoleteAttribute("This is no longer supported. If you want full control over what happens when a me" +
            "ssage fails (including retries) please override the MoveFaultsToErrorQueue behav" +
            "ior. Will be removed in version 7.0.0.", true)]
        public static void DiscardFailedMessagesInsteadOfSendingToErrorQueue(this NServiceBus.BusConfiguration config) { }
    }
    public class static ConfigureLicenseExtensions
    {
        public static void License(this NServiceBus.BusConfiguration config, string licenseText) { }
        public static void LicensePath(this NServiceBus.BusConfiguration config, string licenseFile) { }
    }
    public class static ConfigurePurging
    {
        public static void PurgeOnStartup(this NServiceBus.BusConfiguration config, bool value) { }
        [System.ObsoleteAttribute("Will be removed in version 7.0.0.", true)]
        public static bool PurgeOnStartup(this NServiceBus.Configure config) { }
    }
    public class static ConfigureQueueCreation
    {
        public static bool CreateQueues(this NServiceBus.Configure config) { }
        public static void DoNotCreateQueues(this NServiceBus.BusConfiguration config) { }
    }
    public class static ConfigureRijndaelEncryptionService
    {
        public static void RegisterEncryptionService(this NServiceBus.BusConfiguration config, System.Func<NServiceBus.ObjectBuilder.IBuilder, NServiceBus.Encryption.IEncryptionService> func) { }
        public static void RijndaelEncryptionService(this NServiceBus.BusConfiguration config) { }
        public static void RijndaelEncryptionService(this NServiceBus.BusConfiguration config, string encryptionKey, System.Collections.Generic.List<string> expiredKeys = null) { }
    }
    public class static ConfigureTransportConnectionString
    {
        public static string TransportConnectionString(this NServiceBus.Configure config) { }
    }
    public class static ContentTypes
    {
        public const string Binary = "application/binary";
        public const string Bson = "application/bson";
        public const string Json = "application/json";
        public const string Xml = "text/xml";
    }
    public class Conventions
    {
        public Conventions() { }
        public void AddSystemMessagesConventions(System.Func<System.Type, bool> definesMessageType) { }
        public System.TimeSpan GetTimeToBeReceived(System.Type messageType) { }
        public bool IsCommandType(System.Type t) { }
        public bool IsDataBusProperty(System.Reflection.PropertyInfo property) { }
        public bool IsEncryptedProperty(System.Reflection.PropertyInfo property) { }
        public bool IsEventType(System.Type t) { }
        public bool IsExpressMessageType(System.Type t) { }
        public bool IsInSystemConventionList(System.Type t) { }
        public bool IsMessageType(System.Type t) { }
    }
    public class ConventionsBuilder
    {
        public ConventionsBuilder() { }
        public NServiceBus.ConventionsBuilder DefiningCommandsAs(System.Func<System.Type, bool> definesCommandType) { }
        public NServiceBus.ConventionsBuilder DefiningDataBusPropertiesAs(System.Func<System.Reflection.PropertyInfo, bool> definesDataBusProperty) { }
        public NServiceBus.ConventionsBuilder DefiningEncryptedPropertiesAs(System.Func<System.Reflection.PropertyInfo, bool> definesEncryptedProperty) { }
        public NServiceBus.ConventionsBuilder DefiningEventsAs(System.Func<System.Type, bool> definesEventType) { }
        public NServiceBus.ConventionsBuilder DefiningExpressMessagesAs(System.Func<System.Type, bool> definesExpressMessageType) { }
        public NServiceBus.ConventionsBuilder DefiningMessagesAs(System.Func<System.Type, bool> definesMessageType) { }
        public NServiceBus.ConventionsBuilder DefiningTimeToBeReceivedAs(System.Func<System.Type, System.TimeSpan> retrieveTimeToBeReceived) { }
    }
    public class CriticalError
    {
        public CriticalError(System.Action<string, System.Exception> onCriticalErrorAction, NServiceBus.ObjectBuilder.IBuilder builder) { }
        public virtual void Raise(string errorMessage, System.Exception exception) { }
    }
    public class static CriticalTimeMonitoringConfig
    {
        public static void EnableCriticalTimePerformanceCounter(this NServiceBus.BusConfiguration config) { }
    }
    public class DataBusProperty<T> : NServiceBus.IDataBusProperty, System.Runtime.Serialization.ISerializable
        where T :  class
    {
        public DataBusProperty(T value) { }
        protected DataBusProperty(System.Runtime.Serialization.SerializationInfo info, System.Runtime.Serialization.StreamingContext context) { }
        public bool HasValue { get; set; }
        public string Key { get; set; }
        public T Value { get; }
        public void GetObjectData(System.Runtime.Serialization.SerializationInfo info, System.Runtime.Serialization.StreamingContext context) { }
        public object GetValue() { }
        public void SetValue(object valueToSet) { }
    }
    public class static DateTimeExtensions
    {
        public static System.DateTime ToUtcDateTime(string wireFormattedString) { }
        public static string ToWireFormattedString(System.DateTime dateTime) { }
    }
    public enum DependencyLifecycle
    {
        SingleInstance = 0,
        InstancePerUnitOfWork = 1,
        InstancePerCall = 2,
    }
    public class static DurableMessagesConfig
    {
        public static void DisableDurableMessages(this NServiceBus.BusConfiguration config) { }
        public static bool DurableMessagesEnabled(this NServiceBus.Configure config) { }
        public static void EnableDurableMessages(this NServiceBus.BusConfiguration config) { }
    }
    public class EncryptedValue
    {
        public EncryptedValue() { }
        public string Base64Iv { get; set; }
        public string EncryptedBase64Value { get; set; }
    }
    public sealed class EndpointNameAttribute : System.Attribute
    {
        public EndpointNameAttribute(string name) { }
        public string Name { get; set; }
    }
    [System.AttributeUsageAttribute(System.AttributeTargets.Class | System.AttributeTargets.All)]
    public sealed class EndpointSLAAttribute : System.Attribute
    {
        public EndpointSLAAttribute(string sla) { }
        public System.TimeSpan SLA { get; }
    }
    [System.AttributeUsageAttribute(System.AttributeTargets.Class | System.AttributeTargets.Interface | System.AttributeTargets.All)]
    public sealed class ExpressAttribute : System.Attribute
    {
        public ExpressAttribute() { }
    }
    public class static ExtensionMethods
    {
        public static object CurrentMessageBeingHandled { get; set; }
        public static string GetMessageHeader(this NServiceBus.IBus bus, object message, string key) { }
        public static void SetMessageHeader(this NServiceBus.ISendOnlyBus bus, object message, string key, string value) { }
    }
    public class FileShareDataBus : NServiceBus.DataBus.DataBusDefinition
    {
        public FileShareDataBus() { }
        protected internal override System.Type ProvidedByFeature() { }
    }
    public class First<T>
    {
        public First() { }
        public System.Collections.Generic.IEnumerable<System.Type> Types { get; }
        public NServiceBus.First<T> AndThen<K>() { }
        public static NServiceBus.First<T> Then<K>() { }
    }
    public class static Headers
    {
        public const string ContentType = "NServiceBus.ContentType";
        public const string ControlMessageHeader = "NServiceBus.ControlMessage";
        public const string ConversationId = "NServiceBus.ConversationId";
        public const string CorrelationId = "NServiceBus.CorrelationId";
        public const string DestinationSites = "NServiceBus.DestinationSites";
        public const string EnclosedMessageTypes = "NServiceBus.EnclosedMessageTypes";
        public const string FLRetries = "NServiceBus.FLRetries";
        public const string HasLicenseExpired = "$.diagnostics.license.expired";
        public const string HeaderName = "Header";
        public const string HostDisplayName = "$.diagnostics.hostdisplayname";
        public const string HostId = "$.diagnostics.hostid";
        public const string HttpFrom = "NServiceBus.From";
        public const string HttpTo = "NServiceBus.To";
        public const string IsDeferredMessage = "NServiceBus.IsDeferredMessage";
        public const string IsSagaTimeoutMessage = "NServiceBus.IsSagaTimeoutMessage";
        public const string MessageId = "NServiceBus.MessageId";
        public const string MessageIntent = "NServiceBus.MessageIntent";
        public const string NonDurableMessage = "NServiceBus.NonDurableMessage";
        public const string NServiceBusVersion = "NServiceBus.Version";
        public const string OriginatingAddress = "NServiceBus.OriginatingAddress";
        public const string OriginatingEndpoint = "NServiceBus.OriginatingEndpoint";
        public const string OriginatingHostId = "$.diagnostics.originating.hostid";
        public const string OriginatingMachine = "NServiceBus.OriginatingMachine";
        public const string OriginatingSagaId = "NServiceBus.OriginatingSagaId";
        public const string OriginatingSagaType = "NServiceBus.OriginatingSagaType";
        public const string OriginatingSite = "NServiceBus.OriginatingSite";
        public const string ProcessingEnded = "NServiceBus.ProcessingEnded";
        public const string ProcessingEndpoint = "NServiceBus.ProcessingEndpoint";
        public const string ProcessingMachine = "NServiceBus.ProcessingMachine";
        public const string ProcessingStarted = "NServiceBus.ProcessingStarted";
        public const string RelatedTo = "NServiceBus.RelatedTo";
        public const string ReplyToAddress = "NServiceBus.ReplyToAddress";
        public const string Retries = "NServiceBus.Retries";
        public const string ReturnMessageErrorCodeHeader = "NServiceBus.ReturnMessage.ErrorCode";
        public const string RouteTo = "NServiceBus.Header.RouteTo";
        public const string SagaId = "NServiceBus.SagaId";
        public const string SagaType = "NServiceBus.SagaType";
        public const string SubscriptionMessageType = "SubscriptionMessageType";
        public const string TimeSent = "NServiceBus.TimeSent";
        public const string TimeToBeReceived = "NServiceBus.TimeToBeReceived";
        public const string WindowsIdentityName = "WinIdName";
    }
    public class static HostInfoConfigurationExtensions
    {
        public static NServiceBus.HostInfoSettings UniquelyIdentifyRunningInstance(this NServiceBus.BusConfiguration config) { }
    }
    public class HostInfoSettings
    {
        public NServiceBus.HostInfoSettings UsingCustomDisplayName(string displayName) { }
        public NServiceBus.HostInfoSettings UsingCustomIdentifier(System.Guid id) { }
        public NServiceBus.HostInfoSettings UsingInstalledFilePath() { }
        public NServiceBus.HostInfoSettings UsingNames(string instanceName, string hostName) { }
    }
    public interface IAuthorizeSubscriptions
    {
        bool AuthorizeSubscribe(string messageType, string clientEndpoint, System.Collections.Generic.IDictionary<string, string> headers);
        bool AuthorizeUnsubscribe(string messageType, string clientEndpoint, System.Collections.Generic.IDictionary<string, string> headers);
    }
    public interface IBus : NServiceBus.ISendOnlyBus, System.IDisposable
    {
        NServiceBus.IMessageContext CurrentMessageContext { get; }
        NServiceBus.ICallback Defer(System.TimeSpan delay, object message);
        NServiceBus.ICallback Defer(System.DateTime processAt, object message);
        void DoNotContinueDispatchingCurrentMessageToHandlers();
        void ForwardCurrentMessageTo(string destination);
        void HandleCurrentMessageLater();
        void Reply(object message);
        void Reply<T>(System.Action<T> messageConstructor);
        void Return<T>(T errorEnum);
        NServiceBus.ICallback SendLocal(object message);
        NServiceBus.ICallback SendLocal<T>(System.Action<T> messageConstructor);
        void Subscribe(System.Type messageType);
        void Subscribe<T>();
        void Unsubscribe(System.Type messageType);
        void Unsubscribe<T>();
    }
    public interface ICallback
    {
        System.Threading.Tasks.Task<int> Register();
        System.Threading.Tasks.Task<T> Register<T>();
        System.Threading.Tasks.Task<T> Register<T>(System.Func<NServiceBus.CompletionResult, T> completion);
        System.Threading.Tasks.Task Register(System.Action<NServiceBus.CompletionResult> completion);
        System.IAsyncResult Register(System.AsyncCallback callback, object state);
        void Register<T>(System.Action<T> callback);
        void Register<T>(System.Action<T> callback, object synchronizer);
    }
    public interface ICommand : NServiceBus.IMessage { }
    public interface IConfigureThisEndpoint
    {
        void Customize(NServiceBus.BusConfiguration configuration);
    }
    public interface IDataBusProperty
    {
        bool HasValue { get; set; }
        string Key { get; set; }
        object GetValue();
        void SetValue(object value);
    }
    public interface IEvent : NServiceBus.IMessage { }
<<<<<<< HEAD
    public interface IExcludesBuilder : System.Collections.Generic.IEnumerable<System.Reflection.Assembly>, System.Collections.IEnumerable
    {
        NServiceBus.IExcludesBuilder And(string assemblyExpression);
    }
    public interface IHandle<T>
    {
        void Handle(T message, NServiceBus.IHandleContext context);
    }
    public interface IHandleContext { }
=======
    [System.ObsoleteAttribute("Will be removed in version 7.0.0.", true)]
    public interface IExcludesBuilder { }
>>>>>>> 2ce60170
    public interface IHandleMessages<T>
    {
        void Handle(T message);
    }
    [System.ObsoleteAttribute("Will be removed in version 7.0.0.", true)]
    public interface IIncludesBuilder { }
    public interface IManageMessageHeaders
    {
        System.Func<object, string, string> GetHeaderAction { get; }
        System.Action<object, string, string> SetHeaderAction { get; }
    }
    public interface IMessage { }
    public interface IMessageContext
    {
        System.Collections.Generic.IDictionary<string, string> Headers { get; }
        string Id { get; }
        string ReplyToAddress { get; }
    }
    public interface IMessageCreator
    {
        T CreateInstance<T>();
        T CreateInstance<T>(System.Action<T> action);
        object CreateInstance(System.Type messageType);
    }
    public class static IncomingContextExtensions
    {
        public static string PublicReceiveAddress(this NServiceBus.Pipeline.Contexts.IncomingContext context) { }
        public static void SetPublicReceiveAddress(this NServiceBus.Pipeline.Contexts.IncomingContext context, string address) { }
    }
    public class IndividualThrottlingSettings
    {
        public NServiceBus.IndividualThrottlingSettings DoNotLimit(string satelliteId) { }
        public NServiceBus.IndividualThrottlingSettings DoNotLimitMainPipeline() { }
        public NServiceBus.IndividualThrottlingSettings ForMainPipeline(int maximumMessagesPerSecond) { }
        public NServiceBus.IndividualThrottlingSettings ForSatellite(string satelliteId, int maximumMessagesPerSecond) { }
    }
    public interface INeedInitialization
    {
        void Customize(NServiceBus.BusConfiguration configuration);
    }
    public class InMemoryPersistence : NServiceBus.Persistence.PersistenceDefinition { }
    public class static InstallConfigExtensions
    {
        public static void EnableInstallers(this NServiceBus.BusConfiguration config, string username = null) { }
    }
    public interface IRunContext
    {
        void Publish(object message);
        void Publish<T>();
        void Publish<T>(System.Action<T> messageConstructor);
        NServiceBus.ICallback Send(object message);
        NServiceBus.ICallback Send<T>(System.Action<T> messageConstructor);
        NServiceBus.ICallback Send(string destination, object message);
        NServiceBus.ICallback Send<T>(string destination, System.Action<T> messageConstructor);
        NServiceBus.ICallback Send(string destination, string correlationId, object message);
        NServiceBus.ICallback Send<T>(string destination, string correlationId, System.Action<T> messageConstructor);
    }
    public interface IRunWhenBusStartsAndStops
    {
        void Start(NServiceBus.IRunContext context);
        void Stop(NServiceBus.IRunContext context);
    }
    public interface ISendOnlyBus : System.IDisposable
    {
        void Publish(object message);
        void Publish<T>();
        void Publish<T>(System.Action<T> messageConstructor);
        NServiceBus.ICallback Send(object message);
        NServiceBus.ICallback Send<T>(System.Action<T> messageConstructor);
        NServiceBus.ICallback Send(string destination, object message);
        NServiceBus.ICallback Send<T>(string destination, System.Action<T> messageConstructor);
        NServiceBus.ICallback Send(string destination, string correlationId, object message);
        NServiceBus.ICallback Send<T>(string destination, string correlationId, System.Action<T> messageConstructor);
    }
    public interface ISpecifyMessageHandlerOrdering
    {
        void SpecifyOrder(NServiceBus.Order order);
    }
    public interface IStartableBus : NServiceBus.IBus, NServiceBus.ISendOnlyBus, System.IDisposable
    {
        NServiceBus.IBus Start();
    }
    public interface ISubscribe<T>
    {
        void Handle(T message, NServiceBus.ISubscribeContext context);
    }
    public interface ISubscribeContext { }
    public interface IWantToRunBeforeConfigurationIsFinalized
    {
        void Run(NServiceBus.Configure config);
    }
    public interface IWantToRunWhenBusStartsAndStops
    {
        void Start();
        void Stop();
    }
    public class JsonSerializer : NServiceBus.Serialization.SerializationDefinition
    {
        public JsonSerializer() { }
        protected internal override System.Type ProvidedByFeature() { }
    }
    public class static JsonSerializerConfigurationExtensions
    {
        public static void Encoding(this NServiceBus.Serialization.SerializationExtentions<NServiceBus.JsonSerializer> config, System.Text.Encoding encoding) { }
    }
    public class static LoadMessageHandlersExtentions
    {
        public static void LoadMessageHandlers<TFirst>(this NServiceBus.BusConfiguration config) { }
        public static void LoadMessageHandlers<T>(this NServiceBus.BusConfiguration config, NServiceBus.First<T> order) { }
    }
    public class MessageDeserializationException : System.Runtime.Serialization.SerializationException
    {
        public MessageDeserializationException(string message) { }
        public MessageDeserializationException(string transportMessageId, System.Exception innerException) { }
        protected MessageDeserializationException(System.Runtime.Serialization.SerializationInfo info, System.Runtime.Serialization.StreamingContext context) { }
    }
    public enum MessageIntentEnum
    {
        Send = 1,
        Publish = 2,
        Subscribe = 3,
        Unsubscribe = 4,
        Reply = 5,
    }
    public class MessageProcessingAbortedException : System.Exception
    {
        public MessageProcessingAbortedException() { }
        protected MessageProcessingAbortedException(System.Runtime.Serialization.SerializationInfo info, System.Runtime.Serialization.StreamingContext context) { }
    }
    public class MsmqTransport : NServiceBus.Transports.TransportDefinition
    {
        public MsmqTransport() { }
        protected internal override void Configure(NServiceBus.BusConfiguration config) { }
        public override string GetSubScope(string address, string qualifier) { }
    }
    public class Order
    {
        public Order() { }
        public System.Collections.Generic.IEnumerable<System.Type> Types { get; set; }
        public void Specify<T>(NServiceBus.First<T> ordering) { }
        public void Specify(params System.Type[] priorityHandlers) { }
        public void SpecifyFirst<T>() { }
    }
    public class static OutboxConfigExtensions
    {
        public static NServiceBus.Outbox.OutboxSettings EnableOutbox(this NServiceBus.BusConfiguration config) { }
    }
    public class static PersistenceConfig
    {
        public static NServiceBus.PersistenceExtentions<T> UsePersistence<T>(this NServiceBus.BusConfiguration config)
            where T : NServiceBus.Persistence.PersistenceDefinition { }
        public static NServiceBus.PersistenceExtentions<T, S> UsePersistence<T, S>(this NServiceBus.BusConfiguration config)
            where T : NServiceBus.Persistence.PersistenceDefinition
            where S : NServiceBus.Persistence.StorageType { }
        public static NServiceBus.PersistenceExtentions UsePersistence(this NServiceBus.BusConfiguration config, System.Type definitionType) { }
    }
    public class PersistenceExtentions : NServiceBus.Configuration.AdvanceExtensibility.ExposeSettings
    {
        public PersistenceExtentions(System.Type definitionType, NServiceBus.Settings.SettingsHolder settings, System.Type storageType) { }
        [System.ObsoleteAttribute("Please use `UsePersistence<T, S>()` instead. Will be removed in version 7.0.0.", true)]
        public NServiceBus.PersistenceExtentions For(params NServiceBus.Persistence.Storage[] specificStorages) { }
    }
    public class PersistenceExtentions<T> : NServiceBus.PersistenceExtentions
        where T : NServiceBus.Persistence.PersistenceDefinition
    {
        public PersistenceExtentions(NServiceBus.Settings.SettingsHolder settings) { }
        protected PersistenceExtentions(NServiceBus.Settings.SettingsHolder settings, System.Type storageType) { }
        [System.ObsoleteAttribute("Please use `UsePersistence<T, S>()` instead. Will be removed in version 7.0.0.", true)]
        public NServiceBus.PersistenceExtentions<T> For(params NServiceBus.Persistence.Storage[] specificStorages) { }
    }
    public class PersistenceExtentions<T, S> : NServiceBus.PersistenceExtentions<T>
        where T : NServiceBus.Persistence.PersistenceDefinition
        where S : NServiceBus.Persistence.StorageType
    {
        public PersistenceExtentions(NServiceBus.Settings.SettingsHolder settings) { }
    }
    public abstract class PhysicalMessageProcessingStageBehavior : NServiceBus.Pipeline.Behavior<NServiceBus.PhysicalMessageProcessingStageBehavior.Context>
    {
        protected PhysicalMessageProcessingStageBehavior() { }
        public class Context : NServiceBus.Pipeline.Contexts.TransportReceiveContext
        {
            protected Context(NServiceBus.Pipeline.BehaviorContext parentContext) { }
            public bool MessageHandledSuccessfully { get; }
            public void AbortReceiveOperation() { }
        }
    }
    public class static ScaleOutExtentions
    {
        public static NServiceBus.Settings.ScaleOutSettings ScaleOut(this NServiceBus.BusConfiguration config) { }
    }
    public class Schedule
    {
        public Schedule(NServiceBus.ObjectBuilder.IBuilder builder) { }
        public void Every(System.TimeSpan timeSpan, System.Action task) { }
        public void Every(System.TimeSpan timeSpan, string name, System.Action task) { }
    }
    public class static SecondLevelRetriesConfigExtensions
    {
        public static NServiceBus.SecondLevelRetries.Config.SecondLevelRetriesSettings SecondLevelRetries(this NServiceBus.BusConfiguration config) { }
    }
    public class static SerializationConfigExtensions
    {
        public static NServiceBus.Serialization.SerializationExtentions<T> UseSerialization<T>(this NServiceBus.BusConfiguration config)
            where T : NServiceBus.Serialization.SerializationDefinition { }
        public static void UseSerialization(this NServiceBus.BusConfiguration config, System.Type serializerType) { }
    }
    public class static SettingsExtentions
    {
        public static string EndpointName(this NServiceBus.Settings.ReadOnlySettings settings) { }
        public static System.Collections.Generic.IList<System.Type> GetAvailableTypes(this NServiceBus.Settings.ReadOnlySettings settings) { }
        public static T GetConfigSection<T>(this NServiceBus.Settings.ReadOnlySettings settings)
            where T :  class, new () { }
        public static string LocalAddress(this NServiceBus.Settings.ReadOnlySettings settings) { }
    }
    public class static SLAMonitoringConfig
    {
        public static void EnableSLAPerformanceCounter(this NServiceBus.BusConfiguration config, System.TimeSpan sla) { }
        public static void EnableSLAPerformanceCounter(this NServiceBus.BusConfiguration config) { }
    }
    public class static ThrottlingSettingsExtensions
    {
        public static NServiceBus.Settings.Throttling.ThrottlingSettings Throttling(this NServiceBus.BusConfiguration config) { }
    }
    [System.AttributeUsageAttribute(System.AttributeTargets.Class | System.AttributeTargets.Interface | System.AttributeTargets.All)]
    public sealed class TimeToBeReceivedAttribute : System.Attribute
    {
        public TimeToBeReceivedAttribute(string timeSpan) { }
        public System.TimeSpan TimeToBeReceived { get; }
    }
    public class static TransactionSettingsExtentions
    {
        public static NServiceBus.Settings.TransactionSettings Transactions(this NServiceBus.BusConfiguration config) { }
    }
    public class TransportExtensions : NServiceBus.Configuration.AdvanceExtensibility.ExposeSettings
    {
        public TransportExtensions(NServiceBus.Settings.SettingsHolder settings) { }
        public NServiceBus.TransportExtensions ConnectionString(string connectionString) { }
        public NServiceBus.TransportExtensions ConnectionString(System.Func<string> connectionString) { }
        public NServiceBus.TransportExtensions ConnectionStringName(string name) { }
    }
    public class TransportExtensions<T> : NServiceBus.TransportExtensions
        where T : NServiceBus.Transports.TransportDefinition
    {
        public TransportExtensions(NServiceBus.Settings.SettingsHolder settings) { }
        public NServiceBus.TransportExtensions<T> ConnectionString(string connectionString) { }
        public NServiceBus.TransportExtensions<T> ConnectionString(System.Func<string> connectionString) { }
        public NServiceBus.TransportExtensions<T> ConnectionStringName(string name) { }
    }
    public class TransportMessage
    {
        public TransportMessage() { }
        public TransportMessage(string existingId, System.Collections.Generic.Dictionary<string, string> existingHeaders) { }
        public byte[] Body { get; set; }
        public string CorrelationId { get; set; }
        public System.Collections.Generic.Dictionary<string, string> Headers { get; }
        public string Id { get; }
        public NServiceBus.MessageIntentEnum MessageIntent { get; set; }
        [System.ObsoleteAttribute("For sending purposes use DeliveryOptions.NonDurable (note the negation). When rec" +
            "eiving look at the new \'NServiceBus.NonDurableMessage\' header. Will be removed i" +
            "n version 7.0.0.", true)]
        public bool Recoverable { get; set; }
        public string ReplyToAddress { get; }
        [System.ObsoleteAttribute("For sending purposes use DeliveryOptions.TimeToBeReceived. When receiving look at" +
            " the new \'NServiceBus.TimeToBeReceived\' header. Will be removed in version 7.0.0" +
            ".", true)]
        public System.TimeSpan TimeToBeReceived { get; set; }
    }
    public class static UseDataBusExtensions
    {
        public static NServiceBus.DataBus.DataBusExtentions<T> UseDataBus<T>(this NServiceBus.BusConfiguration config)
            where T : NServiceBus.DataBus.DataBusDefinition, new () { }
        public static NServiceBus.DataBus.DataBusExtentions UseDataBus(this NServiceBus.BusConfiguration config, System.Type dataBusType) { }
    }
    public class static UseTransportExtensions
    {
        public static NServiceBus.TransportExtensions<T> UseTransport<T>(this NServiceBus.BusConfiguration busConfiguration)
            where T : NServiceBus.Transports.TransportDefinition, new () { }
        public static NServiceBus.TransportExtensions UseTransport(this NServiceBus.BusConfiguration busConfiguration, System.Type transportDefinitionType) { }
    }
    public class WireEncryptedString : System.Runtime.Serialization.ISerializable
    {
        public WireEncryptedString() { }
        public WireEncryptedString(System.Runtime.Serialization.SerializationInfo info, System.Runtime.Serialization.StreamingContext context) { }
        [System.ObsoleteAttribute("No longer required. Will be removed in version 7.0.0.", true)]
        public string Base64Iv { get; set; }
        [System.ObsoleteAttribute("No longer required. Will be removed in version 7.0.0.", true)]
        public string EncryptedBase64Value { get; set; }
        public NServiceBus.EncryptedValue EncryptedValue { get; set; }
        public string Value { get; set; }
        public void GetObjectData(System.Runtime.Serialization.SerializationInfo info, System.Runtime.Serialization.StreamingContext context) { }
    }
    public class static XmlSerializationExtentions
    {
        public static NServiceBus.Serialization.SerializationExtentions<NServiceBus.XmlSerializer> DontWrapRawXml(this NServiceBus.Serialization.SerializationExtentions<NServiceBus.XmlSerializer> config) { }
        public static NServiceBus.Serialization.SerializationExtentions<NServiceBus.XmlSerializer> Namespace(this NServiceBus.Serialization.SerializationExtentions<NServiceBus.XmlSerializer> config, string namespaceToUse) { }
        public static NServiceBus.Serialization.SerializationExtentions<NServiceBus.XmlSerializer> SanitizeInput(this NServiceBus.Serialization.SerializationExtentions<NServiceBus.XmlSerializer> config) { }
    }
    public class XmlSerializer : NServiceBus.Serialization.SerializationDefinition
    {
        public XmlSerializer() { }
        protected internal override System.Type ProvidedByFeature() { }
    }
}
namespace NServiceBus.AutomaticSubscriptions.Config
{
    public class AutoSubscribeSettings
    {
        public void AutoSubscribePlainMessages() { }
        public void DoNotAutoSubscribeSagas() { }
        public void DoNotRequireExplicitRouting() { }
    }
}
namespace NServiceBus.CircuitBreakers
{
    public class RepeatedFailuresOverTimeCircuitBreaker : System.IDisposable
    {
        public RepeatedFailuresOverTimeCircuitBreaker(string name, System.TimeSpan timeToWaitBeforeTriggering, System.Action<System.Exception> triggerAction) { }
        public RepeatedFailuresOverTimeCircuitBreaker(string name, System.TimeSpan timeToWaitBeforeTriggering, System.Action<System.Exception> triggerAction, System.TimeSpan delayAfterFailure) { }
        public void Dispose() { }
        public void Failure(System.Exception exception) { }
        public bool Success() { }
    }
}
namespace NServiceBus.Config
{
    public class AuditConfig : System.Configuration.ConfigurationSection
    {
        public AuditConfig() { }
        [System.Configuration.ConfigurationPropertyAttribute("OverrideTimeToBeReceived", IsRequired=false)]
        public System.TimeSpan OverrideTimeToBeReceived { get; set; }
        [System.Configuration.ConfigurationPropertyAttribute("QueueName", IsRequired=false)]
        public string QueueName { get; set; }
    }
    [System.ObsoleteAttribute("Use the feature concept instead via A class which inherits from `NServiceBus.Feat" +
        "ures.Feature` and use `configuration.EnableFeature<YourClass>()`. Will be remove" +
        "d in version 7.0.0.", true)]
    public interface IWantToRunWhenConfigurationIsComplete
    {
        void Run(NServiceBus.Configure config);
    }
    public class Logging : System.Configuration.ConfigurationSection
    {
        public Logging() { }
        [System.Configuration.ConfigurationPropertyAttribute("Threshold", DefaultValue="Info", IsRequired=true)]
        public string Threshold { get; set; }
    }
    public class MasterNodeConfig : System.Configuration.ConfigurationSection
    {
        public MasterNodeConfig() { }
        [System.Configuration.ConfigurationPropertyAttribute("Node", IsRequired=true)]
        public string Node { get; set; }
    }
    public class MessageEndpointMapping : System.Configuration.ConfigurationElement, System.IComparable<NServiceBus.Config.MessageEndpointMapping>
    {
        public MessageEndpointMapping() { }
        [System.Configuration.ConfigurationPropertyAttribute("Assembly", IsRequired=false)]
        public string AssemblyName { get; set; }
        [System.Configuration.ConfigurationPropertyAttribute("Endpoint", IsRequired=true)]
        public string Endpoint { get; set; }
        [System.Configuration.ConfigurationPropertyAttribute("Messages", IsRequired=false)]
        public string Messages { get; set; }
        [System.Configuration.ConfigurationPropertyAttribute("Namespace", IsRequired=false)]
        public string Namespace { get; set; }
        [System.Configuration.ConfigurationPropertyAttribute("Type", IsRequired=false)]
        public string TypeFullName { get; set; }
        public int CompareTo(NServiceBus.Config.MessageEndpointMapping other) { }
        public void Configure(System.Action<System.Type, string> mapTypeToEndpoint) { }
    }
    public class MessageEndpointMappingCollection : System.Configuration.ConfigurationElementCollection
    {
        public MessageEndpointMappingCollection() { }
        public new string AddElementName { get; set; }
        public new string ClearElementName { get; set; }
        public override System.Configuration.ConfigurationElementCollectionType CollectionType { get; }
        public new int Count { get; }
        public NServiceBus.Config.MessageEndpointMapping this[int index] { get; set; }
        public NServiceBus.Config.MessageEndpointMapping this[string Name] { get; }
        public new string RemoveElementName { get; }
        public void Add(NServiceBus.Config.MessageEndpointMapping mapping) { }
        protected override void BaseAdd(System.Configuration.ConfigurationElement element) { }
        public void Clear() { }
        protected override System.Configuration.ConfigurationElement CreateNewElement() { }
        protected override System.Configuration.ConfigurationElement CreateNewElement(string elementName) { }
        protected override object GetElementKey(System.Configuration.ConfigurationElement element) { }
        public int IndexOf(NServiceBus.Config.MessageEndpointMapping mapping) { }
        public override bool IsReadOnly() { }
        public void Remove(NServiceBus.Config.MessageEndpointMapping mapping) { }
        public void Remove(string name) { }
        public void RemoveAt(int index) { }
    }
    public class MessageForwardingInCaseOfFaultConfig : System.Configuration.ConfigurationSection
    {
        public MessageForwardingInCaseOfFaultConfig() { }
        [System.Configuration.ConfigurationPropertyAttribute("ErrorQueue", IsRequired=true)]
        public string ErrorQueue { get; set; }
    }
    public class MsmqSubscriptionStorageConfig : System.Configuration.ConfigurationSection
    {
        public MsmqSubscriptionStorageConfig() { }
        [System.Configuration.ConfigurationPropertyAttribute("Queue", IsRequired=true)]
        public string Queue { get; set; }
    }
    public class RijndaelEncryptionServiceConfig : System.Configuration.ConfigurationSection
    {
        public RijndaelEncryptionServiceConfig() { }
        [System.Configuration.ConfigurationPropertyAttribute("ExpiredKeys", IsRequired=false)]
        public NServiceBus.Config.RijndaelExpiredKeyCollection ExpiredKeys { get; set; }
        [System.Configuration.ConfigurationPropertyAttribute("Key", IsRequired=true)]
        public string Key { get; set; }
    }
    public class RijndaelExpiredKey : System.Configuration.ConfigurationElement, System.IComparable<NServiceBus.Config.RijndaelExpiredKey>
    {
        public RijndaelExpiredKey() { }
        [System.Configuration.ConfigurationPropertyAttribute("Key", IsRequired=true)]
        public string Key { get; set; }
    }
    public class RijndaelExpiredKeyCollection : System.Configuration.ConfigurationElementCollection
    {
        public RijndaelExpiredKeyCollection() { }
        public override System.Configuration.ConfigurationElementCollectionType CollectionType { get; }
        public NServiceBus.Config.RijndaelExpiredKey this[int index] { get; set; }
        public NServiceBus.Config.RijndaelExpiredKey this[string key] { get; }
        public void Add(NServiceBus.Config.RijndaelExpiredKey mapping) { }
        protected override void BaseAdd(System.Configuration.ConfigurationElement element) { }
        public void Clear() { }
        protected override System.Configuration.ConfigurationElement CreateNewElement() { }
        protected override System.Configuration.ConfigurationElement CreateNewElement(string elementName) { }
        protected override object GetElementKey(System.Configuration.ConfigurationElement element) { }
        public int IndexOf(NServiceBus.Config.RijndaelExpiredKey encryptionKey) { }
        public override bool IsReadOnly() { }
        public void Remove(NServiceBus.Config.RijndaelExpiredKey mapping) { }
        public void Remove(string name) { }
        public void RemoveAt(int index) { }
    }
    public class SecondLevelRetriesConfig : System.Configuration.ConfigurationSection
    {
        public SecondLevelRetriesConfig() { }
        public bool Enabled { get; set; }
        public int NumberOfRetries { get; set; }
        public System.TimeSpan TimeIncrease { get; set; }
    }
    public class TransportConfig : System.Configuration.ConfigurationSection
    {
        public TransportConfig() { }
        [System.Configuration.ConfigurationPropertyAttribute("MaximumConcurrencyLevel", DefaultValue=0, IsRequired=false)]
        public int MaximumConcurrencyLevel { get; set; }
        [System.Configuration.ConfigurationPropertyAttribute("MaximumMessageThroughputPerSecond", DefaultValue=-1, IsRequired=false)]
        public int MaximumMessageThroughputPerSecond { get; set; }
        [System.Configuration.ConfigurationPropertyAttribute("MaxRetries", DefaultValue=5, IsRequired=false)]
        public int MaxRetries { get; set; }
    }
    public class UnicastBusConfig : System.Configuration.ConfigurationSection
    {
        public UnicastBusConfig() { }
        [System.Configuration.ConfigurationPropertyAttribute("DistributorControlAddress", IsRequired=false)]
        public string DistributorControlAddress { get; set; }
        [System.Configuration.ConfigurationPropertyAttribute("DistributorDataAddress", IsRequired=false)]
        public string DistributorDataAddress { get; set; }
        [System.Configuration.ConfigurationPropertyAttribute("ForwardReceivedMessagesTo", IsRequired=false)]
        public string ForwardReceivedMessagesTo { get; set; }
        [System.Configuration.ConfigurationPropertyAttribute("MessageEndpointMappings", IsRequired=false)]
        public NServiceBus.Config.MessageEndpointMappingCollection MessageEndpointMappings { get; set; }
        [System.Configuration.ConfigurationPropertyAttribute("TimeoutManagerAddress", IsRequired=false)]
        public string TimeoutManagerAddress { get; set; }
        [System.Configuration.ConfigurationPropertyAttribute("TimeToBeReceivedOnForwardedMessages", IsRequired=false)]
        public System.TimeSpan TimeToBeReceivedOnForwardedMessages { get; set; }
    }
}
namespace NServiceBus.Config.ConfigurationSource
{
    public class DefaultConfigurationSource : NServiceBus.Config.ConfigurationSource.IConfigurationSource
    {
        public DefaultConfigurationSource() { }
    }
    public interface IConfigurationSource
    {
        T GetConfiguration<T>()
            where T :  class, new ();
    }
    public interface IProvideConfiguration<T>
    {
        T GetConfiguration();
    }
}
namespace NServiceBus.Configuration.AdvanceExtensibility
{
    public class static AdvanceExtensibilityExtensions
    {
        public static NServiceBus.Settings.SettingsHolder GetSettings(this NServiceBus.Configuration.AdvanceExtensibility.ExposeSettings config) { }
    }
    public abstract class ExposeSettings
    {
        protected ExposeSettings(NServiceBus.Settings.SettingsHolder settings) { }
    }
}
namespace NServiceBus.Container
{
    public class ContainerCustomizations
    {
        public NServiceBus.Settings.SettingsHolder Settings { get; }
    }
    public abstract class ContainerDefinition
    {
        protected ContainerDefinition() { }
        public abstract NServiceBus.ObjectBuilder.Common.IContainer CreateContainer(NServiceBus.Settings.ReadOnlySettings settings);
    }
}
namespace NServiceBus.DataBus
{
    public abstract class DataBusDefinition
    {
        protected DataBusDefinition() { }
        protected internal abstract System.Type ProvidedByFeature();
    }
    public class DataBusExtentions : NServiceBus.Configuration.AdvanceExtensibility.ExposeSettings
    {
        public DataBusExtentions(NServiceBus.Settings.SettingsHolder settings) { }
    }
    public class DataBusExtentions<T> : NServiceBus.DataBus.DataBusExtentions
        where T : NServiceBus.DataBus.DataBusDefinition
    {
        public DataBusExtentions(NServiceBus.Settings.SettingsHolder settings) { }
    }
    public interface IDataBus
    {
        System.IO.Stream Get(string key);
        string Put(System.IO.Stream stream, System.TimeSpan timeToBeReceived);
        void Start();
    }
    public interface IDataBusSerializer
    {
        object Deserialize(System.IO.Stream stream);
        void Serialize(object databusProperty, System.IO.Stream stream);
    }
}
namespace NServiceBus.Encryption
{
    public interface IEncryptionService
    {
        string Decrypt(NServiceBus.EncryptedValue encryptedValue);
        NServiceBus.EncryptedValue Encrypt(string value);
    }
}
namespace NServiceBus.Faults
{
    public class ErrorsNotifications : System.IDisposable
    {
        public ErrorsNotifications() { }
        public System.IObservable<NServiceBus.Faults.SecondLevelRetry> MessageHasBeenSentToSecondLevelRetries { get; }
        public System.IObservable<NServiceBus.Faults.FirstLevelRetry> MessageHasFailedAFirstLevelRetryAttempt { get; }
        public System.IObservable<NServiceBus.Faults.FailedMessage> MessageSentToErrorQueue { get; }
    }
    public struct FailedMessage
    {
        public FailedMessage(System.Collections.Generic.Dictionary<string, string> headers, byte[] body, System.Exception exception) { }
        public byte[] Body { get; }
        public System.Exception Exception { get; }
        public System.Collections.Generic.Dictionary<string, string> Headers { get; }
    }
    public class static FaultsHeaderKeys
    {
        public const string FailedQ = "NServiceBus.FailedQ";
    }
    public struct FirstLevelRetry
    {
        public FirstLevelRetry(System.Collections.Generic.Dictionary<string, string> headers, byte[] body, System.Exception exception, int retryAttempt) { }
        public byte[] Body { get; }
        public System.Exception Exception { get; }
        public System.Collections.Generic.Dictionary<string, string> Headers { get; }
        public int RetryAttempt { get; }
    }
    [System.ObsoleteAttribute(@"IManageMessageFailures is no longer an extension point. If you want full control over what happens when a message fails (including retries) please override the MoveFaultsToErrorQueue behavior. If you just want to get notified when messages are being moved please use BusNotifications.Errors.MessageSentToErrorQueue.Subscribe(e=>{}). Will be removed in version 7.0.0.", true)]
    public interface IManageMessageFailures { }
    public struct SecondLevelRetry
    {
        public SecondLevelRetry(System.Collections.Generic.Dictionary<string, string> headers, byte[] body, System.Exception exception, int retryAttempt) { }
        public byte[] Body { get; }
        public System.Exception Exception { get; }
        public System.Collections.Generic.Dictionary<string, string> Headers { get; }
        public int RetryAttempt { get; }
    }
}
namespace NServiceBus.Features
{
    public class Audit : NServiceBus.Features.Feature
    {
        protected internal override void Setup(NServiceBus.Features.FeatureConfigurationContext context) { }
    }
    public class AutoSubscribe : NServiceBus.Features.Feature
    {
        protected internal override void Setup(NServiceBus.Features.FeatureConfigurationContext context) { }
    }
    public class BinarySerialization : NServiceBus.Features.Feature
    {
        protected internal override void Setup(NServiceBus.Features.FeatureConfigurationContext context) { }
    }
    public class BsonSerialization : NServiceBus.Features.Feature
    {
        protected internal override void Setup(NServiceBus.Features.FeatureConfigurationContext context) { }
    }
    public class CriticalTimeMonitoring : NServiceBus.Features.Feature
    {
        protected internal override void Setup(NServiceBus.Features.FeatureConfigurationContext context) { }
    }
    public class DataBus : NServiceBus.Features.Feature
    {
        protected internal override void Setup(NServiceBus.Features.FeatureConfigurationContext context) { }
    }
    public class Encryptor : NServiceBus.Features.Feature
    {
        protected internal override void Setup(NServiceBus.Features.FeatureConfigurationContext context) { }
    }
    public abstract class Feature
    {
        protected Feature() { }
        public bool IsActive { get; }
        public bool IsEnabledByDefault { get; }
        public string Name { get; }
        public string Version { get; }
        protected void Defaults(System.Action<NServiceBus.Settings.SettingsHolder> settings) { }
        protected void DependsOn<T>()
            where T : NServiceBus.Features.Feature { }
        protected void DependsOn(string featureName) { }
        protected void DependsOnAtLeastOne(params System.Type[] features) { }
        protected void DependsOnAtLeastOne(params string[] featureNames) { }
        protected void EnableByDefault() { }
        protected void Prerequisite(System.Func<NServiceBus.Features.FeatureConfigurationContext, bool> condition, string description) { }
        protected void RegisterStartupTask<T>()
            where T : NServiceBus.Features.FeatureStartupTask { }
        protected internal abstract void Setup(NServiceBus.Features.FeatureConfigurationContext context);
        public override string ToString() { }
    }
    public class FeatureConfigurationContext
    {
        public NServiceBus.ObjectBuilder.IConfigureComponents Container { get; }
        public NServiceBus.Pipeline.PipelineSettings Pipeline { get; }
        public NServiceBus.Settings.ReadOnlySettings Settings { get; }
    }
    public class FeatureDiagnosticData
    {
        public FeatureDiagnosticData() { }
        public bool Active { get; }
        public System.Collections.Generic.IList<System.Collections.Generic.List<string>> Dependencies { get; }
        public bool DependenciesAreMeet { get; set; }
        public bool EnabledByDefault { get; }
        public string Name { get; }
        public NServiceBus.Features.PrerequisiteStatus PrerequisiteStatus { get; }
        public System.Collections.Generic.IList<System.Type> StartupTasks { get; }
        public string Version { get; }
    }
    public class FeaturesReport
    {
        public System.Collections.Generic.IList<NServiceBus.Features.FeatureDiagnosticData> Features { get; }
    }
    public abstract class FeatureStartupTask
    {
        protected FeatureStartupTask() { }
        protected abstract void OnStart();
        protected virtual void OnStop() { }
    }
    public class FirstLevelRetries : NServiceBus.Features.Feature
    {
        protected internal override void Setup(NServiceBus.Features.FeatureConfigurationContext context) { }
    }
    public class ForwardReceivedMessages : NServiceBus.Features.Feature
    {
        protected internal override void Setup(NServiceBus.Features.FeatureConfigurationContext context) { }
    }
    public class InMemoryGatewayPersistence : NServiceBus.Features.Feature
    {
        protected internal override void Setup(NServiceBus.Features.FeatureConfigurationContext context) { }
    }
    public class InMemoryOutboxPersistence : NServiceBus.Features.Feature
    {
        protected internal override void Setup(NServiceBus.Features.FeatureConfigurationContext context) { }
    }
    public class InMemorySagaPersistence : NServiceBus.Features.Feature
    {
        protected internal override void Setup(NServiceBus.Features.FeatureConfigurationContext context) { }
    }
    public class InMemorySubscriptionPersistence : NServiceBus.Features.Feature
    {
        protected internal override void Setup(NServiceBus.Features.FeatureConfigurationContext context) { }
    }
    public class InMemoryTimeoutPersistence : NServiceBus.Features.Feature
    {
        protected internal override void Setup(NServiceBus.Features.FeatureConfigurationContext context) { }
    }
    public class InstallationSupport : NServiceBus.Features.Feature
    {
        protected internal override void Setup(NServiceBus.Features.FeatureConfigurationContext context) { }
    }
    public class JsonSerialization : NServiceBus.Features.Feature
    {
        protected internal override void Setup(NServiceBus.Features.FeatureConfigurationContext context) { }
    }
    public class MessageDrivenSubscriptions : NServiceBus.Features.Feature
    {
        protected internal override void Setup(NServiceBus.Features.FeatureConfigurationContext context) { }
    }
    public class MsmqSubscriptionPersistence : NServiceBus.Features.Feature
    {
        protected internal override void Setup(NServiceBus.Features.FeatureConfigurationContext context) { }
    }
    public class MsmqTransportConfigurator : NServiceBus.Transports.ConfigureTransport
    {
        protected override string ExampleConnectionStringForErrorMessage { get; }
        protected override bool RequiresConnectionString { get; }
        protected override void Configure(NServiceBus.Features.FeatureConfigurationContext context, string connectionString) { }
        protected override System.Func<NServiceBus.ObjectBuilder.IBuilder, NServiceBus.Transports.ReceiveBehavior> GetReceiveBehaviorFactory(NServiceBus.Transports.ReceiveOptions receiveOptions) { }
    }
    public class Outbox : NServiceBus.Features.Feature
    {
        protected internal override void Setup(NServiceBus.Features.FeatureConfigurationContext context) { }
    }
    public class PrerequisiteStatus
    {
        public bool IsSatisfied { get; }
        public System.Collections.Generic.List<string> Reasons { get; }
    }
    public class Sagas : NServiceBus.Features.Feature
    {
        protected internal override void Setup(NServiceBus.Features.FeatureConfigurationContext context) { }
    }
    public class Scheduler : NServiceBus.Features.Feature
    {
        protected internal override void Setup(NServiceBus.Features.FeatureConfigurationContext context) { }
    }
    public class SecondLevelRetries : NServiceBus.Features.Feature
    {
        protected internal override void Setup(NServiceBus.Features.FeatureConfigurationContext context) { }
    }
    public class static SerializationFeatureHelper
    {
        public static bool ShouldSerializationFeatureBeEnabled(this NServiceBus.Features.Feature serializationFeature, NServiceBus.Features.FeatureConfigurationContext context) { }
    }
    public class static SettingsExtentions
    {
        public static NServiceBus.Settings.SettingsHolder EnableFeatureByDefault<T>(this NServiceBus.Settings.SettingsHolder settings)
            where T : NServiceBus.Features.Feature { }
        public static NServiceBus.Settings.SettingsHolder EnableFeatureByDefault(this NServiceBus.Settings.SettingsHolder settings, System.Type featureType) { }
    }
    public class SLAMonitoring : NServiceBus.Features.Feature
    {
        protected internal override void Setup(NServiceBus.Features.FeatureConfigurationContext context) { }
    }
    public class StorageDrivenPublishing : NServiceBus.Features.Feature
    {
        protected internal override void Setup(NServiceBus.Features.FeatureConfigurationContext context) { }
    }
    public class TimeoutManager : NServiceBus.Features.Feature
    {
        protected internal override void Setup(NServiceBus.Features.FeatureConfigurationContext context) { }
    }
    public class TimeoutManagerBasedDeferral : NServiceBus.Features.Feature
    {
        protected internal override void Setup(NServiceBus.Features.FeatureConfigurationContext context) { }
    }
    public class XmlSerialization : NServiceBus.Features.Feature
    {
        protected internal override void Setup(NServiceBus.Features.FeatureConfigurationContext context) { }
    }
}
namespace NServiceBus.Gateway.Deduplication
{
    public interface IDeduplicateMessages
    {
        bool DeduplicateMessage(string clientId, System.DateTime timeReceived);
    }
}
namespace NServiceBus.Hosting.Helpers
{
    public class AssemblyScanner
    {
        public AssemblyScanner() { }
        public AssemblyScanner(string baseDirectoryToScan) { }
        [System.ObsoleteAttribute("This method is no longer required since deep scanning of assemblies is done to de" +
            "tect an NServiceBus reference. Will be removed in version 7.0.0.", true)]
        public System.Collections.Generic.List<System.Reflection.Assembly> MustReferenceAtLeastOneAssembly { get; }
        public bool ThrowExceptions { get; set; }
        public NServiceBus.Hosting.Helpers.AssemblyScannerResults GetScannableAssemblies() { }
    }
    public class AssemblyScannerResults
    {
        public AssemblyScannerResults() { }
        public System.Collections.Generic.List<System.Reflection.Assembly> Assemblies { get; }
        public bool ErrorsThrownDuringScanning { get; }
        public System.Collections.Generic.List<NServiceBus.Hosting.Helpers.SkippedFile> SkippedFiles { get; }
        public System.Collections.Generic.List<System.Type> Types { get; }
    }
    public class SkippedFile
    {
        public string FilePath { get; }
        public string SkipReason { get; }
    }
}
namespace NServiceBus.Hosting
{
    public class HostInformation
    {
        public HostInformation(System.Guid hostId, string displayName) { }
        public HostInformation(System.Guid hostId, string displayName, System.Collections.Generic.Dictionary<string, string> properties) { }
        public string DisplayName { get; }
        public System.Guid HostId { get; }
        public System.Collections.Generic.Dictionary<string, string> Properties { get; }
    }
}
namespace NServiceBus.Installation
{
    public interface INeedToInstallSomething
    {
        void Install(string identity, NServiceBus.Configure config);
    }
}
namespace NServiceBus.Logging
{
    public class DefaultFactory : NServiceBus.Logging.LoggingFactoryDefinition
    {
        public DefaultFactory() { }
        public void Directory(string directory) { }
        protected internal override NServiceBus.Logging.ILoggerFactory GetLoggingFactory() { }
        public void Level(NServiceBus.Logging.LogLevel level) { }
    }
    public interface ILog
    {
        bool IsDebugEnabled { get; }
        bool IsErrorEnabled { get; }
        bool IsFatalEnabled { get; }
        bool IsInfoEnabled { get; }
        bool IsWarnEnabled { get; }
        void Debug(string message);
        void Debug(string message, System.Exception exception);
        void DebugFormat(string format, params object[] args);
        void Error(string message);
        void Error(string message, System.Exception exception);
        void ErrorFormat(string format, params object[] args);
        void Fatal(string message);
        void Fatal(string message, System.Exception exception);
        void FatalFormat(string format, params object[] args);
        void Info(string message);
        void Info(string message, System.Exception exception);
        void InfoFormat(string format, params object[] args);
        void Warn(string message);
        void Warn(string message, System.Exception exception);
        void WarnFormat(string format, params object[] args);
    }
    public interface ILoggerFactory
    {
        NServiceBus.Logging.ILog GetLogger(System.Type type);
        NServiceBus.Logging.ILog GetLogger(string name);
    }
    public abstract class LoggingFactoryDefinition
    {
        protected LoggingFactoryDefinition() { }
        protected internal abstract NServiceBus.Logging.ILoggerFactory GetLoggingFactory();
    }
    public enum LogLevel
    {
        Debug = 0,
        Info = 1,
        Warn = 2,
        Error = 3,
        Fatal = 4,
    }
    public class static LogManager
    {
        public static NServiceBus.Logging.ILog GetLogger<T>() { }
        public static NServiceBus.Logging.ILog GetLogger(System.Type type) { }
        public static NServiceBus.Logging.ILog GetLogger(string name) { }
        public static T Use<T>()
            where T : NServiceBus.Logging.LoggingFactoryDefinition, new () { }
        public static void UseFactory(NServiceBus.Logging.ILoggerFactory loggerFactory) { }
    }
}
namespace NServiceBus.MessageInterfaces
{
    public interface IMessageMapper : NServiceBus.IMessageCreator
    {
        System.Type GetMappedTypeFor(System.Type t);
        System.Type GetMappedTypeFor(string typeName);
        void Initialize(System.Collections.Generic.IEnumerable<System.Type> types);
    }
}
namespace NServiceBus.MessageInterfaces.MessageMapper.Reflection
{
    public class MessageMapper : NServiceBus.IMessageCreator, NServiceBus.MessageInterfaces.IMessageMapper
    {
        public MessageMapper() { }
        public T CreateInstance<T>(System.Action<T> action) { }
        public T CreateInstance<T>() { }
        public object CreateInstance(System.Type t) { }
        public System.Type GetMappedTypeFor(System.Type t) { }
        public System.Type GetMappedTypeFor(string typeName) { }
        public void Initialize(System.Collections.Generic.IEnumerable<System.Type> types) { }
    }
}
namespace NServiceBus.MessageMutator
{
    public interface IMessageMutator : NServiceBus.MessageMutator.IMutateIncomingMessages, NServiceBus.MessageMutator.IMutateOutgoingMessages { }
    public interface IMutateIncomingMessages
    {
        object MutateIncoming(object message);
    }
    public interface IMutateIncomingTransportMessages
    {
        void MutateIncoming(NServiceBus.TransportMessage transportMessage);
    }
    public interface IMutateOutgoingMessages
    {
        object MutateOutgoing(object message);
    }
    public interface IMutateOutgoingTransportMessages
    {
        void MutateOutgoing(NServiceBus.Unicast.Messages.LogicalMessage logicalMessage, NServiceBus.TransportMessage transportMessage);
    }
    public interface IMutateTransportMessages : NServiceBus.MessageMutator.IMutateIncomingTransportMessages, NServiceBus.MessageMutator.IMutateOutgoingTransportMessages { }
}
namespace NServiceBus.ObjectBuilder.Common
{
    public interface IContainer : System.IDisposable
    {
        object Build(System.Type typeToBuild);
        System.Collections.Generic.IEnumerable<object> BuildAll(System.Type typeToBuild);
        NServiceBus.ObjectBuilder.Common.IContainer BuildChildContainer();
        void Configure(System.Type component, NServiceBus.DependencyLifecycle dependencyLifecycle);
        void Configure<T>(System.Func<T> component, NServiceBus.DependencyLifecycle dependencyLifecycle);
        void ConfigureProperty(System.Type component, string property, object value);
        bool HasComponent(System.Type componentType);
        void RegisterSingleton(System.Type lookupType, object instance);
        void Release(object instance);
    }
}
namespace NServiceBus.ObjectBuilder
{
    public interface IBuilder : System.IDisposable
    {
        object Build(System.Type typeToBuild);
        T Build<T>();
        System.Collections.Generic.IEnumerable<T> BuildAll<T>();
        System.Collections.Generic.IEnumerable<object> BuildAll(System.Type typeToBuild);
        void BuildAndDispatch(System.Type typeToBuild, System.Action<object> action);
        NServiceBus.ObjectBuilder.IBuilder CreateChildBuilder();
        void Release(object instance);
    }
    public interface IComponentConfig
    {
        NServiceBus.ObjectBuilder.IComponentConfig ConfigureProperty(string name, object value);
    }
    public interface IComponentConfig<T>
    {
        NServiceBus.ObjectBuilder.IComponentConfig<T> ConfigureProperty(System.Linq.Expressions.Expression<System.Func<T, object>> property, object value);
    }
    public interface IConfigureComponents
    {
        NServiceBus.ObjectBuilder.IComponentConfig ConfigureComponent(System.Type concreteComponent, NServiceBus.DependencyLifecycle dependencyLifecycle);
        NServiceBus.ObjectBuilder.IComponentConfig<T> ConfigureComponent<T>(NServiceBus.DependencyLifecycle dependencyLifecycle);
        NServiceBus.ObjectBuilder.IComponentConfig<T> ConfigureComponent<T>(System.Func<T> componentFactory, NServiceBus.DependencyLifecycle dependencyLifecycle);
        NServiceBus.ObjectBuilder.IComponentConfig<T> ConfigureComponent<T>(System.Func<NServiceBus.ObjectBuilder.IBuilder, T> componentFactory, NServiceBus.DependencyLifecycle dependencyLifecycle);
        NServiceBus.ObjectBuilder.IConfigureComponents ConfigureProperty<T>(System.Linq.Expressions.Expression<System.Func<T, object>> property, object value);
        NServiceBus.ObjectBuilder.IConfigureComponents ConfigureProperty<T>(string propertyName, object value);
        bool HasComponent<T>();
        bool HasComponent(System.Type componentType);
        NServiceBus.ObjectBuilder.IConfigureComponents RegisterSingleton(System.Type lookupType, object instance);
        NServiceBus.ObjectBuilder.IConfigureComponents RegisterSingleton<T>(T instance);
    }
}
namespace NServiceBus.Outbox
{
    public interface IOutboxStorage
    {
        void SetAsDispatched(string messageId);
        void Store(string messageId, System.Collections.Generic.IEnumerable<NServiceBus.Outbox.TransportOperation> transportOperations);
        bool TryGet(string messageId, out NServiceBus.Outbox.OutboxMessage message);
    }
    public class OutboxMessage
    {
        public OutboxMessage(string messageId) { }
        public string MessageId { get; }
        public System.Collections.Generic.List<NServiceBus.Outbox.TransportOperation> TransportOperations { get; }
    }
    public class OutboxSettings
    {
        public void TimeToKeepDeduplicationData(System.TimeSpan time) { }
    }
    public class TransportOperation
    {
        public TransportOperation(string messageId, System.Collections.Generic.Dictionary<string, string> options, byte[] body, System.Collections.Generic.Dictionary<string, string> headers) { }
        public byte[] Body { get; }
        public System.Collections.Generic.Dictionary<string, string> Headers { get; }
        public string MessageId { get; }
        public System.Collections.Generic.Dictionary<string, string> Options { get; }
    }
}
namespace NServiceBus.Persistence.Legacy
{
    public class MsmqPersistence : NServiceBus.Persistence.PersistenceDefinition { }
}
namespace NServiceBus.Persistence
{
    public abstract class PersistenceDefinition
    {
        protected PersistenceDefinition() { }
        protected void Defaults(System.Action<NServiceBus.Settings.SettingsHolder> action) { }
        [System.ObsoleteAttribute("Please use `HasSupportFor<T>()` instead. Will be removed in version 7.0.0.", true)]
        public bool HasSupportFor(NServiceBus.Persistence.Storage storage) { }
        public bool HasSupportFor<T>()
            where T : NServiceBus.Persistence.StorageType { }
        public bool HasSupportFor(System.Type storageType) { }
        protected void Supports<T>(System.Action<NServiceBus.Settings.SettingsHolder> action)
            where T : NServiceBus.Persistence.StorageType { }
        [System.ObsoleteAttribute("Please use `Supports<T>()` instead. Will be removed in version 7.0.0.", true)]
        protected void Supports(NServiceBus.Persistence.Storage storage, System.Action<NServiceBus.Settings.SettingsHolder> action) { }
    }
    [System.ObsoleteAttribute("Please use `NServiceBus.Persistence.StorageType` instead. Will be removed in vers" +
        "ion 7.0.0.", true)]
    public enum Storage
    {
        Timeouts = 1,
        Subscriptions = 2,
        Sagas = 3,
        GatewayDeduplication = 4,
        Outbox = 5,
    }
    public abstract class StorageType
    {
        public override string ToString() { }
        public sealed class GatewayDeduplication : NServiceBus.Persistence.StorageType { }
        public sealed class Outbox : NServiceBus.Persistence.StorageType { }
        public sealed class Sagas : NServiceBus.Persistence.StorageType { }
        public sealed class Subscriptions : NServiceBus.Persistence.StorageType { }
        public sealed class Timeouts : NServiceBus.Persistence.StorageType { }
    }
}
namespace NServiceBus.Pipeline
{
    public abstract class Behavior<TContext> : NServiceBus.Pipeline.IBehavior<TContext, TContext>
        where TContext : NServiceBus.Pipeline.BehaviorContext
    {
        protected Behavior() { }
        public abstract void Invoke(TContext context, System.Action next);
        public void Invoke(TContext context, System.Action<TContext> next) { }
    }
    public abstract class BehaviorContext
    {
        protected readonly NServiceBus.Pipeline.BehaviorContext parentContext;
        protected BehaviorContext(NServiceBus.Pipeline.BehaviorContext parentContext) { }
        public NServiceBus.ObjectBuilder.IBuilder Builder { get; }
        public T Get<T>() { }
        public T Get<T>(string key) { }
        public void Remove<T>() { }
        public void Remove(string key) { }
        public void Set<T>(T t) { }
        public void Set<T>(string key, T t) { }
        public bool TryGet<T>(out T result) { }
        public bool TryGet<T>(string key, out T result) { }
    }
    public class ExecutorNotifications : System.IDisposable
    {
        public ExecutorNotifications() { }
        public System.IObservable<NServiceBus.Pipeline.ExecutorState> ExecutorState { get; }
    }
    public struct ExecutorState
    {
        public ExecutorState(string[] pipelineIds, int currentConcurrencyLevel) { }
        public int CurrentConcurrencyLevel { get; }
        public string[] PipelineIds { get; }
    }
    public interface IBehavior<in TIn, out TOut>
        where in TIn : NServiceBus.Pipeline.BehaviorContext
        where out TOut : NServiceBus.Pipeline.BehaviorContext
    {
        void Invoke(TIn context, System.Action<TOut> next);
    }
    public interface IExecutor : System.IDisposable
    {
        void Execute(string pipelineId, System.Action action);
        void Start(string[] pipelineIds);
        void Stop();
    }
    public interface IStageConnector { }
    public interface PipelineFactory
    {
        System.Collections.Generic.IEnumerable<NServiceBus.Unicast.Transport.TransportReceiver> BuildPipelines(NServiceBus.ObjectBuilder.IBuilder builder, NServiceBus.Settings.ReadOnlySettings settings, NServiceBus.Pipeline.IExecutor executor);
    }
    public class PipelineNotifications : System.IDisposable
    {
        public PipelineNotifications() { }
        public System.IObservable<System.IObservable<NServiceBus.Pipeline.StepStarted>> ReceiveStarted { get; }
    }
    public class PipelineSettings
    {
        public NServiceBus.Pipeline.StepRegistrationSequence Register(string stepId, System.Type behavior, string description, bool isStatic = False) { }
        public NServiceBus.Pipeline.StepRegistrationSequence Register(NServiceBus.Pipeline.WellKnownStep wellKnownStep, System.Type behavior, string description, bool isStatic = False) { }
        public void Register<T>()
            where T : NServiceBus.Pipeline.RegisterStep, new () { }
        public void Register<T, TBehavior>(System.Func<NServiceBus.ObjectBuilder.IBuilder, TBehavior> customInitializer)
            where T : NServiceBus.Pipeline.RegisterStep, new () { }
        public void Register(NServiceBus.Pipeline.RegisterStep registration) { }
        public void Remove(string stepId) { }
        public void Remove(NServiceBus.Pipeline.WellKnownStep wellKnownStep) { }
        public void Replace(string stepId, System.Type newBehavior, string description = null) { }
        public void Replace(NServiceBus.Pipeline.WellKnownStep wellKnownStep, System.Type newBehavior, string description = null) { }
    }
    [System.Diagnostics.DebuggerDisplayAttribute("{StepId}({BehaviorType.FullName}) - {Description}")]
    public abstract class RegisterStep
    {
        protected RegisterStep(string stepId, System.Type behavior, string description, bool isStatic = False) { }
        public System.Type BehaviorType { get; }
        public string Description { get; }
        public bool IsStatic { get; }
        public string StepId { get; }
        public void ContainerRegistration<T>(System.Func<NServiceBus.ObjectBuilder.IBuilder, NServiceBus.Settings.ReadOnlySettings, T> customRegistration) { }
        public void InsertAfter(NServiceBus.Pipeline.WellKnownStep step) { }
        public void InsertAfter(string id) { }
        public void InsertAfterIfExists(NServiceBus.Pipeline.WellKnownStep step) { }
        public void InsertAfterIfExists(string id) { }
        public void InsertBefore(NServiceBus.Pipeline.WellKnownStep step) { }
        public void InsertBefore(string id) { }
        public void InsertBeforeIfExists(NServiceBus.Pipeline.WellKnownStep step) { }
        public void InsertBeforeIfExists(string id) { }
    }
    public abstract class StageConnector<TFrom, TTo> : NServiceBus.Pipeline.IBehavior<TFrom, TTo>, NServiceBus.Pipeline.IStageConnector
        where TFrom : NServiceBus.Pipeline.BehaviorContext
        where TTo : NServiceBus.Pipeline.BehaviorContext
    {
        protected StageConnector() { }
        public abstract void Invoke(TFrom context, System.Action<TTo> next);
    }
    public struct StepEnded
    {
        public StepEnded(System.TimeSpan duration) { }
        public System.TimeSpan Duration { get; }
    }
    public class StepRegistrationSequence
    {
        public NServiceBus.Pipeline.StepRegistrationSequence Register(string stepId, System.Type behavior, string description, bool isStatic = False) { }
        public NServiceBus.Pipeline.StepRegistrationSequence Register(NServiceBus.Pipeline.WellKnownStep wellKnownStep, System.Type behavior, string description, bool isStatic = False) { }
    }
    public struct StepStarted
    {
        public StepStarted(string stepId, System.Type behavior, System.IObservable<NServiceBus.Pipeline.StepEnded> stepEnded) { }
        public System.Type Behavior { get; }
        public System.IObservable<NServiceBus.Pipeline.StepEnded> Ended { get; }
        public string StepId { get; }
    }
    public class WellKnownStep
    {
        public static readonly NServiceBus.Pipeline.WellKnownStep AuditProcessedMessage;
        public static readonly NServiceBus.Pipeline.WellKnownStep CreateChildContainer;
        public static readonly NServiceBus.Pipeline.WellKnownStep DispatchMessageToTransport;
        public static readonly NServiceBus.Pipeline.WellKnownStep EnforceBestPractices;
        public static readonly NServiceBus.Pipeline.WellKnownStep ExecuteUnitOfWork;
        public static NServiceBus.Pipeline.WellKnownStep HostInformation;
        public static readonly NServiceBus.Pipeline.WellKnownStep InvokeHandlers;
        public static readonly NServiceBus.Pipeline.WellKnownStep InvokeSaga;
        public static readonly NServiceBus.Pipeline.WellKnownStep MutateIncomingMessages;
        public static readonly NServiceBus.Pipeline.WellKnownStep MutateIncomingTransportMessage;
        public static readonly NServiceBus.Pipeline.WellKnownStep MutateOutgoingMessages;
        public static readonly NServiceBus.Pipeline.WellKnownStep MutateOutgoingTransportMessage;
        public static NServiceBus.Pipeline.WellKnownStep ProcessingStatistics;
        public static readonly NServiceBus.Pipeline.WellKnownStep SerializeMessage;
    }
}
namespace NServiceBus.Pipeline.Contexts
{
    public abstract class HandlingStageBehavior : NServiceBus.Pipeline.Behavior<NServiceBus.Pipeline.Contexts.HandlingStageBehavior.Context>
    {
        protected HandlingStageBehavior() { }
        public class Context : NServiceBus.Pipeline.Contexts.LogicalMessageProcessingStageBehavior.Context
        {
            protected Context(NServiceBus.Pipeline.BehaviorContext context) { }
            public bool HandlerInvocationAborted { get; }
            public NServiceBus.Unicast.Behaviors.MessageHandler MessageHandler { get; }
            public void DoNotInvokeAnyMoreHandlers() { }
        }
    }
    public class IncomingContext : NServiceBus.Pipeline.BehaviorContext
    {
        public IncomingContext(NServiceBus.Pipeline.BehaviorContext parentContext) { }
    }
    public abstract class LogicalMessageProcessingStageBehavior : NServiceBus.Pipeline.Behavior<NServiceBus.Pipeline.Contexts.LogicalMessageProcessingStageBehavior.Context>
    {
        protected LogicalMessageProcessingStageBehavior() { }
        public class Context : NServiceBus.Pipeline.Contexts.LogicalMessagesProcessingStageBehavior.Context
        {
            public Context(NServiceBus.Unicast.Messages.LogicalMessage logicalMessage, NServiceBus.Pipeline.Contexts.LogicalMessagesProcessingStageBehavior.Context parentContext) { }
            protected Context(NServiceBus.Pipeline.BehaviorContext parentContext) { }
            public NServiceBus.Unicast.Messages.LogicalMessage IncomingLogicalMessage { get; }
        }
    }
    public abstract class LogicalMessagesProcessingStageBehavior : NServiceBus.Pipeline.Behavior<NServiceBus.Pipeline.Contexts.LogicalMessagesProcessingStageBehavior.Context>
    {
        protected LogicalMessagesProcessingStageBehavior() { }
        public class Context : NServiceBus.PhysicalMessageProcessingStageBehavior.Context
        {
            public Context(System.Collections.Generic.IEnumerable<NServiceBus.Unicast.Messages.LogicalMessage> logicalMessages, NServiceBus.PhysicalMessageProcessingStageBehavior.Context parentContext) { }
            protected Context(NServiceBus.Pipeline.BehaviorContext parentContext) { }
            public System.Collections.Generic.List<NServiceBus.Unicast.Messages.LogicalMessage> LogicalMessages { get; }
        }
    }
    public class OutgoingContext : NServiceBus.Pipeline.BehaviorContext
    {
        public OutgoingContext(NServiceBus.Pipeline.BehaviorContext parentContext, NServiceBus.Unicast.DeliveryOptions deliveryOptions, NServiceBus.Unicast.Messages.LogicalMessage message) { }
        protected OutgoingContext(NServiceBus.Pipeline.BehaviorContext parentContext) { }
        public NServiceBus.Unicast.DeliveryOptions DeliveryOptions { get; }
        public NServiceBus.Unicast.Messages.LogicalMessage OutgoingLogicalMessage { get; }
    }
    public abstract class PhysicalOutgoingContextStageBehavior : NServiceBus.Pipeline.Behavior<NServiceBus.Pipeline.Contexts.PhysicalOutgoingContextStageBehavior.Context>
    {
        protected PhysicalOutgoingContextStageBehavior() { }
        public class Context : NServiceBus.Pipeline.Contexts.OutgoingContext
        {
            public Context(NServiceBus.TransportMessage transportMessage, NServiceBus.Pipeline.Contexts.OutgoingContext parentContext) { }
            public NServiceBus.TransportMessage OutgoingMessage { get; }
        }
    }
    public class TransportReceiveContext : NServiceBus.Pipeline.Contexts.IncomingContext
    {
        protected TransportReceiveContext(NServiceBus.Pipeline.BehaviorContext parentContext) { }
        public NServiceBus.TransportMessage PhysicalMessage { get; }
    }
}
namespace NServiceBus.Saga
{
    public abstract class ContainSagaData : NServiceBus.Saga.IContainSagaData
    {
        protected ContainSagaData() { }
        public virtual System.Guid Id { get; set; }
        public virtual string OriginalMessageId { get; set; }
        public virtual string Originator { get; set; }
    }
    public interface IAmStartedByEvent<T> : NServiceBus.ISubscribe<T> { }
    public interface IAmStartedByMessage<T> : NServiceBus.IHandle<T> { }
    public interface IAmStartedByMessages<T> : NServiceBus.IHandleMessages<T> { }
    public interface IConfigureHowToFindSagaWithMessage
    {
        void ConfigureMapping<TSagaEntity, TMessage>(System.Linq.Expressions.Expression<System.Func<TSagaEntity, object>> sagaEntityProperty, System.Linq.Expressions.Expression<System.Func<TMessage, object>> messageProperty)
            where TSagaEntity : NServiceBus.Saga.IContainSagaData
        ;
    }
    public interface IContainSagaData
    {
        System.Guid Id { get; set; }
        string OriginalMessageId { get; set; }
        string Originator { get; set; }
    }
    public interface IFinder { }
    public abstract class IFindSagas<T>
        where T : NServiceBus.Saga.IContainSagaData
    {
        protected IFindSagas() { }
        public interface Using<T, M> : NServiceBus.Saga.IFinder
            where T : NServiceBus.Saga.IContainSagaData
        {
            T FindBy(M message);
        }
    }
    public interface IHandleSagaNotFound
    {
        void Handle(object message);
    }
    public interface IHandleTimeout<T>
    {
        void Timeout(T state, NServiceBus.Saga.ITimeoutContext context);
    }
    public interface IHandleTimeouts<T>
    {
        void Timeout(T state);
    }
    public interface ISagaPersister
    {
        void Complete(NServiceBus.Saga.IContainSagaData saga);
        TSagaData Get<TSagaData>(System.Guid sagaId)
            where TSagaData : NServiceBus.Saga.IContainSagaData;
        TSagaData Get<TSagaData>(string propertyName, object propertyValue)
            where TSagaData : NServiceBus.Saga.IContainSagaData;
        void Save(NServiceBus.Saga.IContainSagaData saga);
        void Update(NServiceBus.Saga.IContainSagaData saga);
    }
    public interface ITimeoutContext { }
    public abstract class Saga
    {
        protected Saga() { }
        public NServiceBus.IBus Bus { get; set; }
        public bool Completed { get; }
        public NServiceBus.Saga.IContainSagaData Entity { get; set; }
        protected internal abstract void ConfigureHowToFindSaga(NServiceBus.Saga.IConfigureHowToFindSagaWithMessage sagaMessageFindingConfiguration);
        protected virtual void MarkAsComplete() { }
        protected virtual void ReplyToOriginator(object message) { }
        [System.ObsoleteAttribute("Construct your message and pass it to the non Action overload. Please use `Saga.R" +
            "eplyToOriginator(object)` instead. Will be removed in version 7.0.0.", true)]
        protected virtual void ReplyToOriginator<TMessage>(System.Action<TMessage> messageConstructor)
            where TMessage : new() { }
        protected void RequestTimeout<TTimeoutMessageType>(System.DateTime at)
            where TTimeoutMessageType : new() { }
        [System.ObsoleteAttribute("Construct your message and pass it to the non Action overload. Please use `Saga.R" +
            "equestTimeout<TTimeoutMessageType>(DateTime, TTimeoutMessageType)` instead. Will" +
            " be removed in version 7.0.0.", true)]
        protected void RequestTimeout<TTimeoutMessageType>(System.DateTime at, System.Action<TTimeoutMessageType> action)
            where TTimeoutMessageType : new() { }
        protected void RequestTimeout<TTimeoutMessageType>(System.DateTime at, TTimeoutMessageType timeoutMessage) { }
        protected void RequestTimeout<TTimeoutMessageType>(System.TimeSpan within)
            where TTimeoutMessageType : new() { }
        [System.ObsoleteAttribute("Construct your message and pass it to the non Action overload. Please use `Saga.R" +
            "equestTimeout<TTimeoutMessageType>(TimeSpan, TTimeoutMessageType)` instead. Will" +
            " be removed in version 7.0.0.", true)]
        protected void RequestTimeout<TTimeoutMessageType>(System.TimeSpan within, System.Action<TTimeoutMessageType> messageConstructor)
            where TTimeoutMessageType : new() { }
        protected void RequestTimeout<TTimeoutMessageType>(System.TimeSpan within, TTimeoutMessageType timeoutMessage) { }
    }
    public abstract class Saga<TSagaData> : NServiceBus.Saga.Saga
        where TSagaData : NServiceBus.Saga.IContainSagaData, new ()
    {
        protected Saga() { }
        public TSagaData Data { get; set; }
        protected internal override void ConfigureHowToFindSaga(NServiceBus.Saga.IConfigureHowToFindSagaWithMessage sagaMessageFindingConfiguration) { }
        protected abstract void ConfigureHowToFindSaga(NServiceBus.Saga.SagaPropertyMapper<TSagaData> mapper);
    }
    public class SagaPropertyMapper<TSagaData>
        where TSagaData : NServiceBus.Saga.IContainSagaData
    {
        public NServiceBus.Saga.ToSagaExpression<TSagaData, TMessage> ConfigureMapping<TMessage>(System.Linq.Expressions.Expression<System.Func<TMessage, object>> messageProperty) { }
    }
    public class ToSagaExpression<TSagaData, TMessage>
        where TSagaData : NServiceBus.Saga.IContainSagaData
    {
        public ToSagaExpression(NServiceBus.Saga.IConfigureHowToFindSagaWithMessage sagaMessageFindingConfiguration, System.Linq.Expressions.Expression<System.Func<TMessage, object>> messageProperty) { }
        public void ToSaga(System.Linq.Expressions.Expression<System.Func<TSagaData, object>> sagaEntityProperty) { }
    }
    [System.AttributeUsageAttribute(System.AttributeTargets.Property | System.AttributeTargets.All)]
    public sealed class UniqueAttribute : System.Attribute
    {
        public UniqueAttribute() { }
        public static System.Collections.Generic.IDictionary<string, object> GetUniqueProperties(NServiceBus.Saga.IContainSagaData entity) { }
        public static System.Collections.Generic.IEnumerable<System.Reflection.PropertyInfo> GetUniqueProperties(System.Type type) { }
        public static System.Reflection.PropertyInfo GetUniqueProperty(System.Type type) { }
        public static System.Nullable<System.Collections.Generic.KeyValuePair<string, object>> GetUniqueProperty(NServiceBus.Saga.IContainSagaData entity) { }
    }
}
namespace NServiceBus.Sagas
{
    public class ActiveSagaInstance
    {
        [System.ObsoleteAttribute("Please use `context.MessageHandler.Instance` instead. Will be removed in version " +
            "7.0.0.", true)]
        public NServiceBus.Saga.Saga Instance { get; }
        public bool IsNew { get; }
        public bool NotFound { get; }
        public string SagaId { get; }
        [System.ObsoleteAttribute("Please use `.Metadata.SagaType` instead. Will be removed in version 7.0.0.", true)]
        public System.Type SagaType { get; }
        public void AttachNewEntity(NServiceBus.Saga.IContainSagaData sagaEntity) { }
    }
}
namespace NServiceBus.Satellites
{
    public interface IAdvancedSatellite : NServiceBus.Satellites.ISatellite
    {
        System.Action<NServiceBus.Unicast.Transport.TransportReceiver> GetReceiverCustomization();
    }
    public interface ISatellite
    {
        bool Disabled { get; }
        string InputAddress { get; }
        bool Handle(NServiceBus.TransportMessage message);
        void Start();
        void Stop();
    }
}
namespace NServiceBus.SecondLevelRetries.Config
{
    public class SecondLevelRetriesSettings
    {
        public void CustomRetryPolicy(System.Func<NServiceBus.TransportMessage, System.TimeSpan> customPolicy) { }
    }
}
namespace NServiceBus.Serialization
{
    public interface IMessageSerializer
    {
        string ContentType { get; }
        object[] Deserialize(System.IO.Stream stream, System.Collections.Generic.IList<System.Type> messageTypes = null);
        void Serialize(object message, System.IO.Stream stream);
    }
    public abstract class SerializationDefinition
    {
        protected SerializationDefinition() { }
        protected internal abstract System.Type ProvidedByFeature();
    }
    public class SerializationExtentions<T> : NServiceBus.Configuration.AdvanceExtensibility.ExposeSettings
        where T : NServiceBus.Serialization.SerializationDefinition
    {
        public SerializationExtentions(NServiceBus.Settings.SettingsHolder settings) { }
    }
}
namespace NServiceBus.Serializers.Binary
{
    public class BinaryMessageSerializer : NServiceBus.Serialization.IMessageSerializer
    {
        public BinaryMessageSerializer() { }
        public string ContentType { get; }
        public object[] Deserialize(System.IO.Stream stream, System.Collections.Generic.IList<System.Type> messageTypes = null) { }
        public void Serialize(object message, System.IO.Stream stream) { }
    }
    public class SimpleMessageMapper : NServiceBus.IMessageCreator, NServiceBus.MessageInterfaces.IMessageMapper
    {
        public SimpleMessageMapper() { }
    }
}
namespace NServiceBus.Serializers.Json
{
    public class BsonMessageSerializer : NServiceBus.Serializers.Json.JsonMessageSerializerBase
    {
        public BsonMessageSerializer(NServiceBus.MessageInterfaces.IMessageMapper messageMapper) { }
        protected internal override Newtonsoft.Json.JsonReader CreateJsonReader(System.IO.Stream stream) { }
        protected internal override Newtonsoft.Json.JsonWriter CreateJsonWriter(System.IO.Stream stream) { }
        protected internal override string GetContentType() { }
    }
    public class JsonMessageSerializer : NServiceBus.Serializers.Json.JsonMessageSerializerBase
    {
        public JsonMessageSerializer(NServiceBus.MessageInterfaces.IMessageMapper messageMapper) { }
        public System.Text.Encoding Encoding { get; set; }
        protected internal override Newtonsoft.Json.JsonReader CreateJsonReader(System.IO.Stream stream) { }
        protected internal override Newtonsoft.Json.JsonWriter CreateJsonWriter(System.IO.Stream stream) { }
        public object DeserializeObject(string value, System.Type type) { }
        protected internal override string GetContentType() { }
        public string SerializeObject(object value) { }
    }
    public abstract class JsonMessageSerializerBase : NServiceBus.Serialization.IMessageSerializer
    {
        protected internal JsonMessageSerializerBase(NServiceBus.MessageInterfaces.IMessageMapper messageMapper) { }
        public string ContentType { get; }
        protected internal abstract Newtonsoft.Json.JsonReader CreateJsonReader(System.IO.Stream stream);
        protected internal abstract Newtonsoft.Json.JsonWriter CreateJsonWriter(System.IO.Stream stream);
        public object[] Deserialize(System.IO.Stream stream, System.Collections.Generic.IList<System.Type> messageTypes) { }
        protected internal abstract string GetContentType();
        public void Serialize(object message, System.IO.Stream stream) { }
    }
}
namespace NServiceBus.Serializers.XML
{
    public class XmlMessageSerializer : NServiceBus.Serialization.IMessageSerializer
    {
        public XmlMessageSerializer(NServiceBus.MessageInterfaces.IMessageMapper mapper, NServiceBus.Conventions conventions) { }
        public string ContentType { get; }
        public string Namespace { get; set; }
        public bool SanitizeInput { get; set; }
        public bool SkipWrappingRawXml { get; set; }
        public object[] Deserialize(System.IO.Stream stream, System.Collections.Generic.IList<System.Type> messageTypesToDeserialize = null) { }
        public void Initialize(System.Collections.Generic.IEnumerable<System.Type> types) { }
        public void InitType(System.Type t) { }
        public void Serialize(object message, System.IO.Stream stream) { }
    }
}
namespace NServiceBus.Settings.Concurrency
{
    public class ConcurrencySettings
    {
        public NServiceBus.Settings.Concurrency.IndividualConcurrencySettings UseSeparateThreadPoolsForMainPipelineAndEachSatteThreadPoolsForMainPipelineAndEachSatellite() { }
        public NServiceBus.Settings.Concurrency.IndividualConcurrencySettings UseSeparateThreadPoolsForMainPipelineAndEachSatteThreadPoolsForMainPipelineAndEachSatellite(int defaultMaxiumConcurrencyLevel) { }
        public void UseSingleThreadPool() { }
        public void UseSingleThreadPool(int maximumConcurrencyLevel) { }
    }
    public class IndividualConcurrencySettings
    {
        public NServiceBus.Settings.Concurrency.IndividualConcurrencySettings ForMainPipeline(int maximumConcurrency) { }
        public NServiceBus.Settings.Concurrency.IndividualConcurrencySettings ForSatellite(string satelliteId, int maximumConcurrency) { }
    }
}
namespace NServiceBus.Settings
{
    public interface ReadOnlySettings
    {
        void ApplyTo<T>(NServiceBus.ObjectBuilder.IComponentConfig config);
        T Get<T>();
        T Get<T>(string key);
        object Get(string key);
        T GetOrDefault<T>(string key);
        bool HasExplicitValue(string key);
        bool HasExplicitValue<T>();
        bool HasSetting(string key);
        bool HasSetting<T>();
        bool TryGet<T>(out T val);
        bool TryGet<T>(string key, out T val);
    }
    public class ScaleOutSettings
    {
        public void UniqueQueuePerEndpointInstance() { }
        public void UniqueQueuePerEndpointInstance(string discriminator) { }
        public void UseSingleBrokerQueue() { }
        public void UseUniqueBrokerQueuePerMachine() { }
    }
    public class SettingsHolder : NServiceBus.Settings.ReadOnlySettings
    {
        public SettingsHolder() { }
        public void ApplyTo<T>(NServiceBus.ObjectBuilder.IComponentConfig config) { }
        public T Get<T>(string key) { }
        public T Get<T>() { }
        public object Get(string key) { }
        public T GetOrDefault<T>() { }
        public T GetOrDefault<T>(string key) { }
        public bool HasExplicitValue(string key) { }
        public bool HasExplicitValue<T>() { }
        public bool HasSetting(string key) { }
        public bool HasSetting<T>() { }
        public void Set(string key, object value) { }
        public void Set<T>(object value) { }
        public void Set<T>(System.Action value) { }
        public void SetDefault<T>(object value) { }
        public void SetDefault<T>(System.Action value) { }
        public void SetDefault(string key, object value) { }
        public void SetProperty<T>(System.Linq.Expressions.Expression<System.Func<T, object>> property, object value) { }
        public void SetPropertyDefault<T>(System.Linq.Expressions.Expression<System.Func<T, object>> property, object value) { }
        public bool TryGet<T>(out T val) { }
        public bool TryGet<T>(string key, out T val) { }
    }
    public class TransactionSettings
    {
        public NServiceBus.Settings.TransactionSettings DefaultTimeout(System.TimeSpan defaultTimeout) { }
        public NServiceBus.Settings.TransactionSettings Disable() { }
        public NServiceBus.Settings.TransactionSettings DisableDistributedTransactions() { }
        public NServiceBus.Settings.TransactionSettings DoNotWrapHandlersExecutionInATransactionScope() { }
        public NServiceBus.Settings.TransactionSettings Enable() { }
        public NServiceBus.Settings.TransactionSettings EnableDistributedTransactions() { }
        public NServiceBus.Settings.TransactionSettings IsolationLevel(System.Transactions.IsolationLevel isolationLevel) { }
        public NServiceBus.Settings.TransactionSettings WrapHandlersExecutionInATransactionScope() { }
    }
}
namespace NServiceBus.Settings.Throttling
{
    public class ThrottlingSettings
    {
        public void DoNotLimitThroughput() { }
        public NServiceBus.IndividualThrottlingSettings UseSeparateThroughputLimitForMainPaipelineAndEachSetellite() { }
        public NServiceBus.IndividualThrottlingSettings UseSeparateThroughputLimitForMainPaipelineAndEachSetellite(int defaultMaximumMessagesPerSecond) { }
        public void UseSingleTotalThroughputLimit(int maximumMessagesPerSecond) { }
    }
}
namespace NServiceBus.Support
{
    public class static RuntimeEnvironment
    {
        public static string MachineName { get; }
        public static System.Func<string> MachineNameAction { get; set; }
    }
}
namespace NServiceBus.Timeout.Core
{
    public interface IPersistTimeouts
    {
        void Add(NServiceBus.Timeout.Core.TimeoutData timeout);
        System.Collections.Generic.IEnumerable<System.Tuple<string, System.DateTime>> GetNextChunk(System.DateTime startSlice, out System.DateTime nextTimeToRunQuery);
        void RemoveTimeoutBy(System.Guid sagaId);
        bool TryRemove(string timeoutId, out NServiceBus.Timeout.Core.TimeoutData timeoutData);
    }
    public class TimeoutData
    {
        [System.ObsoleteAttribute("Not used anymore. Will be removed in version 7.0.0.", true)]
        public const string OriginalReplyToAddress = "NServiceBus.Timeout.ReplyToAddress";
        public TimeoutData() { }
        public string Destination { get; set; }
        public System.Collections.Generic.Dictionary<string, string> Headers { get; set; }
        public string Id { get; set; }
        public string OwningTimeoutManager { get; set; }
        public System.Guid SagaId { get; set; }
        public byte[] State { get; set; }
        public System.DateTime Time { get; set; }
        [System.ObsoleteAttribute("Use new SendOptions() instead. Will be removed in version 7.0.0.", true)]
        public NServiceBus.Unicast.SendOptions ToSendOptions(NServiceBus.Address replyToAddress) { }
        [System.ObsoleteAttribute("Use new SendOptions() instead. Will be removed in version 7.0.0.", true)]
        public NServiceBus.Unicast.SendOptions ToSendOptions(string replyToAddress) { }
        public override string ToString() { }
        [System.ObsoleteAttribute("Use new OutgoingMessage(timeoutData.State) instead. Will be removed in version 7." +
            "0.0.", true)]
        public NServiceBus.TransportMessage ToTransportMessage() { }
    }
}
namespace NServiceBus.Transports
{
    public abstract class ConfigureTransport : NServiceBus.Features.Feature
    {
        protected ConfigureTransport() { }
        protected abstract string ExampleConnectionStringForErrorMessage { get; }
        protected virtual bool RequiresConnectionString { get; }
        protected abstract void Configure(NServiceBus.Features.FeatureConfigurationContext context, string connectionString);
        protected virtual string GetLocalAddress(NServiceBus.Settings.ReadOnlySettings settings) { }
        protected abstract System.Func<NServiceBus.ObjectBuilder.IBuilder, NServiceBus.Transports.ReceiveBehavior> GetReceiveBehaviorFactory(NServiceBus.Transports.ReceiveOptions receiveOptions);
        protected internal override void Setup(NServiceBus.Features.FeatureConfigurationContext context) { }
    }
    public class DequeueSettings
    {
        public DequeueSettings(string queue, bool purgeOnStartup) { }
        public bool PurgeOnStartup { get; }
        public string QueueName { get; }
    }
    public interface IAuditMessages
    {
        void Audit(NServiceBus.Unicast.SendOptions sendOptions, NServiceBus.TransportMessage message);
    }
    public interface ICreateQueues
    {
        void CreateQueueIfNecessary(string address, string account);
    }
    public interface IDeferMessages
    {
        void ClearDeferredMessages(string headerKey, string headerValue);
        void Defer(NServiceBus.Transports.OutgoingMessage message, NServiceBus.Unicast.SendOptions sendOptions);
    }
    public interface IDequeueMessages : System.IObservable<NServiceBus.Transports.MessageAvailable>
    {
        void Init(NServiceBus.Transports.DequeueSettings settings);
        void Start();
        void Stop();
    }
    public interface IManageSubscriptions
    {
        void Subscribe(System.Type eventType, string publisherAddress);
        void Unsubscribe(System.Type eventType, string publisherAddress);
    }
    public class IncomingMessage
    {
        public IncomingMessage(string messageId, System.Collections.Generic.Dictionary<string, string> headers, System.IO.Stream bodyStream) { }
        public System.IO.Stream BodyStream { get; }
        public System.Collections.Generic.Dictionary<string, string> Headers { get; }
        public string MessageId { get; }
    }
    public interface IPublishMessages
    {
        void Publish(NServiceBus.Transports.OutgoingMessage message, NServiceBus.Unicast.PublishOptions publishOptions);
    }
    public interface ISendMessages
    {
        void Send(NServiceBus.Transports.OutgoingMessage message, NServiceBus.Unicast.SendOptions sendOptions);
    }
    public class MessageAvailable
    {
        public MessageAvailable(string publicReceiveAddress, System.Action<NServiceBus.Pipeline.Contexts.IncomingContext> contextAction) { }
        public string PublicReceiveAddress { get; }
    }
    public class OutgoingMessage
    {
        public OutgoingMessage(System.Collections.Generic.Dictionary<string, string> headers, byte[] body) { }
        public byte[] Body { get; }
        public System.Collections.Generic.Dictionary<string, string> Headers { get; }
    }
    public abstract class ReceiveBehavior : NServiceBus.Pipeline.StageConnector<NServiceBus.Pipeline.Contexts.IncomingContext, NServiceBus.Pipeline.Contexts.TransportReceiveContext>
    {
        protected ReceiveBehavior() { }
        public override void Invoke(NServiceBus.Pipeline.Contexts.IncomingContext context, System.Action<NServiceBus.Pipeline.Contexts.TransportReceiveContext> next) { }
        protected abstract void Invoke(NServiceBus.Pipeline.Contexts.IncomingContext context, System.Action<NServiceBus.Transports.IncomingMessage> onMessage);
        public class Registration : NServiceBus.Pipeline.RegisterStep
        {
            public Registration() { }
        }
    }
    public class ReceiveOptions
    {
        public string ErrorQueue { get; }
        public NServiceBus.Settings.ReadOnlySettings Settings { get; }
        public NServiceBus.Unicast.Transport.TransactionSettings Transactions { get; }
    }
    public abstract class TransportDefinition
    {
        protected TransportDefinition() { }
        public bool HasNativePubSubSupport { get; set; }
        public bool HasSupportForCentralizedPubSub { get; set; }
        public System.Nullable<bool> HasSupportForDistributedTransactions { get; set; }
        public bool HasSupportForMultiQueueNativeTransactions { get; set; }
        public bool RequireOutboxConsent { get; set; }
        protected internal void Configure(NServiceBus.BusConfiguration config) { }
        public abstract string GetSubScope(string address, string qualifier);
    }
}
namespace NServiceBus.Transports.Msmq.Config
{
    public class MsmqSettings
    {
        public MsmqSettings() { }
        public System.TimeSpan TimeToReachQueue { get; set; }
        public bool UseConnectionCache { get; set; }
        public bool UseDeadLetterQueue { get; set; }
        public bool UseJournalQueue { get; set; }
        public bool UseTransactionalQueues { get; set; }
    }
}
namespace NServiceBus.Transports.Msmq
{
    public class HeaderInfo
    {
        public HeaderInfo() { }
        public string Key { get; set; }
        public string Value { get; set; }
    }
    public class MsmqMessageSender : NServiceBus.Transports.ISendMessages
    {
        public MsmqMessageSender(NServiceBus.Pipeline.BehaviorContext context) { }
        public NServiceBus.Transports.Msmq.Config.MsmqSettings Settings { get; set; }
        public bool SuppressDistributedTransactions { get; set; }
        public void Send(NServiceBus.Transports.OutgoingMessage message, NServiceBus.Unicast.SendOptions sendOptions) { }
    }
    public class MsmqUnitOfWork : System.IDisposable
    {
        public MsmqUnitOfWork() { }
        public System.Messaging.MessageQueueTransaction Transaction { get; }
        public void Dispose() { }
        public bool HasActiveTransaction() { }
    }
}
namespace NServiceBus.Unicast.Behaviors
{
    public class MessageHandler
    {
        [System.ObsoleteAttribute("Please use `MessageHandler(Action<object, object, object> invocationWithContext, " +
            "Type handlerType)` instead. Will be removed in version 7.0.0.", true)]
        public MessageHandler() { }
        public System.Type HandlerType { get; }
        public object Instance { get; set; }
        [System.ObsoleteAttribute("Please use `MessageHandler.Invoke` instead. Will be removed in version 7.0.0.", true)]
        public System.Action<object, object> Invocation { get; set; }
        public void Invoke(object message, object context) { }
    }
}
namespace NServiceBus.Unicast
{
    public class static BuilderExtensions
    {
        public static void ForEach<T>(this NServiceBus.ObjectBuilder.IBuilder builder, System.Action<T> action) { }
    }
    [System.ObsoleteAttribute("Will be removed in version 7.0.0.", true)]
    public class BusAsyncResult : System.IAsyncResult
    {
        [System.ObsoleteAttribute("Will be removed in version 7.0.0.", true)]
        public BusAsyncResult(System.AsyncCallback callback, object state) { }
        public object AsyncState { get; }
        public System.Threading.WaitHandle AsyncWaitHandle { get; }
        public bool CompletedSynchronously { get; }
        public bool IsCompleted { get; }
        public void Complete(int errorCode, params object[] messages) { }
    }
    [System.ObsoleteAttribute("Will be removed in version 7.0.0.", true)]
    public class CallbackMessageLookup
    {
        public CallbackMessageLookup() { }
    }
    public abstract class DeliveryOptions
    {
        protected DeliveryOptions() { }
        public bool EnforceMessagingBestPractices { get; set; }
        public bool EnlistInReceiveTransaction { get; set; }
        public System.Nullable<bool> NonDurable { get; set; }
        [System.ObsoleteAttribute("Reply to address can be get/set using the `NServiceBus.ReplyToAddress` header. Wi" +
            "ll be removed in version 7.0.0.", true)]
        public string ReplyToAddress { get; set; }
        public System.Nullable<System.TimeSpan> TimeToBeReceived { get; set; }
    }
    [System.ObsoleteAttribute("Not a public API. Please use `MessageHandlerRegistry` instead. Will be removed in" +
        " version 7.0.0.", true)]
    public interface IMessageHandlerRegistry
    {
        System.Collections.Generic.IEnumerable<System.Type> GetHandlerTypes(System.Type messageType);
        System.Collections.Generic.IEnumerable<System.Type> GetMessageTypes();
        void InvokeHandle(object handler, object message);
        void InvokeTimeout(object handler, object state);
    }
    public class MessageContext : NServiceBus.IMessageContext
    {
        public MessageContext(NServiceBus.TransportMessage transportMessage) { }
        public System.DateTime TimeSent { get; }
    }
    public class MessageEventArgs : System.EventArgs
    {
        public MessageEventArgs(object msg) { }
        public object Message { get; }
    }
    public class MessageHandlerRegistry
    {
        public void CacheMethodForHandler(System.Type handler, System.Type messageType) { }
        public void Clear() { }
        public System.Collections.Generic.IEnumerable<NServiceBus.Unicast.Behaviors.MessageHandler> GetHandlersFor(System.Type messageType) { }
        [System.ObsoleteAttribute("Please use `MessageHandlerRegistry.GetHandlersFor(Type messageType)` instead. Wil" +
            "l be removed in version 7.0.0.", true)]
        public System.Collections.Generic.IEnumerable<System.Type> GetHandlerTypes(System.Type messageType) { }
        public System.Collections.Generic.IEnumerable<System.Type> GetMessageTypes() { }
        [System.ObsoleteAttribute("Please use `MessageHandler.Invoke(object message, object context)` instead. Will " +
            "be removed in version 7.0.0.", true)]
        public void InvokeHandle(object handler, object message) { }
        [System.ObsoleteAttribute("Please use `MessageHandler.Invoke(object message, object context)` instead. Will " +
            "be removed in version 7.0.0.", true)]
        public void InvokeTimeout(object handler, object state) { }
        public void RegisterHandler(System.Type handlerType) { }
    }
    public class MessagesEventArgs : System.EventArgs
    {
        public MessagesEventArgs(object[] messages) { }
        public object[] Messages { get; }
    }
    public class PublishOptions : NServiceBus.Unicast.DeliveryOptions
    {
        public PublishOptions(System.Type eventType) { }
        public System.Type EventType { get; }
    }
    public class ReplyOptions : NServiceBus.Unicast.SendOptions
    {
        public ReplyOptions(string destination) { }
        [System.ObsoleteAttribute("ReplyOptions(string destination). Will be removed in version 7.0.0.", true)]
        public ReplyOptions(NServiceBus.Address destination, string correlationId) { }
        [System.ObsoleteAttribute("ReplyOptions(string destination). Will be removed in version 7.0.0.", true)]
        public ReplyOptions(string destination, string correlationId) { }
    }
    public class SendOptions : NServiceBus.Unicast.DeliveryOptions
    {
        [System.ObsoleteAttribute("Please use `SendOptions(string)` instead. Will be removed in version 7.0.0.", true)]
        public SendOptions(NServiceBus.Address destination) { }
        public SendOptions(string destination) { }
        [System.ObsoleteAttribute("Reply to address can be get/set using the `NServiceBus.CorrelationId` header. Wil" +
            "l be removed in version 7.0.0.", true)]
        public string CorrelationId { get; set; }
        public System.Nullable<System.TimeSpan> DelayDeliveryWith { get; set; }
        public System.Nullable<System.DateTime> DeliverAt { get; set; }
        public string Destination { get; set; }
    }
    public class UnicastBus : NServiceBus.IBus, NServiceBus.IManageMessageHeaders, NServiceBus.ISendOnlyBus, NServiceBus.IStartableBus, NServiceBus.Unicast.IRealBus, System.IDisposable
    {
        public UnicastBus(NServiceBus.Pipeline.IExecutor executor, NServiceBus.CriticalError criticalError, System.Collections.Generic.IEnumerable<NServiceBus.Pipeline.PipelineFactory> pipelineFactories, NServiceBus.MessageInterfaces.IMessageMapper messageMapper, NServiceBus.ObjectBuilder.IBuilder builder, NServiceBus.Configure configure, NServiceBus.Transports.IManageSubscriptions subscriptionManager, NServiceBus.Unicast.Messages.MessageMetadataRegistry messageMetadataRegistry, NServiceBus.Settings.ReadOnlySettings settings, NServiceBus.Transports.TransportDefinition transportDefinition, NServiceBus.Transports.ISendMessages messageSender, NServiceBus.Unicast.Routing.StaticMessageRouter messageRouter, NServiceBus.Unicast.CallbackMessageLookup callbackMessageLookup) { }
        public NServiceBus.ObjectBuilder.IBuilder Builder { get; }
        public NServiceBus.IMessageContext CurrentMessageContext { get; }
        public System.Func<object, string, string> GetHeaderAction { get; }
        [System.ObsoleteAttribute("We have introduced a more explicit API to set the host identifier, see busConfigu" +
            "ration.UniquelyIdentifyRunningInstance(). Will be removed in version 7.0.0.", true)]
        public NServiceBus.Hosting.HostInformation HostInformation { get; set; }
        public System.Action<object, string, string> SetHeaderAction { get; }
        public NServiceBus.Settings.ReadOnlySettings Settings { get; }
        public NServiceBus.ICallback Defer(System.TimeSpan delay, object message) { }
        public NServiceBus.ICallback Defer(System.DateTime processAt, object message) { }
        public void Dispose() { }
        public void DoNotContinueDispatchingCurrentMessageToHandlers() { }
        public void ForwardCurrentMessageTo(string destination) { }
        public void HandleCurrentMessageLater() { }
        public void Publish(object message) { }
        public void Publish<T>() { }
        public void Publish<T>(System.Action<T> messageConstructor) { }
        public void Reply(object message) { }
        public void Reply<T>(System.Action<T> messageConstructor) { }
        public void Return<T>(T errorEnum) { }
        public NServiceBus.ICallback Send(object message) { }
        public NServiceBus.ICallback Send<T>(System.Action<T> messageConstructor) { }
        public NServiceBus.ICallback Send(string destination, object message) { }
        [System.ObsoleteAttribute("Please use `Send(string destination, object message)` instead. Will be removed in" +
            " version 7.0.0.", true)]
        public NServiceBus.ICallback Send(NServiceBus.Address address, object message) { }
        public NServiceBus.ICallback Send<T>(string destination, System.Action<T> messageConstructor) { }
        [System.ObsoleteAttribute("Please use `Send<T>(string destination, Action<T> messageConstructor)` instead. W" +
            "ill be removed in version 7.0.0.", true)]
        public NServiceBus.ICallback Send<T>(NServiceBus.Address address, System.Action<T> messageConstructor) { }
        public NServiceBus.ICallback Send(string destination, string correlationId, object message) { }
        [System.ObsoleteAttribute("Please use `Send<T>(string destination, string correlationId, object message)` in" +
            "stead. Will be removed in version 7.0.0.", true)]
        public NServiceBus.ICallback Send(NServiceBus.Address address, string correlationId, object message) { }
        public NServiceBus.ICallback Send<T>(string destination, string correlationId, System.Action<T> messageConstructor) { }
        [System.ObsoleteAttribute("Please use `Send<T>(string destination, string correlationId, Action<T> messageCo" +
            "nstructor)` instead. Will be removed in version 7.0.0.", true)]
        public NServiceBus.ICallback Send<T>(NServiceBus.Address address, string correlationId, System.Action<T> messageConstructor) { }
        public NServiceBus.ICallback SendLocal(object message) { }
        public NServiceBus.ICallback SendLocal<T>(System.Action<T> messageConstructor) { }
        public NServiceBus.IBus Start() { }
        public void Subscribe(System.Type messageType) { }
        public void Subscribe<T>() { }
        public void Unsubscribe(System.Type messageType) { }
        public void Unsubscribe<T>() { }
    }
}
namespace NServiceBus.Unicast.Messages
{
    public class LogicalMessage
    {
        public System.Collections.Generic.Dictionary<string, string> Headers { get; }
        public object Instance { get; }
        public System.Type MessageType { get; }
        public NServiceBus.Unicast.Messages.MessageMetadata Metadata { get; }
        public void UpdateMessageInstance(object newInstance) { }
    }
    public class LogicalMessageFactory
    {
        public LogicalMessageFactory(NServiceBus.Unicast.Messages.MessageMetadataRegistry messageMetadataRegistry, NServiceBus.MessageInterfaces.IMessageMapper messageMapper, System.Func<NServiceBus.Pipeline.BehaviorContext> contextGetter) { }
        public NServiceBus.Unicast.Messages.LogicalMessage Create(object message) { }
        public NServiceBus.Unicast.Messages.LogicalMessage Create(System.Type messageType, object message, System.Collections.Generic.Dictionary<string, string> headers) { }
        public NServiceBus.Unicast.Messages.LogicalMessage CreateControl(System.Collections.Generic.Dictionary<string, string> headers) { }
    }
    public class MessageMetadata
    {
        public System.Collections.Generic.IEnumerable<System.Type> MessageHierarchy { get; }
        public System.Type MessageType { get; }
        public bool Recoverable { get; }
        public System.TimeSpan TimeToBeReceived { get; }
        public override string ToString() { }
    }
    public class MessageMetadataRegistry
    {
        public NServiceBus.Unicast.Messages.MessageMetadata GetMessageMetadata(System.Type messageType) { }
        public NServiceBus.Unicast.Messages.MessageMetadata GetMessageMetadata(string messageTypeIdentifier) { }
    }
}
namespace NServiceBus.Unicast.Queuing
{
    public interface IWantQueueCreated
    {
        string Address { get; }
        bool ShouldCreateQueue();
    }
    public class QueueNotFoundException : System.Exception
    {
        public QueueNotFoundException() { }
        [System.ObsoleteAttribute("Please use `QueueNotFoundException(string queue, string message, Exception inner)" +
            "` instead. Will be removed in version 7.0.0.", true)]
        public QueueNotFoundException(NServiceBus.Address queue, string message, System.Exception inner) { }
        public QueueNotFoundException(string queue, string message, System.Exception inner) { }
        protected QueueNotFoundException(System.Runtime.Serialization.SerializationInfo info, System.Runtime.Serialization.StreamingContext context) { }
        public string Queue { get; set; }
        public override void GetObjectData(System.Runtime.Serialization.SerializationInfo info, System.Runtime.Serialization.StreamingContext context) { }
    }
}
namespace NServiceBus.Unicast.Routing
{
    public class StaticMessageRouter
    {
        public StaticMessageRouter(System.Collections.Generic.IEnumerable<System.Type> knownMessages) { }
        [System.ObsoleteAttribute("Please use `config.AutoSubscribe().AutoSubscribePlainMessages()` instead. Will be" +
            " removed in version 7.0.0.", true)]
        public bool SubscribeToPlainMessages { get; set; }
        public System.Collections.Generic.List<string> GetDestinationFor(System.Type messageType) { }
        public void RegisterEventRoute(System.Type eventType, string endpointAddress) { }
        public void RegisterMessageRoute(System.Type messageType, string endpointAddress) { }
    }
}
namespace NServiceBus.Unicast.Subscriptions.MessageDrivenSubscriptions
{
    public interface ISubscriptionStorage
    {
        System.Collections.Generic.IEnumerable<string> GetSubscriberAddressesForMessage(System.Collections.Generic.IEnumerable<NServiceBus.Unicast.Subscriptions.MessageType> messageTypes);
        void Init();
        void Subscribe(string client, System.Collections.Generic.IEnumerable<NServiceBus.Unicast.Subscriptions.MessageType> messageTypes);
        void Unsubscribe(string client, System.Collections.Generic.IEnumerable<NServiceBus.Unicast.Subscriptions.MessageType> messageTypes);
    }
}
namespace NServiceBus.Unicast.Subscriptions
{
    public class MessageType
    {
        public MessageType(System.Type type) { }
        public MessageType(string messageTypeString) { }
        public MessageType(string typeName, string versionString) { }
        public MessageType(string typeName, System.Version version) { }
        public string TypeName { get; }
        public System.Version Version { get; }
        public bool Equals(NServiceBus.Unicast.Subscriptions.MessageType other) { }
        public override bool Equals(object obj) { }
        public override int GetHashCode() { }
        public override string ToString() { }
    }
    public class SubscriptionEventArgs : System.EventArgs
    {
        public SubscriptionEventArgs() { }
        public string MessageType { get; set; }
        public string SubscriberReturnAddress { get; set; }
    }
}
namespace NServiceBus.Unicast.Transport
{
    public class static ControlMessage
    {
        public static NServiceBus.TransportMessage Create() { }
    }
    public class FailedMessageProcessingEventArgs : System.EventArgs
    {
        public FailedMessageProcessingEventArgs(NServiceBus.TransportMessage message, System.Exception exception) { }
        public NServiceBus.TransportMessage Message { get; }
        public System.Exception Reason { get; }
    }
    public class TransactionSettings
    {
        public TransactionSettings(bool isTransactional, System.TimeSpan transactionTimeout, System.Transactions.IsolationLevel isolationLevel, bool suppressDistributedTransactions, bool doNotWrapHandlersExecutionInATransactionScope) { }
        public bool DoNotWrapHandlersExecutionInATransactionScope { get; set; }
        public System.Transactions.IsolationLevel IsolationLevel { get; set; }
        public bool IsTransactional { get; set; }
        public bool SuppressDistributedTransactions { get; set; }
        public System.TimeSpan TransactionTimeout { get; set; }
    }
    public class TransportReceiver : System.IDisposable, System.IObserver<NServiceBus.Transports.MessageAvailable>
    {
        public string Id { get; }
        protected virtual void InnerStop() { }
        protected virtual void SetContext(NServiceBus.Pipeline.Contexts.IncomingContext context) { }
        public virtual void Start() { }
        public virtual void Stop() { }
        public override string ToString() { }
    }
}
namespace NServiceBus.UnitOfWork
{
    public interface IManageUnitsOfWork
    {
        void Begin();
        void End(System.Exception ex = null);
    }
}<|MERGE_RESOLUTION|>--- conflicted
+++ resolved
@@ -374,20 +374,13 @@
         void SetValue(object value);
     }
     public interface IEvent : NServiceBus.IMessage { }
-<<<<<<< HEAD
-    public interface IExcludesBuilder : System.Collections.Generic.IEnumerable<System.Reflection.Assembly>, System.Collections.IEnumerable
-    {
-        NServiceBus.IExcludesBuilder And(string assemblyExpression);
-    }
-    public interface IHandle<T>
-    {
-        void Handle(T message, NServiceBus.IHandleContext context);
-    }
-    public interface IHandleContext { }
-=======
     [System.ObsoleteAttribute("Will be removed in version 7.0.0.", true)]
     public interface IExcludesBuilder { }
->>>>>>> 2ce60170
+    public interface IHandle<T>
+    {
+        void Handle(T message, NServiceBus.IHandleContext context);
+    }
+    public interface IHandleContext { }
     public interface IHandleMessages<T>
     {
         void Handle(T message);
