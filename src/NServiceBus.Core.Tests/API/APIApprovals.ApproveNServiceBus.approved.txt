--- conflicted
+++ resolved
@@ -1640,16 +1640,13 @@
         public virtual string OriginalMessageId { get; set; }
         public virtual string Originator { get; set; }
     }
-<<<<<<< HEAD
     public interface IAmStartedByCommands<T> : NServiceBus.IProcessCommands<T> { }
     public interface IAmStartedByEvents<T> : NServiceBus.IProcessEvents<T> { }
-=======
     public class CorrelationProperty
     {
         public CorrelationProperty(string name) { }
         public string Name { get; }
     }
->>>>>>> 4bce4755
     public interface IAmStartedByMessages<T> : NServiceBus.IHandleMessages<T> { }
     public interface IConfigureHowToFindSagaWithMessage
     {
