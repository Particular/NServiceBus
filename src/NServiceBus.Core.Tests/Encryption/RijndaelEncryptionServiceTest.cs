--- conflicted
+++ resolved
@@ -4,12 +4,7 @@
     using System.Collections.Generic;
     using System.Security.Cryptography;
     using System.Text;
-<<<<<<< HEAD
-    using NServiceBus.Encryption.Rijndael;
-    using NServiceBus.Pipeline.Contexts;
-=======
     using NServiceBus.Pipeline;
->>>>>>> 610f9766
     using NUnit.Framework;
 
     [TestFixture]
@@ -19,14 +14,10 @@
         public void Should_encrypt_and_decrypt()
         {
             var encryptionKey = Encoding.ASCII.GetBytes("gdDbqRpqdRbTs3mhdZh9qCaDaxJXl+e6");
-<<<<<<< HEAD
-            var service = new RijndaelEncryptionServiceMock("encryptionKey", encryptionKey, new[] { encryptionKey });
-=======
             var service = new TestableRijndaelEncryptionService("encryptionKey", encryptionKey, new[]
             {
                 encryptionKey
             });
->>>>>>> 610f9766
             var encryptedValue = service.Encrypt("string to encrypt", null);
             Assert.AreNotEqual("string to encrypt", encryptedValue.EncryptedBase64Value);
             var decryptedValue = service.Decrypt(encryptedValue, null);
@@ -37,9 +28,6 @@
         public void Should_encrypt_and_decrypt_for_expired_key()
         {
             var encryptionKey1 = Encoding.ASCII.GetBytes("gdDbqRpqdRbTs3mhdZh9qCaDaxJXl+e6");
-<<<<<<< HEAD
-            var service1 = new RijndaelEncryptionServiceMock("encryptionKey1", encryptionKey1, new[] { encryptionKey1 });
-=======
             var encryptionIV = Encoding.ASCII.GetBytes("GaoKtfQo87igiaks");
             var service1 = new TestableRijndaelEncryptionService("encryptionKey1", encryptionKey1, new[]
             {
@@ -48,7 +36,6 @@
             {
                 EncryptionIV = encryptionIV
             };
->>>>>>> 610f9766
             var encryptedValue = service1.Encrypt("string to encrypt", null);
             Assert.AreNotEqual("string to encrypt", encryptedValue.EncryptedBase64Value);
 
@@ -59,17 +46,6 @@
                 encryptionKey1
             });
 
-<<<<<<< HEAD
-            var encryptionKey2 = Encoding.ASCII.GetBytes("vznkynwuvateefgduvsqjsufqfrrfcya");
-            var expiredKeys = new List<byte[]>
-            {
-                encryptionKey2,
-                encryptionKey1
-            };
-            var service2 = new RijndaelEncryptionServiceMock("encryptionKey1", encryptionKey2, expiredKeys);
-
-=======
->>>>>>> 610f9766
             var decryptedValue = service2.Decrypt(encryptedValue, null);
             Assert.AreEqual("string to encrypt", decryptedValue);
         }
@@ -78,11 +54,7 @@
         public void Should_throw_when_decrypt_with_wrong_key()
         {
             var usedKey = Encoding.ASCII.GetBytes("aaaaaaaaaaaaaaaaaaaaaaaaaaaaaaaa");
-<<<<<<< HEAD
-            var service1 = new RijndaelEncryptionServiceMock("should-be-ignored-in-next-arrange", usedKey, new List<byte[]>());
-=======
             var service1 = new TestableRijndaelEncryptionService("should-be-ignored-in-next-arrange", usedKey, new List<byte[]>());
->>>>>>> 610f9766
             var encryptedValue = service1.Encrypt("string to encrypt", null);
             Assert.AreNotEqual("string to encrypt", encryptedValue.EncryptedBase64Value);
 
@@ -92,11 +64,7 @@
                 Encoding.ASCII.GetBytes("cccccccccccccccccccccccccccccccc")
             };
 
-<<<<<<< HEAD
-            var service2 = new RijndaelEncryptionServiceMock("should-be-ignored", usedKey, unusedExpiredKeys);
-=======
             var service2 = new TestableRijndaelEncryptionService("should-be-ignored", usedKey, unusedExpiredKeys);
->>>>>>> 610f9766
 
             var exception = Assert.Throws<AggregateException>(() => service2.Decrypt(encryptedValue, null));
             Assert.AreEqual("Could not decrypt message. Tried 2 keys.", exception.Message);
@@ -111,11 +79,7 @@
         public void Should_throw_for_invalid_key()
         {
             var invalidKey = Encoding.ASCII.GetBytes("invalidKey");
-<<<<<<< HEAD
-            var exception = Assert.Throws<Exception>(() => new RijndaelEncryptionServiceMock("keyid", invalidKey, new List<byte[]>()));
-=======
             var exception = Assert.Throws<Exception>(() => new TestableRijndaelEncryptionService("keyid", invalidKey, new List<byte[]>()));
->>>>>>> 610f9766
             Assert.AreEqual("The encryption key has an invalid length of 10 bytes.", exception.Message);
         }
 
@@ -123,16 +87,11 @@
         public void Should_throw_for_invalid_expired_key()
         {
             var validKey = Encoding.ASCII.GetBytes("adDbqRpqdRbTs3mhdZh9qCaDaxJXl+e6");
-<<<<<<< HEAD
-            var expiredKeys = new List<byte[]> { Encoding.ASCII.GetBytes("invalidKey") };
-            var exception = Assert.Throws<Exception>(() => new RijndaelEncryptionServiceMock("keyid", validKey, expiredKeys));
-=======
             var expiredKeys = new List<byte[]>
             {
                 Encoding.ASCII.GetBytes("invalidKey")
             };
             var exception = Assert.Throws<Exception>(() => new TestableRijndaelEncryptionService("keyid", validKey, expiredKeys));
->>>>>>> 610f9766
             Assert.AreEqual("The expired key at index 0 has an invalid length of 10 bytes.", exception.Message);
         }
 
@@ -140,11 +99,7 @@
         public void Encrypt_must_set_header()
         {
             var encryptionKey1 = Encoding.ASCII.GetBytes("gdDbqRpqdRbTs3mhdZh9qCaDaxJXl+e6");
-<<<<<<< HEAD
-            var service1 = new RijndaelEncryptionServiceMock("encryptionKey1", encryptionKey1, new List<byte[]>());
-=======
             var service1 = new TestableRijndaelEncryptionService("encryptionKey1", encryptionKey1, new List<byte[]>());
->>>>>>> 610f9766
 
             Assert.AreEqual(false, service1.OutgoingKeyIdentifierSet);
             service1.Encrypt("string to encrypt", null);
@@ -155,13 +110,6 @@
         public void Decrypt_using_key_identifier()
         {
             var encryptionKey1 = Encoding.ASCII.GetBytes("gdDbqRpqdRbTs3mhdZh9qCaDaxJXl+e6");
-<<<<<<< HEAD
-            var service1 = new RijndaelEncryptionServiceMock("encryptionKey1", encryptionKey1, new List<byte[]>());
-            var encryptedValue = service1.Encrypt("string to encrypt", null);
-
-            var expiredKeys = new List<byte[]> { Encoding.ASCII.GetBytes("gdDbqRpqdRbTs3mhdZh9qCaDaxJXl+e6") };
-            var service2 = new RijndaelEncryptionServiceMock("encryptionKey1", encryptionKey1, expiredKeys)
-=======
             var service1 = new TestableRijndaelEncryptionService("encryptionKey1", encryptionKey1, new List<byte[]>());
             var encryptedValue = service1.Encrypt("string to encrypt", null);
 
@@ -170,7 +118,6 @@
                 Encoding.ASCII.GetBytes("gdDbqRpqdRbTs3mhdZh9qCaDaxJXl+e6")
             };
             var service2 = new TestableRijndaelEncryptionService("encryptionKey1", encryptionKey1, expiredKeys)
->>>>>>> 610f9766
             {
                 IncomingKeyIdentifier = "encryptionKey1"
             };
@@ -179,22 +126,10 @@
             Assert.AreEqual("string to encrypt", decryptedValue);
         }
 
-<<<<<<< HEAD
-
-=======
->>>>>>> 610f9766
         [Test]
         public void Decrypt_using_missing_key_identifier_must_throw()
         {
             var encryptionKey1 = Encoding.ASCII.GetBytes("gdDbqRpqdRbTs3mhdZh9qCaDaxJXl+e6");
-<<<<<<< HEAD
-            var service1 = new RijndaelEncryptionServiceMock("encryptionKey1", encryptionKey1, new List<byte[]>());
-            var encryptedValue = service1.Encrypt("string to encrypt", null);
-
-            var encryptionKey2 = Encoding.ASCII.GetBytes("vznkynwuvateefgduvsqjsufqfrrfcya");
-            var expiredKeys = new List<byte[]> { Encoding.ASCII.GetBytes("gdDbqRpqdRbTs3mhdZh9qCaDaxJXl+e6") };
-            var service2 = new RijndaelEncryptionServiceMock("encryptionKey1", encryptionKey2, expiredKeys)
-=======
             var service1 = new TestableRijndaelEncryptionService("encryptionKey1", encryptionKey1, new List<byte[]>());
             var encryptedValue = service1.Encrypt("string to encrypt", null);
 
@@ -204,33 +139,21 @@
                 Encoding.ASCII.GetBytes("gdDbqRpqdRbTs3mhdZh9qCaDaxJXl+e6")
             };
             var service2 = new TestableRijndaelEncryptionService("encryptionKey1", encryptionKey2, expiredKeys)
->>>>>>> 610f9766
             {
                 IncomingKeyIdentifier = "missingKey"
             };
 
-<<<<<<< HEAD
-            Assert.Catch<InvalidOperationException>(() =>
-            {
-                service2.Decrypt(encryptedValue, null);
-            }, "Decryption key not available for key identifier 'missingKey'. Please add this key to the rijndael encryption service configuration. Key identifiers are case sensitive.");
-=======
             Assert.Catch<InvalidOperationException>(() => { service2.Decrypt(encryptedValue, null); }, "Decryption key not available for key identifier 'missingKey'. Add this key to the rijndael encryption service configuration. Key identifiers are case sensitive.");
->>>>>>> 610f9766
         }
 
         [Test]
         public void Encrypt_using_missing_key_identifier_must_throw()
         {
             var encryptionKey1 = Encoding.ASCII.GetBytes("gdDbqRpqdRbTs3mhdZh9qCaDaxJXl+e6");
-<<<<<<< HEAD
-            var service1 = new RijndaelEncryptionServiceMock(null, encryptionKey1, new List<byte[]>());
-=======
             var service1 = new RijndaelEncryptionService(null, new Dictionary<string, byte[]>
             {
                 {"some-key", encryptionKey1}
             }, new List<byte[]>());
->>>>>>> 610f9766
 
             Assert.Catch<InvalidOperationException>(() => service1.Encrypt("string to encrypt", null), "It is required to set the rijndael key identifier.");
         }
@@ -238,31 +161,12 @@
         [Test]
         public void Should_throw_when_passing_non_existing_key_identifier()
         {
-<<<<<<< HEAD
-            var encryptionKey1 = Encoding.ASCII.GetBytes("aaaaaaaaaaaaaaaaaaaaaaaaaaaaaaaa");
-
-            Assert.Catch<ArgumentException>(() =>
-            {
-                new RijndaelEncryptionServiceMock("not-in-keys", encryptionKey1, null, new Dictionary<string, byte[]>());
-            });
-=======
             Assert.Catch<ArgumentException>(() => { new RijndaelEncryptionService("not-in-keys", new Dictionary<string, byte[]>(), null); });
->>>>>>> 610f9766
         }
 
         [Test]
         public void Should_throw_informative_exception_when_decryption_fails_with_key_identifier()
         {
-<<<<<<< HEAD
-            var keyIdentier = "encryptionKey1";
-
-            var key1 = Encoding.ASCII.GetBytes("aaaaaaaaaaaaaaaaaaaaaaaaaaaaaaaa");
-            var service1 = new RijndaelEncryptionServiceMock(keyIdentier, key1, new List<byte[]>());
-            var encryptedValue = service1.Encrypt("string to encrypt", null);
-
-            var key2 = Encoding.ASCII.GetBytes("bbbbbbbbbbbbbbbbbbbbbbbbbbbbbbbb");
-            var service2 = new RijndaelEncryptionServiceMock(keyIdentier, key2, new List<byte[]>())
-=======
             var keyIdentifier = "encryptionKey1";
 
             var key1 = Encoding.ASCII.GetBytes("aaaaaaaaaaaaaaaaaaaaaaaaaaaaaaaa");
@@ -271,35 +175,10 @@
 
             var key2 = Encoding.ASCII.GetBytes("bbbbbbbbbbbbbbbbbbbbbbbbbbbbbbbb");
             var service2 = new TestableRijndaelEncryptionService(keyIdentifier, key2, new List<byte[]>())
->>>>>>> 610f9766
             {
                 IncomingKeyIdentifier = "encryptionKey1"
             };
 
-<<<<<<< HEAD
-            Assert.Catch<InvalidOperationException>(() =>
-            {
-                service2.Decrypt(encryptedValue, null);
-            }, "Unable to decrypt property using configured decryption key specified in key identifier header.");
-        }
-
-        class RijndaelEncryptionServiceMock : RijndaelEncryptionService
-        {
-            public bool OutgoingKeyIdentifierSet { get; private set; }
-            public string IncomingKeyIdentifier { private get; set; }
-
-            public RijndaelEncryptionServiceMock(
-                string encryptionKeyIdentifier,
-                byte[] encryptionKey,
-                IList<byte[]> expiredKeys,
-                IDictionary<string, byte[]> keys = null
-                )
-                : base(encryptionKeyIdentifier, encryptionKeyIdentifier != null ? keys ?? new Dictionary<string, byte[]> { { encryptionKeyIdentifier, encryptionKey } } : null, expiredKeys)
-            {
-            }
-
-            protected override void AddKeyIdentifierHeader(OutgoingContext outgoingContext)
-=======
             Assert.Catch<InvalidOperationException>(() => { service2.Decrypt(encryptedValue, null); }, "Unable to decrypt property using configured decryption key specified in key identifier header.");
         }
 
@@ -321,22 +200,15 @@
             public byte[] EncryptionIV { get; set; }
 
             protected override void AddKeyIdentifierHeader(IOutgoingLogicalMessageContext context)
->>>>>>> 610f9766
             {
                 OutgoingKeyIdentifierSet = true;
             }
 
-<<<<<<< HEAD
-            protected override bool TryGetKeyIdentifierHeader(out string keyIdentifier, IncomingContext incomingContext)
-=======
             protected override bool TryGetKeyIdentifierHeader(out string keyIdentifier, IIncomingLogicalMessageContext context)
->>>>>>> 610f9766
             {
                 keyIdentifier = IncomingKeyIdentifier;
                 return IncomingKeyIdentifier != null;
             }
-<<<<<<< HEAD
-=======
 
             protected override void ConfigureIV(RijndaelManaged rijndael)
             {
@@ -349,7 +221,6 @@
                     base.ConfigureIV(rijndael);
                 }
             }
->>>>>>> 610f9766
         }
     }
 }