--- conflicted
+++ resolved
@@ -13,13 +13,7 @@
 
             message.Options[TestEnum.EnumValue1]["test"] = "aString";
 
-<<<<<<< HEAD
-            var result = (TestDto)mutator.MutateOutgoing(message, null);
-
-            Assert.True(result.Options.ContainsKey(TestEnum.EnumValue1));
-=======
             inspector.ScanObject(message);
->>>>>>> 610f9766
         }
 
         enum TestEnum
