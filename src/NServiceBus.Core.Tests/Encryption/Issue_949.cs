﻿namespace NServiceBus.Encryption.Tests
{
    using Core.Tests.Encryption;
    using NUnit.Framework;

    [TestFixture]
    public class Issue_949 : WireEncryptedStringContext
    {
        [Test]
        public void null_element_in_primitive_array()
        {
            var message = new TestMessageWithPrimitives
            {
                Data = new int?[] { null, 1 }
            };

<<<<<<< HEAD
            mutator.MutateOutgoing(message, null);
=======
            inspector.ScanObject(message);
>>>>>>> 610f9766

            Assert.AreEqual(new int?[] { null, 1 }, message.Data);
        }

        [Test]
        public void null_element_in_object_array()
        {
            var message = new TestMessageWithObjects
            {
                Data = new object[] { null, this, null }
            };

<<<<<<< HEAD
            mutator.MutateOutgoing(message, null);
=======
            inspector.ScanObject(message);

            Assert.AreEqual(new object[] { null, this, null }, message.Data);
>>>>>>> 610f9766

        }

        class TestMessageWithPrimitives
        {
            public int?[] Data;
        }

        class TestMessageWithObjects
        {
            public object[] Data;
        }
    }
}<|MERGE_RESOLUTION|>--- conflicted
+++ resolved
@@ -14,11 +14,7 @@
                 Data = new int?[] { null, 1 }
             };
 
-<<<<<<< HEAD
-            mutator.MutateOutgoing(message, null);
-=======
             inspector.ScanObject(message);
->>>>>>> 610f9766
 
             Assert.AreEqual(new int?[] { null, 1 }, message.Data);
         }
@@ -31,13 +27,9 @@
                 Data = new object[] { null, this, null }
             };
 
-<<<<<<< HEAD
-            mutator.MutateOutgoing(message, null);
-=======
             inspector.ScanObject(message);
 
             Assert.AreEqual(new object[] { null, this, null }, message.Data);
->>>>>>> 610f9766
 
         }
 
