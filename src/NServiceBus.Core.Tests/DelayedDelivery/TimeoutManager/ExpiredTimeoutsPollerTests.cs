--- conflicted
+++ resolved
@@ -55,12 +55,8 @@
         {
             var nextRetrieval = poller.NextRetrieval;
             var timeout1 = nextRetrieval.Subtract(HalfOfDefaultInMemoryPersisterSleep);
-<<<<<<< HEAD
             // ReSharper disable once PossibleLossOfFraction
             var timeout2 = timeout1.Add(TimeSpan.FromMilliseconds(HalfOfDefaultInMemoryPersisterSleep.Milliseconds / 2));
-=======
-            var timeout2 = timeout1.Add(TimeSpan.FromMilliseconds(HalfOfDefaultInMemoryPersisterSleep.Milliseconds/2));
->>>>>>> 76c84c3c
 
             await RegisterNewTimeoutAsync(timeout1);
             await RegisterNewTimeoutAsync(timeout2, false);
@@ -124,12 +120,8 @@
         FakeBreaker breaker;
         RecordingFakeDispatcher dispatcher;
         DateTime currentTime = DateTime.UtcNow;
-<<<<<<< HEAD
         // ReSharper disable once PossibleLossOfFraction
         TimeSpan HalfOfDefaultInMemoryPersisterSleep = TimeSpan.FromMilliseconds(AcceptanceTestingTimeoutPersister.EmptyResultsNextTimeToRunQuerySpan.TotalMilliseconds / 2);
-=======
-        TimeSpan HalfOfDefaultInMemoryPersisterSleep = TimeSpan.FromMilliseconds(InMemoryTimeoutPersister.EmptyResultsNextTimeToRunQuerySpan.TotalMilliseconds/2);
->>>>>>> 76c84c3c
         ExpiredTimeoutsPoller poller;
         AcceptanceTestingTimeoutPersister timeouts;
 
