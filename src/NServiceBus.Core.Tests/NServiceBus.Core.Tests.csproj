﻿<?xml version="1.0" encoding="utf-8"?>
<Project ToolsVersion="4.0" DefaultTargets="Build" xmlns="http://schemas.microsoft.com/developer/msbuild/2003">
  <Import Project="$(MSBuildExtensionsPath)\$(MSBuildToolsVersion)\Microsoft.Common.props" Condition="Exists('$(MSBuildExtensionsPath)\$(MSBuildToolsVersion)\Microsoft.Common.props')" />
  <PropertyGroup>
    <Configuration Condition=" '$(Configuration)' == '' ">Debug</Configuration>
    <Platform Condition=" '$(Platform)' == '' ">AnyCPU</Platform>
    <ProjectGuid>{2C8F181B-9BAF-4858-968B-1C16F5DDCFA7}</ProjectGuid>
    <OutputType>Library</OutputType>
    <AppDesignerFolder>Properties</AppDesignerFolder>
    <RootNamespace>NServiceBus.Core.Tests</RootNamespace>
    <AssemblyName>NServiceBus.Core.Tests</AssemblyName>
    <TargetFrameworkVersion>v4.5</TargetFrameworkVersion>
    <FileAlignment>512</FileAlignment>
    <SignAssembly>true</SignAssembly>
    <AssemblyOriginatorKeyFile>..\Test.snk</AssemblyOriginatorKeyFile>
    <SolutionDir Condition="$(SolutionDir) == '' Or $(SolutionDir) == '*Undefined*'">..\</SolutionDir>
    <TargetFrameworkProfile />
    <NuGetPackageImportStamp>27189a06</NuGetPackageImportStamp>
  </PropertyGroup>
  <PropertyGroup Condition=" '$(Configuration)|$(Platform)' == 'Debug|AnyCPU' ">
    <DebugSymbols>true</DebugSymbols>
    <DebugType>full</DebugType>
    <Optimize>false</Optimize>
    <OutputPath>bin\Debug\</OutputPath>
    <DefineConstants>DEBUG;TRACE</DefineConstants>
    <ErrorReport>prompt</ErrorReport>
    <WarningLevel>4</WarningLevel>
    <PlatformTarget>AnyCPU</PlatformTarget>
    <NoWarn>618,67</NoWarn>
    <TreatWarningsAsErrors>true</TreatWarningsAsErrors>
    <Prefer32Bit>false</Prefer32Bit>
  </PropertyGroup>
  <PropertyGroup Condition=" '$(Configuration)|$(Platform)' == 'Release|AnyCPU' ">
    <DebugType>pdbonly</DebugType>
    <Optimize>true</Optimize>
    <OutputPath>bin\Release\</OutputPath>
    <DefineConstants>TRACE</DefineConstants>
    <ErrorReport>prompt</ErrorReport>
    <WarningLevel>4</WarningLevel>
    <PlatformTarget>AnyCPU</PlatformTarget>
    <NoWarn>618,67</NoWarn>
    <TreatWarningsAsErrors>true</TreatWarningsAsErrors>
    <Prefer32Bit>false</Prefer32Bit>
  </PropertyGroup>
  <ItemGroup>
    <Reference Include="ApprovalTests">
      <HintPath>..\packages\ApprovalTests.3.0.8\lib\net40\ApprovalTests.dll</HintPath>
    </Reference>
    <Reference Include="ApprovalUtilities">
      <HintPath>..\packages\ApprovalUtilities.3.0.8\lib\net45\ApprovalUtilities.dll</HintPath>
    </Reference>
    <Reference Include="ApprovalUtilities.Net45">
      <HintPath>..\packages\ApprovalUtilities.3.0.8\lib\net45\ApprovalUtilities.Net45.dll</HintPath>
    </Reference>
    <Reference Include="Mono.Cecil">
      <HintPath>..\packages\Mono.Cecil.0.9.5.4\lib\net40\Mono.Cecil.dll</HintPath>
    </Reference>
    <Reference Include="Mono.Cecil.Mdb">
      <HintPath>..\packages\Mono.Cecil.0.9.5.4\lib\net40\Mono.Cecil.Mdb.dll</HintPath>
    </Reference>
    <Reference Include="Mono.Cecil.Pdb">
      <HintPath>..\packages\Mono.Cecil.0.9.5.4\lib\net40\Mono.Cecil.Pdb.dll</HintPath>
    </Reference>
    <Reference Include="Mono.Cecil.Rocks">
      <HintPath>..\packages\Mono.Cecil.0.9.5.4\lib\net40\Mono.Cecil.Rocks.dll</HintPath>
    </Reference>
    <Reference Include="NServiceBus.NewCompilerBits">
      <HintPath>TestDlls\NServiceBus.NewCompilerBits.dll</HintPath>
    </Reference>
    <Reference Include="NServiceBus.OldCompilerBits">
      <HintPath>TestDlls\NServiceBus.OldCompilerBits.dll</HintPath>
    </Reference>
    <Reference Include="Microsoft.CSharp" />
    <Reference Include="nunit.framework">
      <HintPath>..\packages\NUnit.2.6.3\lib\nunit.framework.dll</HintPath>
    </Reference>
    <Reference Include="Rhino.Mocks">
      <HintPath>..\packages\RhinoMocks.3.6.1\lib\net\Rhino.Mocks.dll</HintPath>
    </Reference>
    <Reference Include="System" />
    <Reference Include="System.ComponentModel.Composition" />
    <Reference Include="System.Configuration" />
    <Reference Include="System.Core" />
    <Reference Include="System.Data" />
    <Reference Include="System.Messaging" />
    <Reference Include="System.Reactive.Core">
      <HintPath>..\packages\Rx-Core.2.2.5\lib\net45\System.Reactive.Core.dll</HintPath>
    </Reference>
    <Reference Include="System.Reactive.Interfaces">
      <HintPath>..\packages\Rx-Interfaces.2.2.5\lib\net45\System.Reactive.Interfaces.dll</HintPath>
    </Reference>
    <Reference Include="System.Reactive.Linq">
      <HintPath>..\packages\Rx-Linq.2.2.5\lib\net45\System.Reactive.Linq.dll</HintPath>
    </Reference>
    <Reference Include="System.Reactive.PlatformServices">
      <HintPath>..\packages\Rx-PlatformServices.2.2.5\lib\net45\System.Reactive.PlatformServices.dll</HintPath>
    </Reference>
    <Reference Include="System.Runtime.Serialization" />
    <Reference Include="System.Transactions" />
    <Reference Include="System.Web" />
    <Reference Include="System.Web.Services" />
    <Reference Include="System.Windows.Forms" />
    <Reference Include="System.Xml" />
    <Reference Include="System.XML" />
    <Reference Include="System.Xml.Linq" />
    <Reference Include="TestAssembly">
      <HintPath>Lib\TestAssembly.dll</HintPath>
    </Reference>
  </ItemGroup>
  <ItemGroup>
    <Compile Include="Address\AddressTests.cs" />
    <Compile Include="API\APIApprovals.cs" />
    <Compile Include="AssemblyLocation.cs" />
    <Compile Include="AssemblyScanner\AssemblyScannerTests.cs" />
    <Compile Include="AssemblyScanner\When_directory_with_no_reference_dlls_is_scanned.cs" />
    <Compile Include="AssemblyScanner\When_directory_with_handler_dll_is_scanned.cs" />
    <Compile Include="AssemblyScanner\When_directory__with_non_dot_net_dll_is_scanned.cs" />
    <Compile Include="AssemblyScanner\When_exclusion_predicate_is_used.cs" />
    <Compile Include="AssemblyScanner\When_inclusion_predicate_is_used.cs" />
    <Compile Include="AssemblyScanner\When_scanning_for_dlls_only.cs" />
    <Compile Include="AssemblyScanner\When_scanning_top_level_only.cs" />
    <Compile Include="AssemblyScanner\When_told_to_scan_app_domain.cs" />
    <Compile Include="Audit\AttachCausationHeadersBehaviorTests.cs" />
    <Compile Include="AutomaticSubscriptions\AutoSubscriptionContext.cs" />
    <Compile Include="AutomaticSubscriptions\When_autosubscribing_a_saga_that_handles_a_superclass_event.cs" />
    <Compile Include="AutomaticSubscriptions\When_starting_an_endpoint_containing_a_saga.cs" />
    <Compile Include="AutomaticSubscriptions\When_starting_an_endpoint_with_autosubscribe_turned_on.cs" />
    <Compile Include="Config\TestConfigurationSection.cs" />
    <Compile Include="Config\When_finding_assemblies_to_scan_with_expressions.cs" />
    <Compile Include="Config\When_loading_types.cs" />
    <Compile Include="Config\When_no_custom_configuration_source_is_specified.cs" />
    <Compile Include="Config\When_scanning_assemblies.cs" />
    <Compile Include="Config\When_users_override_the_configuration_source.cs" />
    <Compile Include="Config\When_using_convention_based_messages.cs" />
    <Compile Include="Conventions\MessageConventionSpecs.cs" />
    <Compile Include="DataBus\InMemoryDataBus.cs" />
    <Compile Include="Encryption\When_message_contains_props_and_fields_that_cannot_be_set.cs" />
    <Compile Include="Features\FeatureDefaultsTests.cs" />
    <Compile Include="FirstLevelRetriesTests.cs" />
    <Compile Include="Faults\ForwardFaultsToErrorQueueTests.cs" />
    <Compile Include="Hosting\HostInfoSettingsTests.cs" />
    <Compile Include="Logging\DefaultFactoryTests.cs" />
    <Compile Include="Msmq\ConnectionStringParserTests.cs" />
    <Compile Include="Persistence\InMemory\InMemoryPersisterBuilder.cs" />
    <Compile Include="Persistence\InMemory\When_persisting_a_saga_with_the_same_unique_property_as_a_completed_saga.cs" />
    <Compile Include="Persistence\InMemory\When_saving_a_null_unique_property.cs" />
    <Compile Include="Persistence\PersistenceExtentionsTests.cs" />
    <Compile Include="Persistence\PersistenceStorageMergerTests.cs" />
<<<<<<< HEAD
    <Compile Include="Pipeline\HandlerTransactionScopeWrapperBehaviorTests.cs" />
    <Compile Include="Pipeline\PipelineExecutorTests.cs" />
=======
    <Compile Include="PublicApiApprover.cs" />
    <Compile Include="PublicApiGenerator.cs" />
>>>>>>> 438d04e1
    <Compile Include="Sagas\SagaModelTests.cs" />
    <Compile Include="Sagas\TypeBasedSagaMetaModelTests.cs" />
    <Compile Include="SecondLevelRetries\DefaultRetryPolicyTests.cs" />
    <Compile Include="Serializers\SerializeMessagesBehaviorTests.cs" />
    <Compile Include="StandardsTests.cs" />
    <Compile Include="Encryption\ConfigureRijndaelEncryptionServiceTests.cs" />
    <Compile Include="Encryption\RijndaelEncryptionServiceTest.cs" />
    <Compile Include="RedirectHelper.cs" />
    <Compile Include="Features\FeatureDependencyTests.cs" />
    <Compile Include="Features\FeatureSettingsTests.cs" />
    <Compile Include="Features\FeatureStartupTests.cs" />
    <Compile Include="Features\FeatureTests.cs" />
    <Compile Include="Hosting\When_creating_host_information_from_environment.cs" />
    <Compile Include="Logging\RollingLoggerTests.cs" />
    <Compile Include="Outbox\OutboxRecordBehaviorTests.cs" />
    <Compile Include="Persistence\InMemory\AnotherSagaWithTwoUniquePropertiesData.cs" />
    <Compile Include="Persistence\InMemory\AnotherSimpleSagaEntity.cs" />
    <Compile Include="Persistence\InMemory\InMemoryOutboxPersisterTests.cs" />
    <Compile Include="Persistence\InMemory\SagaWithTwoUniquePropertiesData.cs" />
    <Compile Include="Persistence\InMemory\SagaWithUniquePropertyData.cs" />
    <Compile Include="Persistence\InMemory\SimpleSagaEntity.cs" />
    <Compile Include="Persistence\InMemory\TestSagaData.cs" />
    <Compile Include="Persistence\InMemory\When_completing_a_saga_with_the_InMemory_persister.cs" />
    <Compile Include="Persistence\InMemory\When_completing_a_saga_with_unique_property_with_InMemory_persister.cs" />
    <Compile Include="Persistence\InMemory\When_multiple_workers_retrieve_same_saga.cs" />
    <Compile Include="Persistence\InMemory\When_persisting_a_saga_with_the_same_unique_property_as_another_saga.cs" />
    <Compile Include="Persistence\InMemory\When_property_is_null.cs" />
    <Compile Include="Persistence\InMemory\When_persisting_a_saga_with_the_same_unique_property_as_the_original_value_of_another_saga_before_updating.cs" />
    <Compile Include="Persistence\InMemory\When_persisting_different_sagas_with_unique_properties.cs" />
    <Compile Include="Persistence\InMemory\When_saga_not_found_return_default.cs" />
    <Compile Include="Persistence\InMemory\When_updating_a_saga_with_the_same_unique_property_as_another_saga.cs" />
    <Compile Include="Persistence\InMemory\When_updating_a_saga_with_the_same_unique_property_value.cs" />
    <Compile Include="Pipeline\PipelineStepTests.cs" />
    <Compile Include="Pipeline\BehaviorRegistrationsCoordinatorTests.cs" />
    <Compile Include="Pipeline\BehaviorTypeCheckerTests.cs" />
    <Compile Include="GitFlowVersionTests.cs" />
    <Compile Include="Serializers\Json\When_not_overriding_stream_encoding.cs" />
    <Compile Include="Serializers\Json\When_overriding_stream_encoding.cs" />
    <Compile Include="Serializers\XML\SerializingGenericTests.cs" />
    <Compile Include="StringStreamExtensions.cs" />
    <Compile Include="Licensing\LicenseExpiredFormDisplayerTests.cs" />
    <Compile Include="ConventionsTests.cs" />
    <Compile Include="DataBus\FileShare\AcceptanceTests.cs" />
    <Compile Include="DataBus\MessageWithDataBusProperty.cs" />
    <Compile Include="DataBus\MessageWithExplicitTimeToLive.cs" />
    <Compile Include="DataBus\MessageWithNonSerializableDataBusProperty.cs" />
    <Compile Include="DataBus\MessageWithoutDataBusProperty.cs" />
    <Compile Include="DataBus\on_the_bus.cs" />
    <Compile Include="DataBus\When_applying_the_databus_message_mutator_to_incoming_messages.cs" />
    <Compile Include="DataBus\When_applying_the_databus_message_mutator_to_null_properties.cs" />
    <Compile Include="DataBus\When_applying_the_databus_message_mutator_to_outgoing_messages.cs" />
    <Compile Include="DataBus\When_nservicebus_is_initalizing.cs" />
    <Compile Include="Encryption\ConventionBasedEncryptedStringSpecs.cs" />
    <Compile Include="Encryption\FakeEncryptionService.cs" />
    <Compile Include="Encryption\Issue_701.cs" />
    <Compile Include="Encryption\Issue_949.cs" />
    <Compile Include="Encryption\Mailing_list_complex_dto.cs" />
    <Compile Include="Encryption\WireEncryptedStringSpecs.cs" />
    <Compile Include="Fakes\FakeBus.cs" />
    <Compile Include="FuncBuilder.cs" />
    <Compile Include="Installers\PerformanceMonitorUsersInstallerTests.cs" />
    <Compile Include="ExceptionTests.cs" />
    <Compile Include="MessageMapper\When_mapping_ienumerable_implementations.cs" />
    <Compile Include="MessageMapper\When_mapping_interfaces.cs" />
    <Compile Include="MessageMapper\When_mapping_usinggenerics.cs" />
    <Compile Include="Msmq\MsmqUtilitiesTests.cs" />
    <Compile Include="Outbox\FakeOutboxStorage.cs" />
    <Compile Include="Outbox\OutboxDeduplicationBehaviorTests.cs" />
    <Compile Include="Routing\StaticMessageRouterTests.cs" />
    <Compile Include="Sagas\UniqueAttributeTests.cs" />
    <Compile Include="Scheduler\DefaultSchedulerTests.cs" />
    <Compile Include="Scheduler\ScheduledTaskMessageHandlerTests.cs" />
    <Compile Include="Scheduler\ScheduleTests.cs" />
    <Compile Include="SecondLevelRetries\SecondLevelRetriesTests.cs" />
    <Compile Include="Serializers\Binary\BinarySerializerTest.cs" />
    <Compile Include="Serializers\Json\BsonMessageSerializerTest.cs" />
    <Compile Include="Serializers\Json\JsonMessageSerializerTest.cs" />
    <Compile Include="Serializers\Json\JsonMessageSerializerTestBase.cs" />
    <Compile Include="Serializers\XML\Using_Infer_Type_With_Mixed_Namespace.cs" />
    <Compile Include="Serializers\XML\Using_Infer_Type_With_Nested_Class.cs" />
    <Compile Include="Serializers\XML\Command1.cs" />
    <Compile Include="Serializers\XML\Command2.cs" />
    <Compile Include="Serializers\XML\ConcurrencySerializerTests.cs" />
    <Compile Include="Serializers\XML\DictionaryTests.cs" />
    <Compile Include="Serializers\XML\IM1.cs" />
    <Compile Include="Serializers\XML\IM2.cs" />
    <Compile Include="Serializers\XML\Issue_934.cs" />
    <Compile Include="Serializers\XML\ListTests.cs" />
    <Compile Include="Serializers\XML\M1.cs" />
    <Compile Include="Serializers\XML\M2.cs" />
    <Compile Include="Serializers\XML\MultipleInterfaces.cs" />
    <Compile Include="Serializers\XML\Pull_819.cs" />
    <Compile Include="Serializers\XML\Risk.cs" />
    <Compile Include="Serializers\XML\SerializerFactory.cs" />
    <Compile Include="Serializers\XML\SerializerTests.cs" />
    <Compile Include="Serializers\XML\SerializingArrayTests.cs" />
    <Compile Include="Serializers\XML\SerializingEnumerableTests.cs" />
    <Compile Include="Serializers\XML\SomeEnum.cs" />
    <Compile Include="Serializers\XML\Using_Infer_Type_With_Non_Nested_Class.cs" />
    <Compile Include="Timeout\FakeMessageSender.cs" />
    <Compile Include="Timeout\InMemoryTimeoutPersisterTests.cs" />
    <Compile Include="Timeout\When_deferring_a_message.cs" />
    <Compile Include="Timeout\When_fetching_timeouts_from_storage.cs" />
    <Compile Include="Timeout\InMemoryTimeoutPersisterThreadTests.cs" />
    <Compile Include="Timeout\When_pooling_timeouts.cs" />
    <Compile Include="Timeout\When_receiving_timeouts.cs" />
    <Compile Include="Timeout\When_removing_timeouts_from_the_storage.cs" />
    <Compile Include="Pipeline\When_specifying_a_non_zero_throughput_limit.cs" />
    <Compile Include="Unicast\ConfigurationSettings.cs" />
    <Compile Include="Unicast\ConfiguringMessageEndpointMapping.cs" />
    <Compile Include="Unicast\Config\ConfigurationSettings.cs" />
    <Compile Include="Unicast\Contexts\CommandMessage.cs" />
    <Compile Include="Unicast\Contexts\EventMessage.cs" />
    <Compile Include="Unicast\Contexts\InterfaceMessage.cs" />
    <Compile Include="Unicast\LoadHandlersBehaviorTests.cs" />
    <Compile Include="Unicast\ReplyOptionsTests.cs" />
    <Compile Include="Unicast\SubscriptionManagerTests.cs" />
    <Compile Include="Unicast\TransportMessageTests.cs" />
    <Compile Include="Unicast\MessageTypeTests.cs" />
    <Compile Include="UnitOfWork\UnitOfWorkBehaviorTests.cs" />
    <Compile Include="Unicast\ThroughputLimiterTests.cs" />
    <Compile Include="Unicast\MessagingBestPracticesTests.cs" />
    <Compile Include="Unicast\HandlerInvocationCache.cs" />
    <Compile Include="Unicast\Messages\ANamespace\ASubNamespace\MessageD.cs" />
    <Compile Include="Unicast\Messages\ANamespace\MessageC.cs" />
    <Compile Include="Unicast\Messages\DefaultMessageRegistryTests.cs" />
    <Compile Include="Unicast\Messages\MessageA.cs" />
    <Compile Include="Unicast\Messages\MessageB.cs" />
    <Compile Include="Utils\ExceptionHeaderHelperTests.cs" />
    <Compile Include="Utils\Reflection\ExtensionMethodsTests.cs" />
    <Compile Include="Utils\Reflection\ReflectTests.cs" />
  </ItemGroup>
  <ItemGroup>
    <None Include="App.config">
      <SubType>Designer</SubType>
    </None>
    <None Include="packages.config" />
  </ItemGroup>
  <ItemGroup>
    <ProjectReference Include="..\NServiceBus.Core\NServiceBus.Core.csproj">
      <Project>{dd48b2d0-e996-412d-9157-821ed8b17a9d}</Project>
      <Name>NServiceBus.Core</Name>
    </ProjectReference>
  </ItemGroup>
  <ItemGroup>
    <Content Include="TestDlls\dotNet.dll">
      <CopyToOutputDirectory>PreserveNewest</CopyToOutputDirectory>
    </Content>
    <Content Include="TestDlls\libzmq-v120-mt-3_2_3.dll">
      <CopyToOutputDirectory>PreserveNewest</CopyToOutputDirectory>
    </Content>
    <Content Include="TestDlls\some_random.dll">
      <CopyToOutputDirectory>PreserveNewest</CopyToOutputDirectory>
    </Content>
    <Content Include="TestDlls\some_random.exe">
      <CopyToOutputDirectory>PreserveNewest</CopyToOutputDirectory>
    </Content>
    <Content Include="TestDlls\Tail.exe">
      <CopyToOutputDirectory>PreserveNewest</CopyToOutputDirectory>
    </Content>
  </ItemGroup>
  <Import Project="$(MSBuildToolsPath)\Microsoft.CSharp.targets" />
</Project><|MERGE_RESOLUTION|>--- conflicted
+++ resolved
@@ -146,13 +146,10 @@
     <Compile Include="Persistence\InMemory\When_saving_a_null_unique_property.cs" />
     <Compile Include="Persistence\PersistenceExtentionsTests.cs" />
     <Compile Include="Persistence\PersistenceStorageMergerTests.cs" />
-<<<<<<< HEAD
     <Compile Include="Pipeline\HandlerTransactionScopeWrapperBehaviorTests.cs" />
     <Compile Include="Pipeline\PipelineExecutorTests.cs" />
-=======
     <Compile Include="PublicApiApprover.cs" />
     <Compile Include="PublicApiGenerator.cs" />
->>>>>>> 438d04e1
     <Compile Include="Sagas\SagaModelTests.cs" />
     <Compile Include="Sagas\TypeBasedSagaMetaModelTests.cs" />
     <Compile Include="SecondLevelRetries\DefaultRetryPolicyTests.cs" />
