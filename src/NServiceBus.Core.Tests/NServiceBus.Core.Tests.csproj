﻿<?xml version="1.0" encoding="utf-8"?>
<Project ToolsVersion="12.0" DefaultTargets="Build" xmlns="http://schemas.microsoft.com/developer/msbuild/2003">
  <Import Project="$(MSBuildExtensionsPath)\$(MSBuildToolsVersion)\Microsoft.Common.props" Condition="Exists('$(MSBuildExtensionsPath)\$(MSBuildToolsVersion)\Microsoft.Common.props')" />
  <PropertyGroup>
    <Configuration Condition=" '$(Configuration)' == '' ">Debug</Configuration>
    <Platform Condition=" '$(Platform)' == '' ">AnyCPU</Platform>
    <ProjectGuid>{2C8F181B-9BAF-4858-968B-1C16F5DDCFA7}</ProjectGuid>
    <OutputType>Library</OutputType>
    <AppDesignerFolder>Properties</AppDesignerFolder>
    <RootNamespace>NServiceBus.Core.Tests</RootNamespace>
    <AssemblyName>NServiceBus.Core.Tests</AssemblyName>
    <TargetFrameworkVersion>v4.5.2</TargetFrameworkVersion>
    <FileAlignment>512</FileAlignment>
    <SignAssembly>true</SignAssembly>
    <AssemblyOriginatorKeyFile>..\Test.snk</AssemblyOriginatorKeyFile>
    <SolutionDir Condition="$(SolutionDir) == '' Or $(SolutionDir) == '*Undefined*'">..\</SolutionDir>
    <TargetFrameworkProfile />
    <NuGetPackageImportStamp>27189a06</NuGetPackageImportStamp>
  </PropertyGroup>
  <PropertyGroup Condition=" '$(Configuration)|$(Platform)' == 'Debug|AnyCPU' ">
    <DebugSymbols>true</DebugSymbols>
    <DebugType>full</DebugType>
    <Optimize>false</Optimize>
    <OutputPath>bin\Debug\</OutputPath>
    <DefineConstants>DEBUG;TRACE</DefineConstants>
    <ErrorReport>prompt</ErrorReport>
    <WarningLevel>4</WarningLevel>
    <PlatformTarget>AnyCPU</PlatformTarget>
    <NoWarn>618,67</NoWarn>
    <TreatWarningsAsErrors>true</TreatWarningsAsErrors>
    <Prefer32Bit>false</Prefer32Bit>
  </PropertyGroup>
  <PropertyGroup Condition=" '$(Configuration)|$(Platform)' == 'Release|AnyCPU' ">
    <DebugType>full</DebugType>
    <Optimize>false</Optimize>
    <OutputPath>bin\Release\</OutputPath>
    <DefineConstants>TRACE</DefineConstants>
    <ErrorReport>prompt</ErrorReport>
    <WarningLevel>4</WarningLevel>
    <PlatformTarget>AnyCPU</PlatformTarget>
    <NoWarn>618,67</NoWarn>
    <TreatWarningsAsErrors>true</TreatWarningsAsErrors>
    <Prefer32Bit>false</Prefer32Bit>
    <DebugSymbols>true</DebugSymbols>
  </PropertyGroup>
  <ItemGroup>
    <Reference Include="ApprovalTests, Version=3.0.0.0, Culture=neutral, PublicKeyToken=11bd7d124fc62e0f, processorArchitecture=MSIL">
      <HintPath>..\packages\ApprovalTests.3.0.11\lib\net40\ApprovalTests.dll</HintPath>
      <Private>True</Private>
    </Reference>
    <Reference Include="ApprovalUtilities, Version=3.0.0.0, Culture=neutral, PublicKeyToken=11bd7d124fc62e0f, processorArchitecture=MSIL">
      <HintPath>..\packages\ApprovalUtilities.3.0.11\lib\net45\ApprovalUtilities.dll</HintPath>
      <Private>True</Private>
    </Reference>
    <Reference Include="ApprovalUtilities.Net45, Version=3.0.0.0, Culture=neutral, processorArchitecture=MSIL">
      <HintPath>..\packages\ApprovalUtilities.3.0.11\lib\net45\ApprovalUtilities.Net45.dll</HintPath>
      <Private>True</Private>
    </Reference>
    <Reference Include="Microsoft.CSharp" />
    <Reference Include="Mono.Cecil, Version=0.9.6.0, Culture=neutral, PublicKeyToken=0738eb9f132ed756, processorArchitecture=MSIL">
      <HintPath>..\packages\Mono.Cecil.0.9.6.1\lib\net45\Mono.Cecil.dll</HintPath>
      <Private>True</Private>
    </Reference>
    <Reference Include="Mono.Cecil.Mdb, Version=0.9.6.0, Culture=neutral, PublicKeyToken=0738eb9f132ed756, processorArchitecture=MSIL">
      <HintPath>..\packages\Mono.Cecil.0.9.6.1\lib\net45\Mono.Cecil.Mdb.dll</HintPath>
      <Private>True</Private>
    </Reference>
    <Reference Include="Mono.Cecil.Pdb, Version=0.9.6.0, Culture=neutral, PublicKeyToken=0738eb9f132ed756, processorArchitecture=MSIL">
      <HintPath>..\packages\Mono.Cecil.0.9.6.1\lib\net45\Mono.Cecil.Pdb.dll</HintPath>
      <Private>True</Private>
    </Reference>
    <Reference Include="Mono.Cecil.Rocks, Version=0.9.6.0, Culture=neutral, PublicKeyToken=0738eb9f132ed756, processorArchitecture=MSIL">
      <HintPath>..\packages\Mono.Cecil.0.9.6.1\lib\net45\Mono.Cecil.Rocks.dll</HintPath>
      <Private>True</Private>
    </Reference>
    <Reference Include="NuDoq">
      <HintPath>..\packages\NuDoq.1.2.5\lib\net35\NuDoq.dll</HintPath>
    </Reference>
    <Reference Include="nunit.framework, Version=3.2.1.0, Culture=neutral, PublicKeyToken=2638cd05610744eb, processorArchitecture=MSIL">
      <HintPath>..\packages\NUnit.3.2.1\lib\net45\nunit.framework.dll</HintPath>
      <Private>True</Private>
    </Reference>
    <Reference Include="System" />
    <Reference Include="System.ComponentModel.Composition" />
    <Reference Include="System.Configuration" />
    <Reference Include="System.Core" />
    <Reference Include="System.Data" />
    <Reference Include="System.Messaging" />
    <Reference Include="System.Runtime.Serialization" />
    <Reference Include="System.Transactions" />
    <Reference Include="System.Web" />
    <Reference Include="System.Web.Services" />
    <Reference Include="System.Windows.Forms" />
    <Reference Include="System.Xml" />
    <Reference Include="System.XML" />
    <Reference Include="System.Xml.Linq" />
  </ItemGroup>
  <ItemGroup>
    <Compile Include="API\APIApprovals.cs" />
    <Compile Include="ApprovalTestConfig.cs" />
    <Compile Include="App_Packages\ApiApprover.3.0.1\PublicApiApprover.cs" />
    <Compile Include="App_Packages\ApiApprover.3.0.1\PublicApiGenerator.cs" />
    <Compile Include="AssemblyLocation.cs" />
    <Compile Include="AssemblyScanner\AssemblyScannerTests.cs" />
    <Compile Include="AssemblyScanner\When_checking_image_type.cs" />
    <Compile Include="AssemblyScanner\When_directory_with_no_reference_dlls_is_scanned.cs" />
    <Compile Include="AssemblyScanner\When_directory_with_handler_dll_is_scanned.cs" />
    <Compile Include="AssemblyScanner\When_directory_with_non_dot_net_dll_is_scanned.cs" />
    <Compile Include="AssemblyScanner\When_exclusion_predicate_is_used.cs" />
    <Compile Include="AssemblyScanner\When_scanning_directory_with_nested_directories.cs" />
    <Compile Include="AssemblyScanner\When_scanning_for_dlls_only.cs" />
    <Compile Include="AssemblyScanner\When_scanning_top_level_only.cs" />
    <Compile Include="AssemblyScanner\When_told_to_scan_app_domain.cs" />
    <Compile Include="Audit\AuditConfigReaderTests.cs" />
    <Compile Include="Causation\AttachCausationHeadersBehaviorTests.cs" />
    <Compile Include="Config\When_using_initialization.cs" />
    <Compile Include="ContextBagTests.cs" />
    <Compile Include="Correlation\CorrelationContextExtensionsTests.cs" />
    <Compile Include="DateTimeExtensionsTests.cs" />
    <Compile Include="DelayedDelivery\DelayedDeliveryOptionExtensionsTests.cs" />
    <Compile Include="DelayedDelivery\RouteDeferredMessageToTimeoutManagerBehaviorTests.cs" />
    <Compile Include="Encryption\When_decrypting_a_member_that_is_missing_encryption_data.cs" />
    <Compile Include="Encryption\When_sending_a_message_with_2x_compatibility_disabled.cs" />
    <Compile Include="DelayedDelivery\TimeoutManager\DispatchTimeoutBehaviorTest.cs" />
    <Compile Include="DelayedDelivery\TimeoutManager\ExpiredTimeoutsPollerTests.cs" />
    <Compile Include="DelayedDelivery\TimeoutManager\RecordingFakeDispatcher.cs" />
    <Compile Include="DeliveryConstraintContextExtensions\DeliveryConstraintContextExtensionsTests.cs" />
    <Compile Include="EndpointConfigurationTests.cs" />
    <Compile Include="FakeEventAggregator.cs" />
    <Compile Include="Fakes\TestableContextChecker.cs" />
    <Compile Include="Fakes\TestableMessageHandlerContextTests.cs" />
    <Compile Include="Fakes\TestableMessageSessionTests.cs" />
<<<<<<< HEAD
    <Compile Include="Faults\AddExceptionHeadersBehaviorTests.cs" />
=======
    <Compile Include="Features\FeatureDifferingOnlyByNamespaceTests.cs" />
    <Compile Include="GlobalTestSetup.cs" />
    <Compile Include="Handlers\MessageHandlerRegistryTests.cs" />
>>>>>>> d061342e
    <Compile Include="MessageMapper\MessageMapperTests.cs" />
    <Compile Include="Msmq\MsmqMessagePumpTests.cs" />
    <Compile Include="Msmq\TimeToBeReceivedOverrideCheckerTest.cs" />
    <Compile Include="Msmq\MsmqExtensionsTests.cs" />
    <Compile Include="Msmq\MsmqHelpers.cs" />
    <Compile Include="Msmq\MsmqAddressTests.cs" />
    <Compile Include="Msmq\MsmqSubscriptionStorageQueueTests.cs" />
    <Compile Include="Persistence\InMemory\InMemorySubscriptionStorageTests.cs" />
    <Compile Include="Persistence\InMemory\When_persisting_a_saga_with_InMemory_and_an_escalated_DTC_transaction.cs" />
    <Compile Include="Persistence\PersistenceStartupTests.cs" />
    <Compile Include="Pipeline\PipelineTests.cs" />
    <Compile Include="Pipeline\HeaderOptionExtensionsTests.cs" />
    <Compile Include="Pipeline\Incoming\SerializeMessageConnectorTests.cs" />
    <Compile Include="Pipeline\Incoming\InvokeHandlerTerminatorTest.cs" />
    <Compile Include="Pipeline\MutateInstanceMessage\MutateIncomingMessageBehaviorTests.cs" />
    <Compile Include="Pipeline\MutateInstanceMessage\MutateOutgoingMessageBehaviorTests.cs" />
    <Compile Include="Pipeline\MutateTransportMessage\MutateIncomingTransportMessageBehaviorTests.cs" />
    <Compile Include="Pipeline\MutateTransportMessage\MutateOutgoingTransportMessageBehaviorTests.cs" />
    <Compile Include="Pipeline\Outgoing\ImmediateDispatchOptionExtensionsTests.cs" />
    <Compile Include="Pipeline\Outgoing\MessageIdExtensionsTests.cs" />
    <Compile Include="Pipeline\Outgoing\OutgoingPublishContextTests.cs" />
    <Compile Include="Pipeline\Outgoing\OutgoingReplyContextTests.cs" />
    <Compile Include="Pipeline\Outgoing\OutgoingSendContextTests.cs" />
    <Compile Include="Pipeline\RegisterStepTests.cs" />
    <Compile Include="Msmq\MsmqFailureInfoStorageTests.cs" />
    <Compile Include="Recoverability\MoveToErrorsExecutorTests.cs" />
    <Compile Include="Recoverability\RecoverabilityExecutorTests.cs" />
    <Compile Include="Recoverability\DefaultRecoverabilityPolicyTests.cs" />
    <Compile Include="Recoverability\DelayedRetryExecutorTests.cs" />
    <Compile Include="Routing\ApplyReplyToAddressBehaviorTests.cs" />
    <Compile Include="Routing\BestPracticesOptionExtensionsTests.cs" />
    <Compile Include="Routing\DetermineRouteForPublishBehaviorTests.cs" />
    <Compile Include="Routing\DistributionPolicyTests.cs" />
    <Compile Include="Routing\MessageDrivenSubscriptions\AssemblyPublisherSourceTests.cs" />
    <Compile Include="Routing\MessageEndpointMappingTests.cs" />
    <Compile Include="Routing\MessageDrivenSubscriptions\NamespacePublisherSourceTests.cs" />
    <Compile Include="Routing\MessageDrivenSubscriptions\TypePublisherSourceTests.cs" />
    <Compile Include="Routing\AssemblyRouteSourceTests.cs" />
    <Compile Include="Routing\NamespaceRouteSourceTests.cs" />
    <Compile Include="Routing\TypeRouteSourceTests.cs" />
    <Compile Include="Transports\MSMQ\InstanceMapping\InstanceMappingFileFeatureTests.cs" />
    <Compile Include="Routing\MessageDrivenSubscriptions\MessageDrivenSubscriptionsConfigExtensionsTests.cs" />
    <Compile Include="Routing\MessageDrivenSubscriptions\PublishersTests.cs" />
    <Compile Include="Routing\Routers\UnicastSendRouterConnectorTests.cs" />
    <Compile Include="Routing\EndpointInstanceTests.cs" />
    <Compile Include="Routing\EndpointInstancesTests.cs" />
    <Compile Include="Transports\MSMQ\InstanceMapping\InstanceMappingFileParserTests.cs" />
    <Compile Include="Transports\MSMQ\InstanceMapping\InstanceMappingFileMonitorTests.cs" />
    <Compile Include="Routing\MessageDrivenSubscribeTerminatorTests.cs" />
    <Compile Include="Routing\MessageDrivenUnsubscribeTerminatorTests.cs" />
    <Compile Include="Routing\Routers\MulticastPublishRouterBehaviorTests.cs" />
    <Compile Include="Routing\Routers\UnicastReplyRouterConnectorTests.cs" />
    <Compile Include="Routing\Routers\UnicastPublishRouterConnectorTests.cs" />
    <Compile Include="Routing\RoutingOptionExtensionsTests.cs" />
    <Compile Include="Routing\RoutingPolicyTests.cs" />
    <Compile Include="Routing\RoutingSettingsTests.cs" />
    <Compile Include="Routing\RoutingToDispatchConnectorTests.cs" />
    <Compile Include="Routing\SingleInstanceRoundRobinDistributionStrategyTests.cs" />
    <Compile Include="Routing\UnicastPublisherRouterTests.cs" />
    <Compile Include="Routing\UnicastRoutingTableTests.cs" />
    <Compile Include="Sagas\CustomFinderAdapterTests.cs" />
    <Compile Include="Sagas\InvokeSagaNotFoundBehaviorTests.cs" />
    <Compile Include="Sagas\When_saga_has_multiple_correlated_properties.cs" />
    <Compile Include="Sagas\When_saga_is_correlated_on_a_unsupported_property_type.cs" />
    <Compile Include="Sagas\When_saga_has_no_start_message.cs" />
    <Compile Include="Routing\UnicastSendRouterTests.cs" />
    <Compile Include="Serializers\MessageDeserializerResolverTests.cs" />
    <Compile Include="Performance\TimeToBeReceived\TimeToBeReceivedAttributeTests.cs" />
    <Compile Include="Config\TestConfigurationSection.cs" />
    <Compile Include="Config\When_no_custom_configuration_source_is_specified.cs" />
    <Compile Include="Config\When_scanning_assemblies.cs" />
    <Compile Include="Config\When_users_override_the_configuration_source.cs" />
    <Compile Include="Config\When_using_convention_based_messages.cs" />
    <Compile Include="ArgumentExceptionTests.cs" />
    <Compile Include="DocumentationTests.cs" />
    <Compile Include="MessageConventionSpecs.cs" />
    <Compile Include="DataBus\InMemoryDataBus.cs" />
    <Compile Include="Encryption\ValidationTests.cs" />
    <Compile Include="Encryption\When_message_contains_props_and_fields_that_cannot_be_set.cs" />
    <Compile Include="Features\FeatureDefaultsTests.cs" />
    <Compile Include="Hosting\HostInfoSettingsTests.cs" />
    <Compile Include="Logging\DefaultFactoryTests.cs" />
    <Compile Include="Msmq\MsmqMessageDispatcherTests.cs" />
    <Compile Include="Persistence\InMemory\SagaMetadataHelper.cs" />
    <Compile Include="Persistence\InMemory\When_persisting_a_saga_with_the_same_unique_property_as_a_completed_saga.cs" />
    <Compile Include="Persistence\PersistenceExtensionsTests.cs" />
    <Compile Include="Persistence\PersistenceStorageMergerTests.cs" />
    <Compile Include="Pipeline\HandlerTransactionScopeWrapperBehaviorTests.cs" />
    <Compile Include="Pipeline\PipelineModelBuilderTests.cs" />
    <Compile Include="Routing\DetermineRouteForReplyBehaviorTests.cs" />
    <Compile Include="Msmq\ConnectionStringParserTests.cs" />
    <Compile Include="Sagas\SagaModelTests.cs" />
    <Compile Include="Sagas\SagaMetadataCreationTests.cs" />
    <Compile Include="Serializers\XML\SerializingNullableTypesTests.cs" />
    <Compile Include="Settings\SettingsHolderTests.cs" />
    <Compile Include="StandardsTests.cs" />
    <Compile Include="Encryption\ConfigureRijndaelEncryptionServiceTests.cs" />
    <Compile Include="Encryption\RijndaelEncryptionServiceTest.cs" />
    <Compile Include="RedirectHelper.cs" />
    <Compile Include="Features\FeatureDependencyTests.cs" />
    <Compile Include="Features\FeatureSettingsTests.cs" />
    <Compile Include="Features\FeatureStartupTests.cs" />
    <Compile Include="Features\FeatureTests.cs" />
    <Compile Include="Hosting\PathUtilities_Tests.cs" />
    <Compile Include="Logging\RollingLoggerTests.cs" />
    <Compile Include="Persistence\InMemory\AnotherSagaWithUniquePropertyData.cs" />
    <Compile Include="Persistence\InMemory\InMemoryOutboxPersisterTests.cs" />
    <Compile Include="Persistence\InMemory\SagaWithUniquePropertyData.cs" />
    <Compile Include="Persistence\InMemory\SimpleSagaEntitySaga.cs" />
    <Compile Include="Persistence\InMemory\TestSagaData.cs" />
    <Compile Include="Persistence\InMemory\When_completing_a_saga_with_the_InMemory_persister.cs" />
    <Compile Include="Persistence\InMemory\When_completing_a_saga_with_unique_property_with_InMemory_persister.cs" />
    <Compile Include="Persistence\InMemory\When_multiple_workers_retrieve_same_saga.cs" />
    <Compile Include="Persistence\InMemory\When_persisting_a_saga_with_the_same_unique_property_as_another_saga.cs" />
    <Compile Include="Persistence\InMemory\When_persisting_a_saga_with_the_same_unique_property_as_the_original_value_of_another_saga_before_updating.cs" />
    <Compile Include="Persistence\InMemory\When_persisting_different_sagas_with_unique_properties.cs" />
    <Compile Include="Persistence\InMemory\When_saga_not_found_return_default.cs" />
    <Compile Include="Persistence\InMemory\When_updating_a_saga_with_the_same_unique_property_as_another_saga.cs" />
    <Compile Include="Persistence\InMemory\When_updating_a_saga_with_the_same_unique_property_value.cs" />
    <Compile Include="Pipeline\BehaviorRegistrationsCoordinatorTests.cs" />
    <Compile Include="Pipeline\BehaviorTypeCheckerTests.cs" />
    <Compile Include="GitFlowVersionTests.cs" />
    <Compile Include="Serializers\Json\When_not_overriding_stream_encoding.cs" />
    <Compile Include="Serializers\Json\When_overriding_stream_encoding.cs" />
    <Compile Include="Serializers\XML\SerializingGenericTests.cs" />
    <Compile Include="StringStreamExtensions.cs" />
    <Compile Include="ConventionsTests.cs" />
    <Compile Include="DataBus\FileShare\AcceptanceTests.cs" />
    <Compile Include="DataBus\MessageWithDataBusProperty.cs" />
    <Compile Include="DataBus\MessageWithExplicitTimeToLive.cs" />
    <Compile Include="DataBus\MessageWithNonSerializableDataBusProperty.cs" />
    <Compile Include="DataBus\MessageWithoutDataBusProperty.cs" />
    <Compile Include="DataBus\When_applying_the_databus_message_mutator_to_incoming_messages.cs" />
    <Compile Include="DataBus\When_applying_the_databus_message_mutator_to_null_properties.cs" />
    <Compile Include="DataBus\When_applying_the_databus_message_mutator_to_outgoing_messages.cs" />
    <Compile Include="Encryption\ConventionBasedEncryptedStringSpecs.cs" />
    <Compile Include="Encryption\FakeEncryptionService.cs" />
    <Compile Include="Encryption\Issue_701.cs" />
    <Compile Include="Encryption\Issue_949.cs" />
    <Compile Include="Encryption\Mailing_list_complex_dto.cs" />
    <Compile Include="Encryption\WireEncryptedStringSpecs.cs" />
    <Compile Include="ExceptionTests.cs" />
    <Compile Include="MessageMapper\When_mapping_ienumerable_implementations.cs" />
    <Compile Include="MessageMapper\When_mapping_interfaces.cs" />
    <Compile Include="MessageMapper\When_mapping_usinggenerics.cs" />
    <Compile Include="Msmq\MsmqUtilitiesTests.cs" />
    <Compile Include="Reliability\Outbox\FakeOutboxStorage.cs" />
    <Compile Include="Reliability\Outbox\TransportReceiveToPhysicalMessageProcessingConnectorTests.cs" />
    <Compile Include="Scheduler\DefaultSchedulerTests.cs" />
    <Compile Include="Scheduler\ScheduledTaskMessageHandlerTests.cs" />
    <Compile Include="Scheduler\ScheduleTests.cs" />
    <Compile Include="Serializers\Json\JsonMessageSerializerTest.cs" />
    <Compile Include="Serializers\XML\Using_Infer_Type_With_Mixed_Namespace.cs" />
    <Compile Include="Serializers\XML\Command1.cs" />
    <Compile Include="Serializers\XML\Command2.cs" />
    <Compile Include="Serializers\XML\ConcurrencySerializerTests.cs" />
    <Compile Include="Serializers\XML\DictionaryTests.cs" />
    <Compile Include="Serializers\XML\IM1.cs" />
    <Compile Include="Serializers\XML\IM2.cs" />
    <Compile Include="Serializers\XML\Issue_934.cs" />
    <Compile Include="Serializers\XML\ListTests.cs" />
    <Compile Include="Serializers\XML\M1.cs" />
    <Compile Include="Serializers\XML\M2.cs" />
    <Compile Include="Serializers\XML\MultipleInterfaces.cs" />
    <Compile Include="Serializers\XML\Pull_819.cs" />
    <Compile Include="Serializers\XML\Risk.cs" />
    <Compile Include="Serializers\XML\SerializerFactory.cs" />
    <Compile Include="Serializers\XML\SerializerTests.cs" />
    <Compile Include="Serializers\XML\SerializingArrayTests.cs" />
    <Compile Include="Serializers\XML\SerializingEnumerableTests.cs" />
    <Compile Include="Serializers\XML\SomeEnum.cs" />
    <Compile Include="Serializers\XML\Using_Infer_Type_With_Non_Nested_Class.cs" />
    <Compile Include="StructConventionsTests.cs" />
    <Compile Include="Timeout\FakeMessageDispatcher.cs" />
    <Compile Include="Timeout\InMemoryTimeoutPersisterTests.cs" />
    <Compile Include="Timeout\When_fetching_timeouts_from_storage.cs" />
    <Compile Include="Transports\PushRuntimeSettingsTests.cs" />
    <Compile Include="Transports\TransportOperationsTests.cs" />
    <Compile Include="Unicast\ConfigurationSettings.cs" />
    <Compile Include="Unicast\ConfiguringMessageEndpointMapping.cs" />
    <Compile Include="Unicast\Config\ConfigurationSettings.cs" />
    <Compile Include="Unicast\Contexts\CommandMessage.cs" />
    <Compile Include="Unicast\Contexts\EventMessage.cs" />
    <Compile Include="Unicast\Contexts\InterfaceMessage.cs" />
    <Compile Include="Unicast\LoadHandlersBehaviorTests.cs" />
    <Compile Include="Unicast\MessageOperationsTests.cs" />
    <Compile Include="Unicast\RunningEndpointInstanceTest.cs" />
    <Compile Include="Pipeline\Outgoing\AttachSenderRelatedInfoOnMessageTests.cs" />
    <Compile Include="Unicast\MessageTypeTests.cs" />
    <Compile Include="UnitOfWork\UnitOfWorkBehaviorTests.cs" />
    <Compile Include="Unicast\MessagingBestPracticesTests.cs" />
    <Compile Include="Unicast\HandlerInvocationCache.cs" />
    <Compile Include="Unicast\Messages\ANamespace\ASubNamespace\MessageD.cs" />
    <Compile Include="Unicast\Messages\ANamespace\MessageC.cs" />
    <Compile Include="Unicast\Messages\DefaultMessageRegistryTests.cs" />
    <Compile Include="Unicast\Messages\MessageA.cs" />
    <Compile Include="Unicast\Messages\MessageB.cs" />
    <Compile Include="Utils\ExceptionHeaderHelperTests.cs" />
    <Compile Include="Utils\Reflection\ExtensionMethodsTests.cs" />
    <Compile Include="Utils\Reflection\ReflectTests.cs" />
  </ItemGroup>
  <ItemGroup>
    <None Include="App.config">
      <SubType>Designer</SubType>
    </None>
    <None Include="packages.config" />
  </ItemGroup>
  <ItemGroup>
    <ProjectReference Include="..\NServiceBus.Core\NServiceBus.Core.csproj">
      <Project>{dd48b2d0-e996-412d-9157-821ed8b17a9d}</Project>
      <Name>NServiceBus.Core</Name>
    </ProjectReference>
    <ProjectReference Include="..\NServiceBus.Testing.Fakes\NServiceBus.Testing.Fakes.csproj">
      <Project>{80105366-8ef9-494d-a296-e100e82224cf}</Project>
      <Name>NServiceBus.Testing.Fakes</Name>
    </ProjectReference>
  </ItemGroup>
  <ItemGroup>
    <None Include="TestDlls\AssemblyWithNoDirectReference.dll">
      <CopyToOutputDirectory>PreserveNewest</CopyToOutputDirectory>
    </None>
    <None Include="TestDlls\AssemblyWithReference.dll">
      <CopyToOutputDirectory>PreserveNewest</CopyToOutputDirectory>
    </None>
    <None Include="TestDlls\dotNet.dll">
      <CopyToOutputDirectory>PreserveNewest</CopyToOutputDirectory>
    </None>
    <None Include="TestDlls\libzmq-v120-mt-3_2_3.dll">
      <CopyToOutputDirectory>PreserveNewest</CopyToOutputDirectory>
    </None>
    <None Include="TestDlls\some_random.dll">
      <CopyToOutputDirectory>PreserveNewest</CopyToOutputDirectory>
    </None>
    <None Include="TestDlls\some_random.exe">
      <CopyToOutputDirectory>PreserveNewest</CopyToOutputDirectory>
    </None>
    <None Include="TestDlls\Tail.exe">
      <CopyToOutputDirectory>PreserveNewest</CopyToOutputDirectory>
    </None>
  </ItemGroup>
  <ItemGroup>
    <None Include="TestDlls\RoslynX64.dll">
      <CopyToOutputDirectory>PreserveNewest</CopyToOutputDirectory>
    </None>
    <None Include="TestDlls\RoslynX86.dll">
      <CopyToOutputDirectory>PreserveNewest</CopyToOutputDirectory>
    </None>
    <None Include="TestDlls\Nested\Nested.dll">
      <CopyToOutputDirectory>PreserveNewest</CopyToOutputDirectory>
    </None>
  </ItemGroup>
  <ItemGroup>
    <None Include="TestDlls\AssemblyWithRefToSN.dll">
      <CopyToOutputDirectory>PreserveNewest</CopyToOutputDirectory>
    </None>
    <None Include="TestDlls\AssemblyWithSN.dll">
      <CopyToOutputDirectory>PreserveNewest</CopyToOutputDirectory>
    </None>
  </ItemGroup>
  <ItemGroup>
    <Content Include="TestDlls\NServiceBus.NewCompilerBits.dll" />
    <Content Include="TestDlls\NServiceBus.OldCompilerBits.dll" />
  </ItemGroup>
  <ItemGroup>
    <Service Include="{82A7F48D-3B50-4B1E-B82E-3ADA8210C358}" />
  </ItemGroup>
  <ItemGroup />
  <Import Project="$(MSBuildToolsPath)\Microsoft.CSharp.targets" />
</Project><|MERGE_RESOLUTION|>--- conflicted
+++ resolved
@@ -130,13 +130,9 @@
     <Compile Include="Fakes\TestableContextChecker.cs" />
     <Compile Include="Fakes\TestableMessageHandlerContextTests.cs" />
     <Compile Include="Fakes\TestableMessageSessionTests.cs" />
-<<<<<<< HEAD
-    <Compile Include="Faults\AddExceptionHeadersBehaviorTests.cs" />
-=======
     <Compile Include="Features\FeatureDifferingOnlyByNamespaceTests.cs" />
     <Compile Include="GlobalTestSetup.cs" />
     <Compile Include="Handlers\MessageHandlerRegistryTests.cs" />
->>>>>>> d061342e
     <Compile Include="MessageMapper\MessageMapperTests.cs" />
     <Compile Include="Msmq\MsmqMessagePumpTests.cs" />
     <Compile Include="Msmq\TimeToBeReceivedOverrideCheckerTest.cs" />
