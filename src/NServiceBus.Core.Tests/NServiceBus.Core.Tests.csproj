﻿<?xml version="1.0" encoding="utf-8"?>
<Project ToolsVersion="12.0" DefaultTargets="Build" xmlns="http://schemas.microsoft.com/developer/msbuild/2003">
  <Import Project="$(MSBuildExtensionsPath)\$(MSBuildToolsVersion)\Microsoft.Common.props" Condition="Exists('$(MSBuildExtensionsPath)\$(MSBuildToolsVersion)\Microsoft.Common.props')" />
  <PropertyGroup>
    <Configuration Condition=" '$(Configuration)' == '' ">Debug</Configuration>
    <Platform Condition=" '$(Platform)' == '' ">AnyCPU</Platform>
    <ProjectGuid>{2C8F181B-9BAF-4858-968B-1C16F5DDCFA7}</ProjectGuid>
    <OutputType>Library</OutputType>
    <AppDesignerFolder>Properties</AppDesignerFolder>
    <RootNamespace>NServiceBus.Core.Tests</RootNamespace>
    <AssemblyName>NServiceBus.Core.Tests</AssemblyName>
    <TargetFrameworkVersion>v4.5.1</TargetFrameworkVersion>
    <FileAlignment>512</FileAlignment>
    <SignAssembly>true</SignAssembly>
    <AssemblyOriginatorKeyFile>..\Test.snk</AssemblyOriginatorKeyFile>
    <SolutionDir Condition="$(SolutionDir) == '' Or $(SolutionDir) == '*Undefined*'">..\</SolutionDir>
    <TargetFrameworkProfile />
    <NuGetPackageImportStamp>27189a06</NuGetPackageImportStamp>
    <LangVersion>5</LangVersion>
  </PropertyGroup>
  <PropertyGroup Condition=" '$(Configuration)|$(Platform)' == 'Debug|AnyCPU' ">
    <DebugSymbols>true</DebugSymbols>
    <DebugType>full</DebugType>
    <Optimize>false</Optimize>
    <OutputPath>bin\Debug\</OutputPath>
    <DefineConstants>DEBUG;TRACE</DefineConstants>
    <ErrorReport>prompt</ErrorReport>
    <WarningLevel>4</WarningLevel>
    <PlatformTarget>AnyCPU</PlatformTarget>
    <NoWarn>618,67</NoWarn>
    <TreatWarningsAsErrors>true</TreatWarningsAsErrors>
    <Prefer32Bit>false</Prefer32Bit>
  </PropertyGroup>
  <PropertyGroup Condition=" '$(Configuration)|$(Platform)' == 'Release|AnyCPU' ">
    <DebugType>pdbonly</DebugType>
    <Optimize>true</Optimize>
    <OutputPath>bin\Release\</OutputPath>
    <DefineConstants>TRACE</DefineConstants>
    <ErrorReport>prompt</ErrorReport>
    <WarningLevel>4</WarningLevel>
    <PlatformTarget>AnyCPU</PlatformTarget>
    <NoWarn>618,67</NoWarn>
    <TreatWarningsAsErrors>true</TreatWarningsAsErrors>
    <Prefer32Bit>false</Prefer32Bit>
  </PropertyGroup>
  <ItemGroup>
    <Reference Include="ApprovalTests">
      <HintPath>..\packages\ApprovalTests.3.0.8\lib\net40\ApprovalTests.dll</HintPath>
    </Reference>
    <Reference Include="ApprovalUtilities">
      <HintPath>..\packages\ApprovalUtilities.3.0.8\lib\net45\ApprovalUtilities.dll</HintPath>
    </Reference>
    <Reference Include="ApprovalUtilities.Net45">
      <HintPath>..\packages\ApprovalUtilities.3.0.8\lib\net45\ApprovalUtilities.Net45.dll</HintPath>
    </Reference>
    <Reference Include="Mono.Cecil">
      <HintPath>..\packages\Mono.Cecil.0.9.5.4\lib\net40\Mono.Cecil.dll</HintPath>
    </Reference>
    <Reference Include="Mono.Cecil.Mdb">
      <HintPath>..\packages\Mono.Cecil.0.9.5.4\lib\net40\Mono.Cecil.Mdb.dll</HintPath>
    </Reference>
    <Reference Include="Mono.Cecil.Pdb">
      <HintPath>..\packages\Mono.Cecil.0.9.5.4\lib\net40\Mono.Cecil.Pdb.dll</HintPath>
    </Reference>
    <Reference Include="Mono.Cecil.Rocks">
      <HintPath>..\packages\Mono.Cecil.0.9.5.4\lib\net40\Mono.Cecil.Rocks.dll</HintPath>
    </Reference>
    <Reference Include="NServiceBus.NewCompilerBits">
      <HintPath>TestDlls\NServiceBus.NewCompilerBits.dll</HintPath>
    </Reference>
    <Reference Include="NServiceBus.OldCompilerBits">
      <HintPath>TestDlls\NServiceBus.OldCompilerBits.dll</HintPath>
    </Reference>
    <Reference Include="Microsoft.CSharp" />
    <Reference Include="NuDoq">
      <HintPath>..\packages\NuDoq.1.2.5\lib\net35\NuDoq.dll</HintPath>
    </Reference>
    <Reference Include="nunit.framework, Version=2.6.4.14350, Culture=neutral, PublicKeyToken=96d09a1eb7f44a77, processorArchitecture=MSIL">
      <SpecificVersion>False</SpecificVersion>
      <HintPath>..\packages\NUnit.2.6.4\lib\nunit.framework.dll</HintPath>
    </Reference>
    <Reference Include="System" />
    <Reference Include="System.ComponentModel.Composition" />
    <Reference Include="System.Configuration" />
    <Reference Include="System.Core" />
    <Reference Include="System.Data" />
    <Reference Include="System.Messaging" />
    <Reference Include="System.Reactive.Core">
      <HintPath>..\packages\Rx-Core.2.2.5\lib\net45\System.Reactive.Core.dll</HintPath>
    </Reference>
    <Reference Include="System.Reactive.Interfaces">
      <HintPath>..\packages\Rx-Interfaces.2.2.5\lib\net45\System.Reactive.Interfaces.dll</HintPath>
    </Reference>
    <Reference Include="System.Reactive.Linq">
      <HintPath>..\packages\Rx-Linq.2.2.5\lib\net45\System.Reactive.Linq.dll</HintPath>
    </Reference>
    <Reference Include="System.Reactive.PlatformServices">
      <HintPath>..\packages\Rx-PlatformServices.2.2.5\lib\net45\System.Reactive.PlatformServices.dll</HintPath>
    </Reference>
    <Reference Include="System.Runtime.Serialization" />
    <Reference Include="System.Transactions" />
    <Reference Include="System.Web" />
    <Reference Include="System.Web.Services" />
    <Reference Include="System.Windows.Forms" />
    <Reference Include="System.Xml" />
    <Reference Include="System.XML" />
    <Reference Include="System.Xml.Linq" />
    <Reference Include="TestAssembly">
      <HintPath>Lib\TestAssembly.dll</HintPath>
    </Reference>
  </ItemGroup>
  <ItemGroup>
    <Compile Include="API\APIApprovals.cs" />
    <Compile Include="ApprovalTestConfig.cs" />
    <Compile Include="App_Packages\ApiApprover.3.0.1\PublicApiApprover.cs" />
    <Compile Include="App_Packages\ApiApprover.3.0.1\PublicApiGenerator.cs" />
    <Compile Include="AssemblyLocation.cs" />
    <Compile Include="AssemblyScanner\AssemblyScannerTests.cs" />
    <Compile Include="AssemblyScanner\When_checking_image_type.cs" />
    <Compile Include="AssemblyScanner\When_directory_with_no_reference_dlls_is_scanned.cs" />
    <Compile Include="AssemblyScanner\When_directory_with_handler_dll_is_scanned.cs" />
    <Compile Include="AssemblyScanner\When_directory__with_non_dot_net_dll_is_scanned.cs" />
    <Compile Include="AssemblyScanner\When_exclusion_predicate_is_used.cs" />
    <Compile Include="AssemblyScanner\When_scanning_directory_with_nested_directories.cs" />
    <Compile Include="AssemblyScanner\When_scanning_for_dlls_only.cs" />
    <Compile Include="AssemblyScanner\When_scanning_top_level_only.cs" />
    <Compile Include="AssemblyScanner\When_told_to_scan_app_domain.cs" />
    <Compile Include="Causation\AttachCausationHeadersBehaviorTests.cs" />
    <Compile Include="ContextHelpers.cs" />
    <Compile Include="DelayedDelivery\RouteDeferredMessageToTimeoutManagerBehaviorTests.cs" />
    <Compile Include="Msmq\MsmqExtensionsTests.cs" />
    <Compile Include="Msmq\MsmqHelpers.cs" />
    <Compile Include="Reliability\Outbox\DeliveryConstraintsFactoryTests.cs" />
    <Compile Include="Routing\ApplyReplyToAddressBehaviorTests.cs" />
    <Compile Include="Routing\DetermineRouteForPublishBehaviorTests.cs" />
    <Compile Include="Routing\DetermineRouteForSendBehaviorTests.cs" />
    <Compile Include="Routing\SubscriptionRouterTests.cs" />
    <Compile Include="Serializers\MessageDeserializerResolverTests.cs" />
    <Compile Include="Serializers\SerializationExtensionsTests.cs" />
    <Compile Include="TransportDispatch\HeaderAssertHelpers.cs" />
    <Compile Include="Performance\TimeToBeReceived\TimeToBeReceivedAttributeTests.cs" />
    <Compile Include="Config\TestConfigurationSection.cs" />
    <Compile Include="Config\When_no_custom_configuration_source_is_specified.cs" />
    <Compile Include="Config\When_scanning_assemblies.cs" />
    <Compile Include="Config\When_users_override_the_configuration_source.cs" />
    <Compile Include="Config\When_using_convention_based_messages.cs" />
    <Compile Include="Conventions\ArgumentExceptionTests.cs" />
    <Compile Include="Conventions\DocumentationTests.cs" />
    <Compile Include="Conventions\MessageConventionSpecs.cs" />
    <Compile Include="DataBus\InMemoryDataBus.cs" />
    <Compile Include="Encryption\When_message_contains_props_and_fields_that_cannot_be_set.cs" />
    <Compile Include="Features\FeatureDefaultsTests.cs" />
    <Compile Include="Recoverability\FirstLevelRetries\FirstLevelRetriesTests.cs" />
    <Compile Include="Faults\ForwardFaultsToErrorQueueTests.cs" />
    <Compile Include="Hosting\HostInfoSettingsTests.cs" />
    <Compile Include="Logging\DefaultFactoryTests.cs" />
<<<<<<< HEAD
    <Compile Include="Msmq\MsmqMessageSenderTests.cs" />
    <Compile Include="Msmq\MsmqTransportTests.cs" />
    <Compile Include="FileBasedRoundRobinRoutingTests.cs" />
    <Compile Include="Msmq\ConnectionStringParserTests.cs" />
    <Compile Include="Persistence\InMemory\InMemoryPersisterBuilder.cs" />
    <Compile Include="Persistence\InMemory\When_persisting_a_saga_with_the_same_unique_property_as_a_completed_saga.cs" />
    <Compile Include="Persistence\InMemory\When_saving_a_null_unique_property.cs" />
    <Compile Include="Persistence\PersistenceExtentionsTests.cs" />
    <Compile Include="Persistence\PersistenceStorageMergerTests.cs" />
    <Compile Include="Pipeline\HandlerTransactionScopeWrapperBehaviorTests.cs" />
    <Compile Include="Pipeline\PipelineModelBuilderTests.cs" />
    <Compile Include="Routing\DetermineRouteForReplyBehaviorTests.cs" />
=======
    <Compile Include="FileBasedRoundRobinRoutingTests.cs" />
    <Compile Include="Msmq\ConnectionStringParserTests.cs" />
    <Compile Include="Persistence\InMemory\InMemorySagaPersistenceFixture.cs" />
>>>>>>> cd41ab89
    <Compile Include="Routing\FileBasedRoundRobinRoutingDistributorTests.cs" />
    <Compile Include="Sagas\SagaModelTests.cs" />
    <Compile Include="Sagas\SagaMetadataCreationTests.cs" />
    <Compile Include="Recoverability\SecondLevelRetries\DefaultRetryPolicyTests.cs" />
    <Compile Include="Serializers\SerializeMessagesBehaviorTests.cs" />
    <Compile Include="StandardsTests.cs" />
    <Compile Include="Encryption\ConfigureRijndaelEncryptionServiceTests.cs" />
    <Compile Include="Encryption\RijndaelEncryptionServiceTest.cs" />
    <Compile Include="RedirectHelper.cs" />
    <Compile Include="Features\FeatureDependencyTests.cs" />
    <Compile Include="Features\FeatureSettingsTests.cs" />
    <Compile Include="Features\FeatureStartupTests.cs" />
    <Compile Include="Features\FeatureTests.cs" />
    <Compile Include="Hosting\PathUtilities_Tests.cs" />
    <Compile Include="Logging\RollingLoggerTests.cs" />
    <Compile Include="Persistence\InMemory\AnotherSagaWithTwoUniquePropertiesData.cs" />
    <Compile Include="Persistence\InMemory\AnotherSimpleSagaEntity.cs" />
    <Compile Include="Persistence\InMemory\InMemoryOutboxPersisterTests.cs" />
    <Compile Include="Persistence\InMemory\SagaWithTwoUniquePropertiesData.cs" />
    <Compile Include="Persistence\InMemory\SagaWithUniquePropertyData.cs" />
    <Compile Include="Persistence\InMemory\SimpleSagaEntity.cs" />
    <Compile Include="Persistence\InMemory\TestSagaData.cs" />
    <Compile Include="Persistence\InMemory\When_completing_a_saga_with_the_InMemory_persister.cs" />
    <Compile Include="Persistence\InMemory\When_completing_a_saga_with_unique_property_with_InMemory_persister.cs" />
    <Compile Include="Persistence\InMemory\When_multiple_workers_retrieve_same_saga.cs" />
    <Compile Include="Persistence\InMemory\When_persisting_a_saga_with_the_same_unique_property_as_another_saga.cs" />
    <Compile Include="Persistence\InMemory\When_property_is_null.cs" />
    <Compile Include="Persistence\InMemory\When_persisting_a_saga_with_the_same_unique_property_as_the_original_value_of_another_saga_before_updating.cs" />
    <Compile Include="Persistence\InMemory\When_persisting_different_sagas_with_unique_properties.cs" />
    <Compile Include="Persistence\InMemory\When_saga_not_found_return_default.cs" />
    <Compile Include="Persistence\InMemory\When_updating_a_saga_with_the_same_unique_property_as_another_saga.cs" />
    <Compile Include="Persistence\InMemory\When_updating_a_saga_with_the_same_unique_property_value.cs" />
    <Compile Include="Pipeline\PipelineStepTests.cs" />
    <Compile Include="Pipeline\BehaviorRegistrationsCoordinatorTests.cs" />
    <Compile Include="Pipeline\BehaviorTypeCheckerTests.cs" />
    <Compile Include="GitFlowVersionTests.cs" />
    <Compile Include="Serializers\Json\When_not_overriding_stream_encoding.cs" />
    <Compile Include="Serializers\Json\When_overriding_stream_encoding.cs" />
    <Compile Include="Serializers\XML\SerializingGenericTests.cs" />
    <Compile Include="StringStreamExtensions.cs" />
    <Compile Include="Licensing\LicenseExpiredFormDisplayerTests.cs" />
    <Compile Include="ConventionsTests.cs" />
    <Compile Include="DataBus\FileShare\AcceptanceTests.cs" />
    <Compile Include="DataBus\MessageWithDataBusProperty.cs" />
    <Compile Include="DataBus\MessageWithExplicitTimeToLive.cs" />
    <Compile Include="DataBus\MessageWithNonSerializableDataBusProperty.cs" />
    <Compile Include="DataBus\MessageWithoutDataBusProperty.cs" />
    <Compile Include="DataBus\When_applying_the_databus_message_mutator_to_incoming_messages.cs" />
    <Compile Include="DataBus\When_applying_the_databus_message_mutator_to_null_properties.cs" />
    <Compile Include="DataBus\When_applying_the_databus_message_mutator_to_outgoing_messages.cs" />
    <Compile Include="DataBus\When_nservicebus_is_initalizing.cs" />
    <Compile Include="Encryption\ConventionBasedEncryptedStringSpecs.cs" />
    <Compile Include="Encryption\FakeEncryptionService.cs" />
    <Compile Include="Encryption\Issue_701.cs" />
    <Compile Include="Encryption\Issue_949.cs" />
    <Compile Include="Encryption\Mailing_list_complex_dto.cs" />
    <Compile Include="Encryption\WireEncryptedStringSpecs.cs" />
    <Compile Include="Fakes\FakeBus.cs" />
    <Compile Include="FuncBuilder.cs" />
    <Compile Include="Installers\PerformanceMonitorUsersInstallerTests.cs" />
    <Compile Include="ExceptionTests.cs" />
    <Compile Include="MessageMapper\When_mapping_ienumerable_implementations.cs" />
    <Compile Include="MessageMapper\When_mapping_interfaces.cs" />
    <Compile Include="MessageMapper\When_mapping_usinggenerics.cs" />
    <Compile Include="Msmq\MsmqUtilitiesTests.cs" />
    <Compile Include="Reliability\Outbox\FakeOutboxStorage.cs" />
    <Compile Include="Reliability\Outbox\OutboxDeduplicationBehaviorTests.cs" />
    <Compile Include="Scheduler\DefaultSchedulerTests.cs" />
    <Compile Include="Scheduler\ScheduledTaskMessageHandlerTests.cs" />
    <Compile Include="Scheduler\ScheduleTests.cs" />
    <Compile Include="Recoverability\SecondLevelRetries\SecondLevelRetriesTests.cs" />
    <Compile Include="Serializers\Binary\BinarySerializerTest.cs" />
    <Compile Include="Serializers\Json\BsonMessageSerializerTest.cs" />
    <Compile Include="Serializers\Json\JsonMessageSerializerTest.cs" />
    <Compile Include="Serializers\Json\JsonMessageSerializerTestBase.cs" />
    <Compile Include="Serializers\XML\Using_Infer_Type_With_Mixed_Namespace.cs" />
    <Compile Include="Serializers\XML\Using_Infer_Type_With_Nested_Class.cs" />
    <Compile Include="Serializers\XML\Command1.cs" />
    <Compile Include="Serializers\XML\Command2.cs" />
    <Compile Include="Serializers\XML\ConcurrencySerializerTests.cs" />
    <Compile Include="Serializers\XML\DictionaryTests.cs" />
    <Compile Include="Serializers\XML\IM1.cs" />
    <Compile Include="Serializers\XML\IM2.cs" />
    <Compile Include="Serializers\XML\Issue_934.cs" />
    <Compile Include="Serializers\XML\ListTests.cs" />
    <Compile Include="Serializers\XML\M1.cs" />
    <Compile Include="Serializers\XML\M2.cs" />
    <Compile Include="Serializers\XML\MultipleInterfaces.cs" />
    <Compile Include="Serializers\XML\Pull_819.cs" />
    <Compile Include="Serializers\XML\Risk.cs" />
    <Compile Include="Serializers\XML\SerializerFactory.cs" />
    <Compile Include="Serializers\XML\SerializerTests.cs" />
    <Compile Include="Serializers\XML\SerializingArrayTests.cs" />
    <Compile Include="Serializers\XML\SerializingEnumerableTests.cs" />
    <Compile Include="Serializers\XML\SomeEnum.cs" />
    <Compile Include="Serializers\XML\Using_Infer_Type_With_Non_Nested_Class.cs" />
    <Compile Include="Timeout\FakeMessageDispatcher.cs" />
    <Compile Include="Timeout\InMemoryTimeoutPersisterTests.cs" />
    <Compile Include="Timeout\When_fetching_timeouts_from_storage.cs" />
    <Compile Include="Timeout\InMemoryTimeoutPersisterThreadTests.cs" />
    <Compile Include="Timeout\When_removing_timeouts_from_the_storage.cs" />
    <Compile Include="Pipeline\When_specifying_a_non_zero_throughput_limit.cs" />
    <Compile Include="Unicast\ConfigurationSettings.cs" />
    <Compile Include="Unicast\ConfiguringMessageEndpointMapping.cs" />
    <Compile Include="Unicast\Config\ConfigurationSettings.cs" />
    <Compile Include="Unicast\Contexts\CommandMessage.cs" />
    <Compile Include="Unicast\Contexts\EventMessage.cs" />
    <Compile Include="Unicast\Contexts\InterfaceMessage.cs" />
    <Compile Include="Unicast\LoadHandlersBehaviorTests.cs" />
    <Compile Include="Unicast\TransportMessageTests.cs" />
    <Compile Include="Unicast\MessageTypeTests.cs" />
    <Compile Include="UnitOfWork\UnitOfWorkBehaviorTests.cs" />
    <Compile Include="Unicast\ThroughputLimiterTests.cs" />
    <Compile Include="Unicast\MessagingBestPracticesTests.cs" />
    <Compile Include="Unicast\HandlerInvocationCache.cs" />
    <Compile Include="Unicast\Messages\ANamespace\ASubNamespace\MessageD.cs" />
    <Compile Include="Unicast\Messages\ANamespace\MessageC.cs" />
    <Compile Include="Unicast\Messages\DefaultMessageRegistryTests.cs" />
    <Compile Include="Unicast\Messages\MessageA.cs" />
    <Compile Include="Unicast\Messages\MessageB.cs" />
    <Compile Include="Utils\ExceptionHeaderHelperTests.cs" />
    <Compile Include="Utils\Reflection\ExtensionMethodsTests.cs" />
    <Compile Include="Utils\Reflection\ReflectTests.cs" />
  </ItemGroup>
  <ItemGroup>
    <None Include="App.config">
      <SubType>Designer</SubType>
    </None>
    <None Include="packages.config" />
  </ItemGroup>
  <ItemGroup>
    <ProjectReference Include="..\NServiceBus.Core\NServiceBus.Core.csproj">
      <Project>{dd48b2d0-e996-412d-9157-821ed8b17a9d}</Project>
      <Name>NServiceBus.Core</Name>
    </ProjectReference>
  </ItemGroup>
  <ItemGroup>
    <None Include="TestDlls\AssemblyWithNoDirectReference.dll">
      <CopyToOutputDirectory>PreserveNewest</CopyToOutputDirectory>
    </None>
    <None Include="TestDlls\AssemblyWithReference.dll">
      <CopyToOutputDirectory>PreserveNewest</CopyToOutputDirectory>
    </None>
    <None Include="TestDlls\dotNet.dll">
      <CopyToOutputDirectory>PreserveNewest</CopyToOutputDirectory>
    </None>
    <None Include="TestDlls\libzmq-v120-mt-3_2_3.dll">
      <CopyToOutputDirectory>PreserveNewest</CopyToOutputDirectory>
    </None>
    <None Include="TestDlls\some_random.dll">
      <CopyToOutputDirectory>PreserveNewest</CopyToOutputDirectory>
    </None>
    <None Include="TestDlls\some_random.exe">
      <CopyToOutputDirectory>PreserveNewest</CopyToOutputDirectory>
    </None>
    <None Include="TestDlls\Tail.exe">
      <CopyToOutputDirectory>PreserveNewest</CopyToOutputDirectory>
    </None>
  </ItemGroup>
  <ItemGroup>
    <None Include="TestDlls\RoslynX64.dll">
      <CopyToOutputDirectory>PreserveNewest</CopyToOutputDirectory>
    </None>
    <None Include="TestDlls\RoslynX86.dll">
      <CopyToOutputDirectory>PreserveNewest</CopyToOutputDirectory>
    </None>
    <None Include="TestDlls\Nested\Nested.dll">
      <CopyToOutputDirectory>PreserveNewest</CopyToOutputDirectory>
    </None>
  </ItemGroup>
  <ItemGroup>
    <None Include="TestDlls\AssemblyWithRefToSN.dll">
      <CopyToOutputDirectory>PreserveNewest</CopyToOutputDirectory>
    </None>
    <None Include="TestDlls\AssemblyWithSN.dll">
      <CopyToOutputDirectory>PreserveNewest</CopyToOutputDirectory>
    </None>
  </ItemGroup>
  <Import Project="$(MSBuildToolsPath)\Microsoft.CSharp.targets" />
</Project><|MERGE_RESOLUTION|>--- conflicted
+++ resolved
@@ -154,7 +154,6 @@
     <Compile Include="Faults\ForwardFaultsToErrorQueueTests.cs" />
     <Compile Include="Hosting\HostInfoSettingsTests.cs" />
     <Compile Include="Logging\DefaultFactoryTests.cs" />
-<<<<<<< HEAD
     <Compile Include="Msmq\MsmqMessageSenderTests.cs" />
     <Compile Include="Msmq\MsmqTransportTests.cs" />
     <Compile Include="FileBasedRoundRobinRoutingTests.cs" />
@@ -167,11 +166,9 @@
     <Compile Include="Pipeline\HandlerTransactionScopeWrapperBehaviorTests.cs" />
     <Compile Include="Pipeline\PipelineModelBuilderTests.cs" />
     <Compile Include="Routing\DetermineRouteForReplyBehaviorTests.cs" />
-=======
     <Compile Include="FileBasedRoundRobinRoutingTests.cs" />
     <Compile Include="Msmq\ConnectionStringParserTests.cs" />
     <Compile Include="Persistence\InMemory\InMemorySagaPersistenceFixture.cs" />
->>>>>>> cd41ab89
     <Compile Include="Routing\FileBasedRoundRobinRoutingDistributorTests.cs" />
     <Compile Include="Sagas\SagaModelTests.cs" />
     <Compile Include="Sagas\SagaMetadataCreationTests.cs" />
