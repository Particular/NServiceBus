--- conflicted
+++ resolved
@@ -20,14 +20,9 @@
   </ItemGroup>
 
   <ItemGroup>
-<<<<<<< HEAD
     <PackageReference Include="ApprovalTests" Version="3.0.13" NoWarn="NU1701" />
     <PackageReference Include="ApprovalUtilities" Version="3.0.13" NoWarn="NU1701" />
-    <PackageReference Include="Microsoft.NET.Test.Sdk" Version="15.5.0-preview-20170727-01" />
-=======
-    <PackageReference Include="ApprovalTests" Version="3.0.13" />
     <PackageReference Include="Microsoft.NET.Test.Sdk" Version="15.3.0" />
->>>>>>> 00f3a548
     <PackageReference Include="Mono.Cecil" Version="0.10.0-beta6" />
     <PackageReference Include="NuDoq" Version="1.2.5" NoWarn="NU1701" />
     <PackageReference Include="NUnit" Version="3.7.1" />
