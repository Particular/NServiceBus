--- conflicted
+++ resolved
@@ -62,12 +62,9 @@
     <Reference Include="System.Runtime.Serialization" />
     <Reference Include="System.Transactions" />
     <Reference Include="System.Web.Services" />
-<<<<<<< HEAD
     <Reference Include="System.Xml" />
     <Reference Include="System.Xml.Linq" />
-=======
     <Reference Include="System.XML" />
->>>>>>> 84363542
     <Reference Include="TestAssembly">
       <HintPath>Lib\TestAssembly.dll</HintPath>
     </Reference>
@@ -151,9 +148,7 @@
     <Compile Include="Properties\AssemblyInfo.cs" />
     <Compile Include="Satellite\SatelliteLauncherContext.cs" />
     <Compile Include="Satellite\SatelliteLauncherTests.cs" />
-<<<<<<< HEAD
     <Compile Include="Serializers\Binary\BinarySerializerTest.cs" />
-=======
     <Compile Include="Serializers\Json\BsonMessageSerializerTest.cs" />
     <Compile Include="Serializers\Json\JsonMessageSerializerTest.cs" />
     <Compile Include="Serializers\Json\JsonMessageSerializerTestBase.cs" />
@@ -174,7 +169,6 @@
     <Compile Include="Serializers\XML\SerializingArrayTests.cs" />
     <Compile Include="Serializers\XML\SerializingEnumerableTests.cs" />
     <Compile Include="Serializers\XML\SomeEnum.cs" />
->>>>>>> 84363542
     <Compile Include="Timeout\FakeMessageSender.cs" />
     <Compile Include="Timeout\When_fetching_timeouts_from_storage.cs" />
     <Compile Include="Timeout\When_pooling_timeouts.cs" />
