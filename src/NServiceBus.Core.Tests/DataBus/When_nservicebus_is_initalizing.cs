namespace NServiceBus.Core.Tests.DataBus
{
    using System;
    using System.IO;
    using NServiceBus.DataBus;
    using NServiceBus.DataBus.InMemory;
    using NServiceBus.Features;
    using NUnit.Framework;

    [TestFixture]
    public class When_nservicebus_is_initializing
    {
        [Test]
        public void Databus_should_be_activated_if_a_databus_property_is_found()
        {
            var config = Configure.With(o =>
            {
                o.EndpointName("xyz");
                o.TypesToScan(new[]
                {
                    typeof(MessageWithDataBusProperty)
                });
            });

            var feature = new DataBusFeature();

            config.Configurer.ConfigureComponent<InMemoryDataBus>(DependencyLifecycle.SingleInstance);

            Assert.True(feature.ShouldBeSetup(new FeatureConfigurationContext(config)));
        }

        [Test]
        public void Databus_should_not_be_activated_if_no_databus_property_is_found()
        {
            var config = Configure.With(o =>
            {
                o.EndpointName("xyz");
                o.TypesToScan(new[]
                {
                    typeof(MessageWithoutDataBusProperty)
                });
<<<<<<< HEAD
            }).DefaultBuilder();

=======
            });
>>>>>>> f4bacba0
            var feature = new DataBusFeature();

            Assert.False(feature.ShouldBeSetup(new FeatureConfigurationContext(config)));
        }

        [Test]
        public void Should_throw_if_propertyType_is_not_serializable()
        {
            if (!System.Diagnostics.Debugger.IsAttached)
            {
                Assert.Ignore("This only work in debug mode.");
            }

            var config = Configure.With(o =>
            {
                o.EndpointName("xyz");
                o.TypesToScan(new[]
                {
                    typeof(MessageWithNonSerializableDataBusProperty)
                });
            })
                .DefiningDataBusPropertiesAs(p => p.Name.EndsWith("DataBus"));

            var feature = new DataBusFeature();

            Assert.Throws<InvalidOperationException>(() => feature.ShouldBeSetup(new FeatureConfigurationContext(config)));
        }

        [Test]
        public void Should_not_throw_propertyType_is_not_serializable_if_a_IDataBusSerializer_is_already_registered()
        {
            if (!System.Diagnostics.Debugger.IsAttached)
            {
                Assert.Ignore("This only work in debug mode.");
            }

            var config = Configure.With(o =>
            {
                o.EndpointName("xyz");
                o.TypesToScan(new[]
                {
                    typeof(MessageWithNonSerializableDataBusProperty)
                });
            })
                .DefiningDataBusPropertiesAs(p => p.Name.EndsWith("DataBus"));
            
            config.Configurer.RegisterSingleton<IDataBus>(new InMemoryDataBus());

            var feature = new DataBusFeature();

            config.Configurer.ConfigureComponent<IDataBusSerializer>(() => new MyDataBusSerializer(), DependencyLifecycle.SingleInstance);

            Assert.DoesNotThrow(() => feature.ShouldBeSetup(new FeatureConfigurationContext(config)));
        }

        class MyDataBusSerializer : IDataBusSerializer
        {
            public void Serialize(object databusProperty, Stream stream)
            {
                throw new NotImplementedException();
            }

            public object Deserialize(Stream stream)
            {
                throw new NotImplementedException();
            }
        }
    }


}<|MERGE_RESOLUTION|>--- conflicted
+++ resolved
@@ -39,12 +39,7 @@
                 {
                     typeof(MessageWithoutDataBusProperty)
                 });
-<<<<<<< HEAD
-            }).DefaultBuilder();
-
-=======
             });
->>>>>>> f4bacba0
             var feature = new DataBusFeature();
 
             Assert.False(feature.ShouldBeSetup(new FeatureConfigurationContext(config)));
