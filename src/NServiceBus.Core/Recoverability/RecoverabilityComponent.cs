--- conflicted
+++ resolved
@@ -169,11 +169,7 @@
 
         static int DefaultNumberOfRetries = 3;
         static TimeSpan DefaultTimeIncrease = TimeSpan.FromSeconds(10);
-<<<<<<< HEAD
-        static ILog Logger = LogManager.GetLogger<RecoverabilityComponent>();
         private TransportSeam transportSeam;
-=======
->>>>>>> b36bdf52
 
         public class Configuration
         {
