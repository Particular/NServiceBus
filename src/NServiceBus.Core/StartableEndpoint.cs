namespace NServiceBus
{
    using System;
    using System.Security.Principal;
    using System.Threading.Tasks;
    using Pipeline.Outgoing;
    using Settings;

    class StartableEndpoint : IStartableEndpoint
    {
<<<<<<< HEAD
        public StartableEndpoint(SettingsHolder settings, ContainerComponent containerComponent, FeatureComponent featureComponent, TransportInfrastructure transportInfrastructure, ReceiveComponent receiveComponent, CriticalError criticalError, PipelineComponent pipelineComponent, RecoverabilityComponent recoverabilityComponent, SendComponent sendComponent)
=======
        public StartableEndpoint(SettingsHolder settings,
            ContainerComponent containerComponent,
            FeatureComponent featureComponent,
            TransportComponent transportComponent,
            ReceiveComponent receiveComponent,
            CriticalError criticalError,
            PipelineComponent pipelineComponent,
            RecoverabilityComponent recoverabilityComponent,
            HostingComponent hostingComponent)
>>>>>>> a2f5fb2b
        {
            this.criticalError = criticalError;
            this.settings = settings;
            this.containerComponent = containerComponent;
            this.featureComponent = featureComponent;
            this.transportComponent = transportComponent;
            this.receiveComponent = receiveComponent;
            this.pipelineComponent = pipelineComponent;
            this.recoverabilityComponent = recoverabilityComponent;
<<<<<<< HEAD
            this.sendComponent = sendComponent;
=======
            this.hostingComponent = hostingComponent;
>>>>>>> a2f5fb2b
        }

        public async Task<IEndpointInstance> Start()
        {
            await pipelineComponent.Start().ConfigureAwait(false);

            await sendComponent.Start(containerComponent.Builder).ConfigureAwait(false);

            await transportComponent.Start().ConfigureAwait(false);

            AppDomain.CurrentDomain.SetPrincipalPolicy(PrincipalPolicy.WindowsPrincipal);

            await receiveComponent.PrepareToStart(containerComponent, recoverabilityComponent).ConfigureAwait(false);

            await featureComponent.Start(sendComponent.MessageSession).ConfigureAwait(false);

<<<<<<< HEAD
            var runningInstance = new RunningEndpointInstance(settings, containerComponent, receiveComponent, featureComponent, sendComponent.MessageSession, transportInfrastructure);
=======
            var runningInstance = new RunningEndpointInstance(settings, containerComponent, receiveComponent, featureComponent, messageSession, transportComponent);
>>>>>>> a2f5fb2b

            // set the started endpoint on CriticalError to pass the endpoint to the critical error action
            criticalError.SetEndpoint(runningInstance);

            await receiveComponent.Start().ConfigureAwait(false);

            await hostingComponent.Start().ConfigureAwait(false);

            return runningInstance;
        }

        PipelineComponent pipelineComponent;
        RecoverabilityComponent recoverabilityComponent;
<<<<<<< HEAD
        readonly SendComponent sendComponent;
=======
        HostingComponent hostingComponent;
>>>>>>> a2f5fb2b
        ContainerComponent containerComponent;
        FeatureComponent featureComponent;
        SettingsHolder settings;
        TransportComponent transportComponent;
        ReceiveComponent receiveComponent;
        CriticalError criticalError;
    }
}<|MERGE_RESOLUTION|>--- conflicted
+++ resolved
@@ -8,9 +8,6 @@
 
     class StartableEndpoint : IStartableEndpoint
     {
-<<<<<<< HEAD
-        public StartableEndpoint(SettingsHolder settings, ContainerComponent containerComponent, FeatureComponent featureComponent, TransportInfrastructure transportInfrastructure, ReceiveComponent receiveComponent, CriticalError criticalError, PipelineComponent pipelineComponent, RecoverabilityComponent recoverabilityComponent, SendComponent sendComponent)
-=======
         public StartableEndpoint(SettingsHolder settings,
             ContainerComponent containerComponent,
             FeatureComponent featureComponent,
@@ -19,8 +16,8 @@
             CriticalError criticalError,
             PipelineComponent pipelineComponent,
             RecoverabilityComponent recoverabilityComponent,
-            HostingComponent hostingComponent)
->>>>>>> a2f5fb2b
+            HostingComponent hostingComponent,
+            SendComponent sendComponent)
         {
             this.criticalError = criticalError;
             this.settings = settings;
@@ -30,11 +27,8 @@
             this.receiveComponent = receiveComponent;
             this.pipelineComponent = pipelineComponent;
             this.recoverabilityComponent = recoverabilityComponent;
-<<<<<<< HEAD
+            this.hostingComponent = hostingComponent;
             this.sendComponent = sendComponent;
-=======
-            this.hostingComponent = hostingComponent;
->>>>>>> a2f5fb2b
         }
 
         public async Task<IEndpointInstance> Start()
@@ -51,11 +45,7 @@
 
             await featureComponent.Start(sendComponent.MessageSession).ConfigureAwait(false);
 
-<<<<<<< HEAD
-            var runningInstance = new RunningEndpointInstance(settings, containerComponent, receiveComponent, featureComponent, sendComponent.MessageSession, transportInfrastructure);
-=======
-            var runningInstance = new RunningEndpointInstance(settings, containerComponent, receiveComponent, featureComponent, messageSession, transportComponent);
->>>>>>> a2f5fb2b
+            var runningInstance = new RunningEndpointInstance(settings, containerComponent, receiveComponent, featureComponent, sendComponent.MessageSession, transportComponent);
 
             // set the started endpoint on CriticalError to pass the endpoint to the critical error action
             criticalError.SetEndpoint(runningInstance);
@@ -69,11 +59,8 @@
 
         PipelineComponent pipelineComponent;
         RecoverabilityComponent recoverabilityComponent;
-<<<<<<< HEAD
+        HostingComponent hostingComponent;
         readonly SendComponent sendComponent;
-=======
-        HostingComponent hostingComponent;
->>>>>>> a2f5fb2b
         ContainerComponent containerComponent;
         FeatureComponent featureComponent;
         SettingsHolder settings;
