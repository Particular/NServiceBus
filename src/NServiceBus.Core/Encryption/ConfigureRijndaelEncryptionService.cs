namespace NServiceBus
{
    using System;
    using System.Collections.Generic;
    using System.Linq;
    using System.Text;
    using Config;
<<<<<<< HEAD
    using Encryption.Rijndael;
    using NServiceBus.Encryption;
    using NServiceBus.Logging;
    using NServiceBus.ObjectBuilder;
    using NServiceBus.Settings;
=======
    using Logging;
    using Settings;
>>>>>>> 610f9766

    /// <summary>
    /// Contains extension methods to NServiceBus.Configure.
    /// </summary>
    public static partial class ConfigureRijndaelEncryptionService
    {
        static readonly ILog Log = LogManager.GetLogger("NServiceBus.Settings.ConfigureRijndaelEncryptionService");

        /// <summary>
        /// Use 256 bit AES encryption based on the Rijndael cipher.
        /// </summary>
        /// <param name="config">The <see cref="EndpointConfiguration" /> instance to apply the settings to.</param>
        public static void RijndaelEncryptionService(this EndpointConfiguration config)
        {
            Guard.AgainstNull(nameof(config), config);
            RegisterEncryptionService(config, () =>
            {
                var section = config.Settings
                    .GetConfigSection<RijndaelEncryptionServiceConfig>();

                return ConvertConfigToRijndaelService(section);
            });
        }

        internal static IEncryptionService ConvertConfigToRijndaelService(RijndaelEncryptionServiceConfig section)
        {
            ValidateConfigSection(section);
            var keys = ExtractKeysFromConfigSection(section);
            var decryptionKeys = ExtractDecryptionKeysFromConfigSection(section);
            return BuildRijndaelEncryptionService(
                section.KeyIdentifier,
                keys,
                decryptionKeys
                );
        }

        internal static void ValidateConfigSection(RijndaelEncryptionServiceConfig section)
        {
            if (section == null)
            {
                throw new Exception("No RijndaelEncryptionServiceConfig defined. Specify a valid 'RijndaelEncryptionServiceConfig' in the application's configuration file.");
            }
            if (section.ExpiredKeys == null)
            {
                throw new Exception("RijndaelEncryptionServiceConfig.ExpiredKeys is null.");
            }
            if (section.ExpiredKeys == null)
            {
                throw new Exception("RijndaelEncryptionServiceConfig.ExpiredKeys is null.");
            }
            if (string.IsNullOrWhiteSpace(section.Key))
            {
                throw new Exception("The RijndaelEncryptionServiceConfig has an empty 'Key' property.");
            }
            if (RijndaelEncryptionServiceConfigValidations.ExpiredKeysHaveWhiteSpace(section))
            {
                throw new Exception("The RijndaelEncryptionServiceConfig has a 'ExpiredKeys' property defined however some keys have no 'Key' property set.");
            }
            if (RijndaelEncryptionServiceConfigValidations.OneOrMoreExpiredKeysHaveNoKeyIdentifier(section))
            {
<<<<<<< HEAD
                Log.Warn("The RijndaelEncryptionServiceConfig has a 'ExpiredKeys' property defined however some keys have no 'KeyIdentifier' property value. Please verify if this is intentional.");
=======
                Log.Warn("The RijndaelEncryptionServiceConfig has a 'ExpiredKeys' property defined however some keys have no 'KeyIdentifier' property value. Verify if this is intentional.");
>>>>>>> 610f9766
            }
            if (RijndaelEncryptionServiceConfigValidations.EncryptionKeyListedInExpiredKeys(section))
            {
                throw new Exception("The RijndaelEncryptionServiceConfig has a 'Key' that is also defined inside the 'ExpiredKeys'.");
            }
            if (RijndaelEncryptionServiceConfigValidations.ExpiredKeysHaveDuplicateKeys(section))
<<<<<<< HEAD
=======
            {
                throw new Exception("The RijndaelEncryptionServiceConfig has overlapping ExpiredKeys defined. Ensure that no keys overlap in the 'ExpiredKeys' property.");
            }
            if (RijndaelEncryptionServiceConfigValidations.ConfigurationHasDuplicateKeyIdentifiers(section))
>>>>>>> 610f9766
            {
                throw new Exception("The RijndaelEncryptionServiceConfig has duplicate KeyIdentifiers defined with the same key identifier. Key identifiers must be unique in the complete configuration section.");
            }
<<<<<<< HEAD
            if (RijndaelEncryptionServiceConfigValidations.ConfigurationHasDuplicateKeyIdentifiers(section))
            {
                throw new Exception("The RijndaelEncryptionServiceConfig has duplicate KeyIdentifiers defined with the same key identifier. Key identifiers must be unique in the complete configuration section.");
            }

=======
>>>>>>> 610f9766
        }

        internal static List<byte[]> ExtractDecryptionKeysFromConfigSection(RijndaelEncryptionServiceConfig section)
        {
            var o = new List<byte[]>();
            o.Add(ParseKey(section.Key, section.KeyFormat));
            o.AddRange(section.ExpiredKeys
                .Cast<RijndaelExpiredKey>()
                .Select(x => ParseKey(x.Key, x.KeyFormat)));

            return o;
        }

        /// <summary>
        /// Use 256 bit AES encryption based on the Rijndael cipher.
        /// </summary>
<<<<<<< HEAD
        [ObsoleteEx(
            RemoveInVersion = "6",
            TreatAsErrorFromVersion = "6",
            Replacement = "RijndaelEncryptionService(string encryptionKeyIdentifier, byte[] encryptionKey, IEnumerable<KeyValuePair<string, byte[]>> expiredKeys = null)")]
        public static void RijndaelEncryptionService(this BusConfiguration config, string encryptionKey, List<string> expiredKeys = null)
=======
        /// <param name="config">The <see cref="EndpointConfiguration" /> instance to apply the settings to.</param>
        /// <param name="encryptionKeyIdentifier">Encryption key identifier.</param>
        /// <param name="encryptionKey">Encryption Key.</param>
        /// <param name="decryptionKeys">A list of decryption keys.</param>
        public static void RijndaelEncryptionService(this EndpointConfiguration config, string encryptionKeyIdentifier, byte[] encryptionKey, IList<byte[]> decryptionKeys = null)

>>>>>>> 610f9766
        {
            Guard.AgainstNull(nameof(config), config);
            Guard.AgainstNullAndEmpty(nameof(encryptionKey), encryptionKey);

<<<<<<< HEAD
            if (expiredKeys == null)
            {
                expiredKeys = new List<string>();
            }
            else
            {
                VerifyKeys(expiredKeys);
            }

            var decryptionKeys = expiredKeys.ConvertAll(x => ParseKey(x, KeyFormat.Ascii));
            decryptionKeys.Insert(0, ParseKey(encryptionKey, KeyFormat.Ascii));

            RegisterEncryptionService(config, context => BuildRijndaelEncryptionService(
                null,
                new Dictionary<string, byte[]>(),
                decryptionKeys
                ));
        }

        /// <summary>
        /// Use 256 bit AES encryption based on the Rijndael cipher. 
        /// </summary>
        public static void RijndaelEncryptionService(this BusConfiguration config, string encryptionKeyIdentifier, byte[] encryptionKey, IList<byte[]> decryptionKeys = null)
        {
            if (null == encryptionKeyIdentifier) throw new ArgumentNullException("encryptionKeyIdentifier");
            if (null == encryptionKey) throw new ArgumentNullException("encryptionKey");

            decryptionKeys = decryptionKeys ?? new List<byte[]>();

            RegisterEncryptionService(config, context => BuildRijndaelEncryptionService(
                encryptionKeyIdentifier,
                new Dictionary<string, byte[]> { { encryptionKeyIdentifier, encryptionKey } },
                decryptionKeys));
        }

        /// <summary>
        /// Use 256 bit AES encryption based on the Rijndael cipher. 
        /// </summary>
        public static void RijndaelEncryptionService(this BusConfiguration config, string encryptionKeyIdentifier, IDictionary<string, byte[]> keys, IList<byte[]> decryptionKeys = null)
        {
            if (null == encryptionKeyIdentifier) throw new ArgumentNullException("encryptionKeyIdentifier");
            if (null == keys) throw new ArgumentNullException("keys");

            decryptionKeys = decryptionKeys ?? new List<byte[]>();

            RegisterEncryptionService(config, context => BuildRijndaelEncryptionService(
=======
            decryptionKeys = decryptionKeys ?? new List<byte[]>();

            RegisterEncryptionService(config, () => BuildRijndaelEncryptionService(
                encryptionKeyIdentifier,
                new Dictionary<string, byte[]>
                {
                    {encryptionKeyIdentifier, encryptionKey}
                },
                decryptionKeys));
        }

        /// <summary>
        /// Use 256 bit AES encryption based on the Rijndael cipher.
        /// </summary>
        public static void RijndaelEncryptionService(this EndpointConfiguration config, string encryptionKeyIdentifier, IDictionary<string, byte[]> keys, IList<byte[]> decryptionKeys = null)
        {
            Guard.AgainstNull(nameof(config), config);
            Guard.AgainstNull(nameof(encryptionKeyIdentifier), encryptionKeyIdentifier);
            Guard.AgainstNull(nameof(keys), keys);

            decryptionKeys = decryptionKeys ?? new List<byte[]>();

            RegisterEncryptionService(config, () => BuildRijndaelEncryptionService(
>>>>>>> 610f9766
                encryptionKeyIdentifier,
                keys,
                decryptionKeys));
        }

        internal static void VerifyKeys(List<string> expiredKeys)
        {
            if (expiredKeys.Count != expiredKeys.Distinct().Count())
            {
                throw new ArgumentException("Overlapping keys defined. Ensure that no keys overlap.", nameof(expiredKeys));
            }
            for (var index = 0; index < expiredKeys.Count; index++)
            {
                var encryptionKey = expiredKeys[index];
                if (string.IsNullOrWhiteSpace(encryptionKey))
                {
                    throw new ArgumentException($"Empty encryption key detected in position {index}.", nameof(expiredKeys));
                }
            }
        }

        static IEncryptionService BuildRijndaelEncryptionService(
            string encryptionKeyIdentifier,
            IDictionary<string, byte[]> keys,
            IList<byte[]> expiredKeys
            )
        {
            return new RijndaelEncryptionService(
                encryptionKeyIdentifier,
                keys,
                expiredKeys
                );
        }
        /// <summary>
        /// Register a custom <see cref="IEncryptionService" /> to be used for message encryption.
        /// </summary>
        /// <param name="config">The <see cref="EndpointConfiguration" /> instance to apply the settings to.</param>
        /// <param name="func">
        /// A delegate that constructs the instance of <see cref="IEncryptionService" /> to use for all
        /// encryption.
        /// </param>
        public static void RegisterEncryptionService(this EndpointConfiguration config, Func<IEncryptionService> func)
        {
            Guard.AgainstNull(nameof(config), config);

            config.Settings.Set(EncryptedServiceContstructorKey, func);
        }

        internal static Func<IEncryptionService> GetEncryptionServiceConstructor(this ReadOnlySettings settings)
        {
            return settings.Get<Func<IEncryptionService>>(EncryptedServiceContstructorKey);
        }

        static byte[] ParseKey(string key, KeyFormat keyFormat)
        {
            switch (keyFormat)
            {
                case KeyFormat.Ascii:
                    return Encoding.ASCII.GetBytes(key);
                case KeyFormat.Base64:
                    return Convert.FromBase64String(key);
            }
            throw new NotSupportedException("Unsupported KeyFormat. Supported formats are: ASCII and Base64.");
        }

        internal static Dictionary<string, byte[]> ExtractKeysFromConfigSection(RijndaelEncryptionServiceConfig section)
        {
            var result = new Dictionary<string, byte[]>();

            AddKeyIdentifierItems(section, result);

            foreach (RijndaelExpiredKey item in section.ExpiredKeys)
            {
                AddKeyIdentifierItems(item, result);
            }

            return result;
        }

        static void AddKeyIdentifierItems(dynamic item, Dictionary<string, byte[]> result)
        {
            if (!string.IsNullOrEmpty(item.KeyIdentifier))
            {
                var key = ParseKey(item.Key, item.KeyFormat);
                result.Add(item.KeyIdentifier, key);
            }
        }

<<<<<<< HEAD
        static byte[] ParseKey(string key, KeyFormat keyFormat)
        {
            switch (keyFormat)
            {
                case KeyFormat.Ascii:
                    return Encoding.ASCII.GetBytes(key);
                case KeyFormat.Base64:
                    return Convert.FromBase64String(key);
            }
            throw new NotSupportedException("Unsupported KeyFormat");
        }

        internal static IDictionary<string, byte[]> ExtractKeysFromConfigSection(RijndaelEncryptionServiceConfig section)
        {
            var result = new Dictionary<string, byte[]>();

            AddKeyIdentifierItems(section, result);

            foreach (RijndaelExpiredKey item in section.ExpiredKeys)
            {
                AddKeyIdentifierItems(item, result);
            }

            return result;
        }

        static void AddKeyIdentifierItems(dynamic item, Dictionary<string, byte[]> result)
        {
            if (!string.IsNullOrEmpty(item.KeyIdentifier))
            {
                var key = ParseKey(item.Key, item.KeyFormat);
                result.Add(item.KeyIdentifier, key);
            }
        }
=======
        internal const string EncryptedServiceContstructorKey = "EncryptionServiceConstructor";

        static readonly ILog Log = LogManager.GetLogger(typeof(ConfigureRijndaelEncryptionService));
>>>>>>> 610f9766
    }
}<|MERGE_RESOLUTION|>--- conflicted
+++ resolved
@@ -5,24 +5,14 @@
     using System.Linq;
     using System.Text;
     using Config;
-<<<<<<< HEAD
-    using Encryption.Rijndael;
-    using NServiceBus.Encryption;
-    using NServiceBus.Logging;
-    using NServiceBus.ObjectBuilder;
-    using NServiceBus.Settings;
-=======
     using Logging;
     using Settings;
->>>>>>> 610f9766
 
     /// <summary>
     /// Contains extension methods to NServiceBus.Configure.
     /// </summary>
     public static partial class ConfigureRijndaelEncryptionService
     {
-        static readonly ILog Log = LogManager.GetLogger("NServiceBus.Settings.ConfigureRijndaelEncryptionService");
-
         /// <summary>
         /// Use 256 bit AES encryption based on the Rijndael cipher.
         /// </summary>
@@ -61,10 +51,6 @@
             {
                 throw new Exception("RijndaelEncryptionServiceConfig.ExpiredKeys is null.");
             }
-            if (section.ExpiredKeys == null)
-            {
-                throw new Exception("RijndaelEncryptionServiceConfig.ExpiredKeys is null.");
-            }
             if (string.IsNullOrWhiteSpace(section.Key))
             {
                 throw new Exception("The RijndaelEncryptionServiceConfig has an empty 'Key' property.");
@@ -75,35 +61,20 @@
             }
             if (RijndaelEncryptionServiceConfigValidations.OneOrMoreExpiredKeysHaveNoKeyIdentifier(section))
             {
-<<<<<<< HEAD
-                Log.Warn("The RijndaelEncryptionServiceConfig has a 'ExpiredKeys' property defined however some keys have no 'KeyIdentifier' property value. Please verify if this is intentional.");
-=======
                 Log.Warn("The RijndaelEncryptionServiceConfig has a 'ExpiredKeys' property defined however some keys have no 'KeyIdentifier' property value. Verify if this is intentional.");
->>>>>>> 610f9766
             }
             if (RijndaelEncryptionServiceConfigValidations.EncryptionKeyListedInExpiredKeys(section))
             {
                 throw new Exception("The RijndaelEncryptionServiceConfig has a 'Key' that is also defined inside the 'ExpiredKeys'.");
             }
             if (RijndaelEncryptionServiceConfigValidations.ExpiredKeysHaveDuplicateKeys(section))
-<<<<<<< HEAD
-=======
             {
                 throw new Exception("The RijndaelEncryptionServiceConfig has overlapping ExpiredKeys defined. Ensure that no keys overlap in the 'ExpiredKeys' property.");
             }
             if (RijndaelEncryptionServiceConfigValidations.ConfigurationHasDuplicateKeyIdentifiers(section))
->>>>>>> 610f9766
             {
                 throw new Exception("The RijndaelEncryptionServiceConfig has duplicate KeyIdentifiers defined with the same key identifier. Key identifiers must be unique in the complete configuration section.");
             }
-<<<<<<< HEAD
-            if (RijndaelEncryptionServiceConfigValidations.ConfigurationHasDuplicateKeyIdentifiers(section))
-            {
-                throw new Exception("The RijndaelEncryptionServiceConfig has duplicate KeyIdentifiers defined with the same key identifier. Key identifiers must be unique in the complete configuration section.");
-            }
-
-=======
->>>>>>> 610f9766
         }
 
         internal static List<byte[]> ExtractDecryptionKeysFromConfigSection(RijndaelEncryptionServiceConfig section)
@@ -120,72 +91,16 @@
         /// <summary>
         /// Use 256 bit AES encryption based on the Rijndael cipher.
         /// </summary>
-<<<<<<< HEAD
-        [ObsoleteEx(
-            RemoveInVersion = "6",
-            TreatAsErrorFromVersion = "6",
-            Replacement = "RijndaelEncryptionService(string encryptionKeyIdentifier, byte[] encryptionKey, IEnumerable<KeyValuePair<string, byte[]>> expiredKeys = null)")]
-        public static void RijndaelEncryptionService(this BusConfiguration config, string encryptionKey, List<string> expiredKeys = null)
-=======
         /// <param name="config">The <see cref="EndpointConfiguration" /> instance to apply the settings to.</param>
         /// <param name="encryptionKeyIdentifier">Encryption key identifier.</param>
         /// <param name="encryptionKey">Encryption Key.</param>
         /// <param name="decryptionKeys">A list of decryption keys.</param>
         public static void RijndaelEncryptionService(this EndpointConfiguration config, string encryptionKeyIdentifier, byte[] encryptionKey, IList<byte[]> decryptionKeys = null)
 
->>>>>>> 610f9766
         {
             Guard.AgainstNull(nameof(config), config);
             Guard.AgainstNullAndEmpty(nameof(encryptionKey), encryptionKey);
 
-<<<<<<< HEAD
-            if (expiredKeys == null)
-            {
-                expiredKeys = new List<string>();
-            }
-            else
-            {
-                VerifyKeys(expiredKeys);
-            }
-
-            var decryptionKeys = expiredKeys.ConvertAll(x => ParseKey(x, KeyFormat.Ascii));
-            decryptionKeys.Insert(0, ParseKey(encryptionKey, KeyFormat.Ascii));
-
-            RegisterEncryptionService(config, context => BuildRijndaelEncryptionService(
-                null,
-                new Dictionary<string, byte[]>(),
-                decryptionKeys
-                ));
-        }
-
-        /// <summary>
-        /// Use 256 bit AES encryption based on the Rijndael cipher. 
-        /// </summary>
-        public static void RijndaelEncryptionService(this BusConfiguration config, string encryptionKeyIdentifier, byte[] encryptionKey, IList<byte[]> decryptionKeys = null)
-        {
-            if (null == encryptionKeyIdentifier) throw new ArgumentNullException("encryptionKeyIdentifier");
-            if (null == encryptionKey) throw new ArgumentNullException("encryptionKey");
-
-            decryptionKeys = decryptionKeys ?? new List<byte[]>();
-
-            RegisterEncryptionService(config, context => BuildRijndaelEncryptionService(
-                encryptionKeyIdentifier,
-                new Dictionary<string, byte[]> { { encryptionKeyIdentifier, encryptionKey } },
-                decryptionKeys));
-        }
-
-        /// <summary>
-        /// Use 256 bit AES encryption based on the Rijndael cipher. 
-        /// </summary>
-        public static void RijndaelEncryptionService(this BusConfiguration config, string encryptionKeyIdentifier, IDictionary<string, byte[]> keys, IList<byte[]> decryptionKeys = null)
-        {
-            if (null == encryptionKeyIdentifier) throw new ArgumentNullException("encryptionKeyIdentifier");
-            if (null == keys) throw new ArgumentNullException("keys");
-
-            decryptionKeys = decryptionKeys ?? new List<byte[]>();
-
-            RegisterEncryptionService(config, context => BuildRijndaelEncryptionService(
-=======
             decryptionKeys = decryptionKeys ?? new List<byte[]>();
 
             RegisterEncryptionService(config, () => BuildRijndaelEncryptionService(
@@ -209,7 +124,6 @@
             decryptionKeys = decryptionKeys ?? new List<byte[]>();
 
             RegisterEncryptionService(config, () => BuildRijndaelEncryptionService(
->>>>>>> 610f9766
                 encryptionKeyIdentifier,
                 keys,
                 decryptionKeys));
@@ -243,6 +157,7 @@
                 expiredKeys
                 );
         }
+
         /// <summary>
         /// Register a custom <see cref="IEncryptionService" /> to be used for message encryption.
         /// </summary>
@@ -298,45 +213,8 @@
             }
         }
 
-<<<<<<< HEAD
-        static byte[] ParseKey(string key, KeyFormat keyFormat)
-        {
-            switch (keyFormat)
-            {
-                case KeyFormat.Ascii:
-                    return Encoding.ASCII.GetBytes(key);
-                case KeyFormat.Base64:
-                    return Convert.FromBase64String(key);
-            }
-            throw new NotSupportedException("Unsupported KeyFormat");
-        }
-
-        internal static IDictionary<string, byte[]> ExtractKeysFromConfigSection(RijndaelEncryptionServiceConfig section)
-        {
-            var result = new Dictionary<string, byte[]>();
-
-            AddKeyIdentifierItems(section, result);
-
-            foreach (RijndaelExpiredKey item in section.ExpiredKeys)
-            {
-                AddKeyIdentifierItems(item, result);
-            }
-
-            return result;
-        }
-
-        static void AddKeyIdentifierItems(dynamic item, Dictionary<string, byte[]> result)
-        {
-            if (!string.IsNullOrEmpty(item.KeyIdentifier))
-            {
-                var key = ParseKey(item.Key, item.KeyFormat);
-                result.Add(item.KeyIdentifier, key);
-            }
-        }
-=======
         internal const string EncryptedServiceContstructorKey = "EncryptionServiceConstructor";
 
         static readonly ILog Log = LogManager.GetLogger(typeof(ConfigureRijndaelEncryptionService));
->>>>>>> 610f9766
     }
 }