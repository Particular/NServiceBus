namespace NServiceBus
{
    using System;
    using System.Collections.Generic;
    using System.Linq;
    using System.Threading.Tasks;
    using Features;
    using MessageInterfaces;
    using MessageInterfaces.MessageMapper.Reflection;
    using ObjectBuilder;
    using Pipeline;
    using Settings;
    using Transport;
    using Unicast.Messages;

    class EndpointCreator
    {
        EndpointCreator(SettingsHolder settings, HostingComponent.Configuration hostingConfiguration)
        {
            this.settings = settings;
            this.hostingConfiguration = hostingConfiguration;
        }

        public static StartableEndpointWithExternallyManagedContainer CreateWithExternallyManagedContainer(EndpointConfiguration endpointConfiguration, IConfigureComponents externalContainer)
        {
            var settings = endpointConfiguration.Settings;

            var assemblyScanningComponent = AssemblyScanningComponent.Initialize(settings.Get<AssemblyScanningComponent.Configuration>(), settings);

            FinalizeConfiguration(endpointConfiguration, assemblyScanningComponent.AvailableTypes);

            var hostingSettings = settings.Get<HostingComponent.Settings>();

            var hostingConfiguration = HostingComponent.PrepareConfiguration(hostingSettings, assemblyScanningComponent, externalContainer);

            if (hostingSettings.CustomObjectBuilder != null)
            {
                throw new InvalidOperationException("An internally managed container has already been configured using 'EndpointConfiguration.UseContainer'. It is not possible to use both an internally managed container and an externally managed container.");
            }

            hostingConfiguration.AddStartupDiagnosticsSection("Container", new
            {
                Type = "external"
            });

            var endpointCreator = new EndpointCreator(settings, hostingConfiguration);

            endpointCreator.Initialize();

            var startableEndpoint = new StartableEndpointWithExternallyManagedContainer(endpointCreator, hostingConfiguration);

            //for backwards compatibility we need to make the IBuilder available in the container
            externalContainer.ConfigureComponent(_ => startableEndpoint.Builder.Value, DependencyLifecycle.SingleInstance);

            return startableEndpoint;
        }

        public static Task<IStartableEndpoint> CreateWithInternallyManagedContainer(EndpointConfiguration endpointConfiguration)
        {
            var settings = endpointConfiguration.Settings;

            var assemblyScanningComponent = AssemblyScanningComponent.Initialize(settings.Get<AssemblyScanningComponent.Configuration>(), settings);

            FinalizeConfiguration(endpointConfiguration, assemblyScanningComponent.AvailableTypes);

            var hostingSettting = settings.Get<HostingComponent.Settings>();
            var useDefaultBuilder = hostingSettting.CustomObjectBuilder == null;
            var container = useDefaultBuilder ? new LightInjectObjectBuilder() : hostingSettting.CustomObjectBuilder;

            var commonObjectBuilder = new CommonObjectBuilder(container);

            IConfigureComponents internalContainer = commonObjectBuilder;
            IBuilder internalBuilder = commonObjectBuilder;

            //for backwards compatibility we need to make the IBuilder available in the container
            internalContainer.ConfigureComponent(_ => internalBuilder, DependencyLifecycle.SingleInstance);

            var hostingConfiguration = HostingComponent.PrepareConfiguration(settings.Get<HostingComponent.Settings>(), assemblyScanningComponent, internalContainer);

            if (useDefaultBuilder)
            {
                hostingConfiguration.AddStartupDiagnosticsSection("Container", new
                {
                    Type = "internal"
                });
            }
            else
            {
                var containerType = internalContainer.GetType();

                hostingConfiguration.AddStartupDiagnosticsSection("Container", new
                {
                    Type = containerType.FullName,
                    Version = FileVersionRetriever.GetFileVersion(containerType)
                });
            }

            var endpointCreator = new EndpointCreator(settings, hostingConfiguration);

            endpointCreator.Initialize();

            var hostingComponent = HostingComponent.Initialize(hostingConfiguration,internalBuilder);

            return endpointCreator.CreateStartableEndpoint(internalBuilder, hostingComponent);
        }

        static void FinalizeConfiguration(EndpointConfiguration endpointConfiguration, List<Type> availableTypes)
        {
            ActivateAndInvoke<INeedInitialization>(availableTypes, t => t.Customize(endpointConfiguration));

            var conventions = endpointConfiguration.ConventionsBuilder.Conventions;
            endpointConfiguration.Settings.SetDefault(conventions);

            ConfigureMessageTypes(conventions, endpointConfiguration.Settings);
        }

        void Initialize()
        {
            var pipelineSettings = settings.Get<PipelineSettings>();

            hostingConfiguration.Container.RegisterSingleton<ReadOnlySettings>(settings);

            featureComponent = new FeatureComponent(settings);

            // This needs to happen here to make sure that features enabled state is present in settings so both
            // IWantToRunBeforeConfigurationIsFinalized implementations and transports can check access it
            featureComponent.RegisterFeatureEnabledStatusInSettings(hostingConfiguration);

            ConfigRunBeforeIsFinalized(hostingConfiguration);

            var transportSettings = settings.Get<TransportSettings>();
            var transportDefinition = transportSettings.TransportDefinition;
            var connectionString = transportSettings.TransportConnectionString.GetConnectionStringOrRaiseError(transportDefinition);
            transportInfrastructure = transportDefinition.Initialize(transportSettings.RawSettings, connectionString);
            //RegisterTransportInfrastructureForBackwardsCompatibility
            settings.Set(transportInfrastructure);

<<<<<<< HEAD
            var receiveConfiguration = BuildReceiveConfiguration(transportInfrastructure);
=======
            var receiveConfiguration = ReceiveComponent.PrepareConfiguration(
                settings.Get<ReceiveComponent.Settings>(),
                transportConfiguration);
>>>>>>> ef1bcfd9

            var routingComponent = RoutingComponent.Initialize(
                settings.Get<RoutingComponent.Configuration>(),
                transportInfrastructure,
                receiveConfiguration,
                settings.Get<Conventions>(),
                pipelineSettings);

            var messageMapper = new MessageMapper();
            settings.Set<IMessageMapper>(messageMapper);

            recoverabilityComponent = new RecoverabilityComponent(settings);

            var featureConfigurationContext = new FeatureConfigurationContext(settings, hostingConfiguration.Container, pipelineSettings, routingComponent, receiveConfiguration);

            featureComponent.Initalize(featureConfigurationContext);

            hostingConfiguration.CreateHostInformationForV7BackwardsCompatibility();

            recoverabilityComponent.Initialize(receiveConfiguration, hostingConfiguration);

<<<<<<< HEAD
            sendComponent = SendComponent.Initialize(pipelineSettings, hostingComponent, routingComponent, messageMapper, transportInfrastructure);
=======
            sendComponent = SendComponent.Initialize(pipelineSettings, hostingConfiguration, routingComponent, messageMapper);
>>>>>>> ef1bcfd9

            pipelineComponent = PipelineComponent.Initialize(pipelineSettings, hostingConfiguration);

            hostingConfiguration.Container.ConfigureComponent(b => settings.Get<Notifications>(), DependencyLifecycle.SingleInstance);

            receiveComponent = ReceiveComponent.Initialize(
                receiveConfiguration,
                transportInfrastructure,
                pipelineComponent,
                settings.ErrorQueueAddress(),
<<<<<<< HEAD
                hostingComponent,
                pipelineSettings,
                transportSettings.QueueBindings);
=======
                hostingConfiguration,
                pipelineSettings);
>>>>>>> ef1bcfd9

            installationComponent = InstallationComponent.Initialize(settings.Get<InstallationComponent.Configuration>(),
                hostingConfiguration);

            // The settings can only be locked after initializing the feature component since it uses the settings to store & share feature state.
            // As well as all the other components have been initialized
            settings.PreventChanges();

<<<<<<< HEAD
            hostingComponent.AddStartupDiagnosticsSection("Transport", new
            {
                Type = transportInfrastructure.GetType().FullName,
                Version = FileVersionRetriever.GetFileVersion(transportInfrastructure.GetType())
            });
=======
            transportComponent = TransportComponent.Initialize(transportConfiguration, hostingConfiguration);
>>>>>>> ef1bcfd9

            settings.AddStartupDiagnosticsSection("Endpoint",
                new
                {
                    Name = settings.EndpointName(),
                    SendOnly = settings.Get<bool>("Endpoint.SendOnly"),
                    NServiceBusVersion = GitVersionInformation.MajorMinorPatch
                }
            );
        }

        public async Task<IStartableEndpoint> CreateStartableEndpoint(IBuilder builder, HostingComponent hostingComponent)
        {
            // This is the only component that is started before the user actually calls .Start(). This is due to an old "feature" that allowed users to
            // run installers by "just creating the endpoint". See https://docs.particular.net/nservicebus/operations/installers#running-installers for more details.
            await installationComponent.Start(builder).ConfigureAwait(false);

            return new StartableEndpoint(settings,
                featureComponent,
                receiveComponent,
                transportInfrastructure,
                pipelineComponent,
                recoverabilityComponent,
                hostingComponent,
                sendComponent,
                builder);
        }

<<<<<<< HEAD
        ReceiveConfiguration BuildReceiveConfiguration(TransportInfrastructure transportInfrastructure)
        {
            var receiveConfiguration = ReceiveConfigurationBuilder.Build(settings, transportInfrastructure);

            if (receiveConfiguration == null)
            {
                return null;
            }

            //note: remove once settings.LogicalAddress() , .LocalAddress() and .InstanceSpecificQueue() has been obsoleted
            settings.Set(receiveConfiguration);

            return receiveConfiguration;
        }

        void ConfigRunBeforeIsFinalized(HostingComponent hostingComponent)
=======
        void ConfigRunBeforeIsFinalized(HostingComponent.Configuration hostingConfiguration)
>>>>>>> ef1bcfd9
        {
            foreach (var instanceToInvoke in hostingConfiguration.AvailableTypes.Where(IsIWantToRunBeforeConfigurationIsFinalized)
                .Select(type => (IWantToRunBeforeConfigurationIsFinalized)Activator.CreateInstance(type)))
            {
                instanceToInvoke.Run(settings);
            }
        }

        static bool IsIWantToRunBeforeConfigurationIsFinalized(Type type)
        {
            return typeof(IWantToRunBeforeConfigurationIsFinalized).IsAssignableFrom(type);
        }

        static void ActivateAndInvoke<T>(IList<Type> types, Action<T> action) where T : class
        {
            ForAllTypes<T>(types, t =>
            {
                if (!HasDefaultConstructor(t))
                {
                    throw new Exception($"Unable to create the type '{t.Name}'. Types implementing '{typeof(T).Name}' must have a public parameterless (default) constructor.");
                }

                var instanceToInvoke = (T)Activator.CreateInstance(t);
                action(instanceToInvoke);
            });
        }

        static void ForAllTypes<T>(IEnumerable<Type> types, Action<Type> action) where T : class
        {
            // ReSharper disable HeapView.SlowDelegateCreation
            foreach (var type in types.Where(t => typeof(T).IsAssignableFrom(t) && !(t.IsAbstract || t.IsInterface)))
            {
                action(type);
            }
            // ReSharper restore HeapView.SlowDelegateCreation
        }

        static void ConfigureMessageTypes(Conventions conventions, SettingsHolder settings)
        {
            var messageMetadataRegistry = new MessageMetadataRegistry(conventions.IsMessageType);

            messageMetadataRegistry.RegisterMessageTypesFoundIn(settings.GetAvailableTypes());

            settings.Set(messageMetadataRegistry);

            var foundMessages = messageMetadataRegistry.GetAllMessages().ToList();

            settings.AddStartupDiagnosticsSection("Messages", new
            {
                CustomConventionUsed = conventions.CustomMessageTypeConventionUsed,
                NumberOfMessagesFoundAtStartup = foundMessages.Count,
                Messages = foundMessages.Select(m => m.MessageType.FullName)
            });
        }

        static bool HasDefaultConstructor(Type type) => type.GetConstructor(Type.EmptyTypes) != null;

        PipelineComponent pipelineComponent;
        SettingsHolder settings;
        FeatureComponent featureComponent;
        ReceiveComponent receiveComponent;
        RecoverabilityComponent recoverabilityComponent;
        InstallationComponent installationComponent;
        HostingComponent.Configuration hostingConfiguration;
        SendComponent sendComponent;
        TransportInfrastructure transportInfrastructure;
    }
}<|MERGE_RESOLUTION|>--- conflicted
+++ resolved
@@ -135,13 +135,9 @@
             //RegisterTransportInfrastructureForBackwardsCompatibility
             settings.Set(transportInfrastructure);
 
-<<<<<<< HEAD
-            var receiveConfiguration = BuildReceiveConfiguration(transportInfrastructure);
-=======
             var receiveConfiguration = ReceiveComponent.PrepareConfiguration(
                 settings.Get<ReceiveComponent.Settings>(),
-                transportConfiguration);
->>>>>>> ef1bcfd9
+                transportInfrastructure);
 
             var routingComponent = RoutingComponent.Initialize(
                 settings.Get<RoutingComponent.Configuration>(),
@@ -163,11 +159,7 @@
 
             recoverabilityComponent.Initialize(receiveConfiguration, hostingConfiguration);
 
-<<<<<<< HEAD
-            sendComponent = SendComponent.Initialize(pipelineSettings, hostingComponent, routingComponent, messageMapper, transportInfrastructure);
-=======
-            sendComponent = SendComponent.Initialize(pipelineSettings, hostingConfiguration, routingComponent, messageMapper);
->>>>>>> ef1bcfd9
+            sendComponent = SendComponent.Initialize(pipelineSettings, hostingConfiguration, routingComponent, messageMapper, transportInfrastructure);
 
             pipelineComponent = PipelineComponent.Initialize(pipelineSettings, hostingConfiguration);
 
@@ -175,17 +167,11 @@
 
             receiveComponent = ReceiveComponent.Initialize(
                 receiveConfiguration,
-                transportInfrastructure,
                 pipelineComponent,
                 settings.ErrorQueueAddress(),
-<<<<<<< HEAD
-                hostingComponent,
+                hostingConfiguration,
                 pipelineSettings,
                 transportSettings.QueueBindings);
-=======
-                hostingConfiguration,
-                pipelineSettings);
->>>>>>> ef1bcfd9
 
             installationComponent = InstallationComponent.Initialize(settings.Get<InstallationComponent.Configuration>(),
                 hostingConfiguration);
@@ -194,15 +180,11 @@
             // As well as all the other components have been initialized
             settings.PreventChanges();
 
-<<<<<<< HEAD
-            hostingComponent.AddStartupDiagnosticsSection("Transport", new
+            hostingConfiguration.AddStartupDiagnosticsSection("Transport", new
             {
                 Type = transportInfrastructure.GetType().FullName,
                 Version = FileVersionRetriever.GetFileVersion(transportInfrastructure.GetType())
             });
-=======
-            transportComponent = TransportComponent.Initialize(transportConfiguration, hostingConfiguration);
->>>>>>> ef1bcfd9
 
             settings.AddStartupDiagnosticsSection("Endpoint",
                 new
@@ -231,26 +213,7 @@
                 builder);
         }
 
-<<<<<<< HEAD
-        ReceiveConfiguration BuildReceiveConfiguration(TransportInfrastructure transportInfrastructure)
-        {
-            var receiveConfiguration = ReceiveConfigurationBuilder.Build(settings, transportInfrastructure);
-
-            if (receiveConfiguration == null)
-            {
-                return null;
-            }
-
-            //note: remove once settings.LogicalAddress() , .LocalAddress() and .InstanceSpecificQueue() has been obsoleted
-            settings.Set(receiveConfiguration);
-
-            return receiveConfiguration;
-        }
-
-        void ConfigRunBeforeIsFinalized(HostingComponent hostingComponent)
-=======
         void ConfigRunBeforeIsFinalized(HostingComponent.Configuration hostingConfiguration)
->>>>>>> ef1bcfd9
         {
             foreach (var instanceToInvoke in hostingConfiguration.AvailableTypes.Where(IsIWantToRunBeforeConfigurationIsFinalized)
                 .Select(type => (IWantToRunBeforeConfigurationIsFinalized)Activator.CreateInstance(type)))
