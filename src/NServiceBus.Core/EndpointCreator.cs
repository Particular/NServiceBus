--- conflicted
+++ resolved
@@ -9,12 +9,9 @@
     using Hosting.Helpers;
     using MessageInterfaces;
     using MessageInterfaces.MessageMapper.Reflection;
+    using Pipeline.Outgoing;
     using ObjectBuilder;
-<<<<<<< HEAD
-    using Pipeline.Outgoing;
-=======
     using Pipeline;
->>>>>>> 72981475
     using Settings;
     using Unicast.Messages;
 
@@ -100,22 +97,14 @@
             //The settings can only be locked after initializing the feature component since it uses the settings to store & share feature state.
             settings.PreventChanges();
 
-<<<<<<< HEAD
             hostingComponent = HostingComponent.Initialize(settings.Get<HostingComponent.Configuration>(), containerComponent);
 
             recoverabilityComponent.Initialize(receiveConfiguration, hostingComponent);
 
-            sendComponent = SendComponent.Initialize(settings.Get<SendComponent.Configuration>(), pipelineComponent, hostingComponent);
-
-            pipelineComponent.Initialize(containerComponent);
-=======
-            hostingComponent = HostingComponent.Initialize(settings.Get<HostingComponent.Configuration>(), containerComponent, pipelineSettings);
-
-            recoverabilityComponent.Initialize(receiveConfiguration, hostingComponent);
+            SendComponent.Initialize(settings.Get<SendComponent.Configuration>(), pipelineSettings, hostingComponent);
 
             pipelineComponent = PipelineComponent.Initialize(pipelineSettings, containerComponent);
             pipelineComponent.AddRootContextItem<IMessageMapper>(messageMapper);
->>>>>>> 72981475
 
             containerComponent.ContainerConfiguration.ConfigureComponent(b => settings.Get<Notifications>(), DependencyLifecycle.SingleInstance);
             var eventAggregator = new EventAggregator(settings.Get<NotificationSubscriptions>());
@@ -163,8 +152,7 @@
                 criticalError,
                 pipelineComponent,
                 recoverabilityComponent,
-                hostingComponent,
-                sendComponent);
+                hostingComponent);
         }
 
         ReceiveConfiguration BuildReceiveConfiguration(TransportComponent transportComponent)
@@ -326,6 +314,5 @@
         RecoverabilityComponent recoverabilityComponent;
         InstallationComponent installationComponent;
         HostingComponent hostingComponent;
-        SendComponent sendComponent;
     }
 }