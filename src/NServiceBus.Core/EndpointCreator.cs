--- conflicted
+++ resolved
@@ -148,32 +148,6 @@
             // run installers by "just creating the endpoint". See https://docs.particular.net/nservicebus/operations/installers#running-installers for more details.
             await installationComponent.Start().ConfigureAwait(false);
 
-<<<<<<< HEAD
-            return new StartableEndpoint(settings, containerComponent, featureComponent, transportInfrastructure, receiveComponent, criticalError, pipelineComponent, recoverabilityComponent, sendComponent);
-        }
-
-        TransportInfrastructure InitializeTransportComponent()
-        {
-            if (!settings.HasExplicitValue<TransportDefinition>())
-            {
-                throw new Exception("A transport has not been configured. Use 'EndpointConfiguration.UseTransport()' to specify a transport.");
-            }
-
-            var transportDefinition = settings.Get<TransportDefinition>();
-            var connectionString = settings.Get<TransportConnectionString>().GetConnectionStringOrRaiseError(transportDefinition);
-            var transportInfrastructure = transportDefinition.Initialize(settings, connectionString);
-            settings.Set(transportInfrastructure);
-
-            var transportType = transportDefinition.GetType();
-
-            settings.AddStartupDiagnosticsSection("Transport", new
-            {
-                Type = transportType.FullName,
-                Version = FileVersionRetriever.GetFileVersion(transportType)
-            });
-
-            return transportInfrastructure;
-=======
             return new StartableEndpoint(settings,
                 containerComponent,
                 featureComponent,
@@ -182,8 +156,8 @@
                 criticalError,
                 pipelineComponent,
                 recoverabilityComponent,
-                hostingComponent);
->>>>>>> a2f5fb2b
+                hostingComponent,
+                sendComponent);
         }
 
         ReceiveConfiguration BuildReceiveConfiguration(TransportComponent transportComponent)
@@ -344,10 +318,7 @@
         ReceiveComponent receiveComponent;
         RecoverabilityComponent recoverabilityComponent;
         InstallationComponent installationComponent;
-<<<<<<< HEAD
+        HostingComponent hostingComponent;
         SendComponent sendComponent;
-=======
-        HostingComponent hostingComponent;
->>>>>>> a2f5fb2b
     }
 }