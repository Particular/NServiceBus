--- conflicted
+++ resolved
@@ -42,13 +42,8 @@
         public Validations MessageValidator { get; }
 
         public static RoutingComponent Initialize(Configuration configuration,
-<<<<<<< HEAD
             TransportInfrastructure transportInfrastructure,
-            ReceiveConfiguration receiveConfiguration,
-=======
-            TransportComponent.Configuration transportConfiguration,
             ReceiveComponent.Configuration receiveConfiguration,
->>>>>>> ef1bcfd9
             Conventions conventions,
             PipelineSettings pipelineSettings)
         {
