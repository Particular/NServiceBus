namespace NServiceBus
{
    using System;
    using System.Collections.Generic;
    using System.Linq;
    using System.Threading;
    using System.Threading.Tasks;
    using Extensibility;
    using Timeout.Core;

<<<<<<< HEAD
    class InMemoryTimeoutPersister : IPersistTimeouts, IPersistTimeoutsV2
=======
    class InMemoryTimeoutPersister : IPersistTimeouts, IQueryTimeouts, IDisposable
>>>>>>> 610f9766
    {
        public InMemoryTimeoutPersister(Func<DateTime> currentTimeProvider)
        {
            this.currentTimeProvider = currentTimeProvider;
        }

        public void Dispose()
        {
        }

        public Task Add(TimeoutData timeout, ContextBag context)
        {
            timeout.Id = Guid.NewGuid().ToString();
            try
            {
                readerWriterLock.EnterWriteLock();
                storage.Add(timeout);
            }
            finally
            {
                readerWriterLock.ExitWriteLock();
            }

            return TaskEx.CompletedTask;
        }

        public Task<TimeoutData> Peek(string timeoutId, ContextBag context)
        {
            try
            {
                readerWriterLock.EnterReadLock();
                return Task.FromResult(storage.SingleOrDefault(t => t.Id.ToString() == timeoutId));
            }
            finally
            {
                readerWriterLock.ExitReadLock();
            }
        }

        public Task<bool> TryRemove(string timeoutId, ContextBag context)
        {
            try
            {
                readerWriterLock.EnterWriteLock();

                for (var index = 0; index < storage.Count; index++)
                {
                    var data = storage[index];
                    if (data.Id == timeoutId)
                    {
                        storage.RemoveAt(index);
                        return TaskEx.TrueTask;
                    }
                }

                return TaskEx.FalseTask;
            }
            finally
            {
                readerWriterLock.ExitWriteLock();
            }
        }

        public Task RemoveTimeoutBy(Guid sagaId, ContextBag context)
        {
            try
            {
                readerWriterLock.EnterWriteLock();
                for (var index = 0; index < storage.Count;)
                {
                    var timeoutData = storage[index];
                    if (timeoutData.SagaId == sagaId)
                    {
                        storage.RemoveAt(index);
                        continue;
                    }
                    index++;
                }
            }
            finally
            {
                readerWriterLock.ExitWriteLock();
            }

            return TaskEx.CompletedTask;
        }

<<<<<<< HEAD
        public TimeoutData Peek(string timeoutId)
        {
            try
            {
                readerWriterLock.EnterReadLock();
                return storage.SingleOrDefault(t => t.Id == timeoutId);
=======
        public Task<TimeoutsChunk> GetNextChunk(DateTime startSlice)
        {
            var now = currentTimeProvider();
            var nextTimeToRunQuery = DateTime.MaxValue;
            var dueTimeouts = new List<TimeoutsChunk.Timeout>();

            try
            {
                readerWriterLock.EnterReadLock();

                foreach (var data in storage)
                {
                    if (data.Time > now && data.Time < nextTimeToRunQuery)
                    {
                        nextTimeToRunQuery = data.Time;
                    }
                    if (data.Time > startSlice && data.Time <= now)
                    {
                        dueTimeouts.Add(new TimeoutsChunk.Timeout(data.Id, data.Time));
                    }
                }
>>>>>>> 610f9766
            }
            finally
            {
                readerWriterLock.ExitReadLock();
            }

<<<<<<< HEAD
        }

        public bool TryRemove(string timeoutId)
        {
            TimeoutData timeoutData;
            return TryRemove(timeoutId, out timeoutData);
        }
=======
            if (nextTimeToRunQuery == DateTime.MaxValue)
            {
                nextTimeToRunQuery = now.Add(EmptyResultsNextTimeToRunQuerySpan);
            }

            return Task.FromResult(new TimeoutsChunk(dueTimeouts.ToArray(), nextTimeToRunQuery));
        }

        Func<DateTime> currentTimeProvider;
        ReaderWriterLockSlim readerWriterLock = new ReaderWriterLockSlim();
        List<TimeoutData> storage = new List<TimeoutData>();
        public static TimeSpan EmptyResultsNextTimeToRunQuerySpan = TimeSpan.FromMinutes(1);
>>>>>>> 610f9766
    }
}<|MERGE_RESOLUTION|>--- conflicted
+++ resolved
@@ -8,11 +8,7 @@
     using Extensibility;
     using Timeout.Core;
 
-<<<<<<< HEAD
-    class InMemoryTimeoutPersister : IPersistTimeouts, IPersistTimeoutsV2
-=======
     class InMemoryTimeoutPersister : IPersistTimeouts, IQueryTimeouts, IDisposable
->>>>>>> 610f9766
     {
         public InMemoryTimeoutPersister(Func<DateTime> currentTimeProvider)
         {
@@ -100,14 +96,6 @@
             return TaskEx.CompletedTask;
         }
 
-<<<<<<< HEAD
-        public TimeoutData Peek(string timeoutId)
-        {
-            try
-            {
-                readerWriterLock.EnterReadLock();
-                return storage.SingleOrDefault(t => t.Id == timeoutId);
-=======
         public Task<TimeoutsChunk> GetNextChunk(DateTime startSlice)
         {
             var now = currentTimeProvider();
@@ -129,22 +117,12 @@
                         dueTimeouts.Add(new TimeoutsChunk.Timeout(data.Id, data.Time));
                     }
                 }
->>>>>>> 610f9766
             }
             finally
             {
                 readerWriterLock.ExitReadLock();
             }
 
-<<<<<<< HEAD
-        }
-
-        public bool TryRemove(string timeoutId)
-        {
-            TimeoutData timeoutData;
-            return TryRemove(timeoutId, out timeoutData);
-        }
-=======
             if (nextTimeToRunQuery == DateTime.MaxValue)
             {
                 nextTimeToRunQuery = now.Add(EmptyResultsNextTimeToRunQuerySpan);
@@ -157,6 +135,5 @@
         ReaderWriterLockSlim readerWriterLock = new ReaderWriterLockSlim();
         List<TimeoutData> storage = new List<TimeoutData>();
         public static TimeSpan EmptyResultsNextTimeToRunQuerySpan = TimeSpan.FromMinutes(1);
->>>>>>> 610f9766
     }
 }