namespace NServiceBus
{
    using System;
    using System.Collections.Concurrent;
<<<<<<< HEAD
    using System.Runtime.CompilerServices;
    using NServiceBus.Saga;
    using NServiceBus.Sagas;
    using NServiceBus.Serializers.Json;

    /// <summary>
    ///     In memory implementation of ISagaPersister for quick development.
    /// </summary>
    class InMemorySagaPersister : ISagaPersister
    {
        public InMemorySagaPersister(SagaMetaModel sagaModel)
=======
    using System.Collections.Generic;
    using System.Runtime.CompilerServices;
    using System.Threading.Tasks;
    using Extensibility;
    using Persistence;
    using Sagas;

    class InMemorySagaPersister : ISagaPersister
    {
        public Task Complete(IContainSagaData sagaData, SynchronizedStorageSession session, ContextBag context)
>>>>>>> 610f9766
        {
            var inMemSession = (InMemorySynchronizedStorageSession) session;
            inMemSession.Enlist(() =>
            {
                VersionedSagaEntity value;
                if (data.TryRemove(sagaData.Id, out value))
                {
                    object lockToken;
                    lockers.TryRemove(value.LockTokenKey, out lockToken);
                }
            });
            return TaskEx.CompletedTask;
        }

        public Task<TSagaData> Get<TSagaData>(string propertyName, object propertyValue, SynchronizedStorageSession session, ContextBag context) where TSagaData : IContainSagaData
        {
<<<<<<< HEAD
            VersionedSagaEntity value;
            if (data.TryRemove(saga.Id, out value))
            {
                object lockToken;
                lockers.TryRemove(value.LockTokenKey, out lockToken);
            }
        }

        public TSagaData Get<TSagaData>(string propertyName, object propertyValue) where TSagaData : IContainSagaData
        {
=======
            Guard.AgainstNull(nameof(propertyValue), propertyValue);

>>>>>>> 610f9766
            foreach (var entity in data.Values)
            {
                if (!(entity.SagaData is TSagaData))
                {
                    continue;
                }

                var prop = typeof(TSagaData).GetProperty(propertyName);
                if (prop == null)
                {
                    continue;
                }
<<<<<<< HEAD

=======
>>>>>>> 610f9766
                var existingValue = prop.GetValue(entity.SagaData);

                if (existingValue.ToString() != propertyValue.ToString())
                {
                    continue;
                }
<<<<<<< HEAD

                var sagaData = entity.Read<TSagaData>();
                return sagaData;
=======
                var sagaData = entity.Read<TSagaData>();
                return Task.FromResult(sagaData);
>>>>>>> 610f9766
            }
            return Task.FromResult(default(TSagaData));
        }

        public Task<TSagaData> Get<TSagaData>(Guid sagaId, SynchronizedStorageSession session, ContextBag context) where TSagaData : IContainSagaData
        {
            VersionedSagaEntity result;
            if (data.TryGetValue(sagaId, out result) && result?.SagaData is TSagaData)
            {
                var sagaData = result.Read<TSagaData>();
<<<<<<< HEAD
                return sagaData;
=======
                return Task.FromResult(sagaData);
>>>>>>> 610f9766
            }
            return Task.FromResult(default(TSagaData));
        }

        public Task Save(IContainSagaData sagaData, SagaCorrelationProperty correlationProperty, SynchronizedStorageSession session, ContextBag context)
        {
<<<<<<< HEAD
            var lockenTokenKey = $"{saga.GetType().FullName}";
            var lockToken = lockers.GetOrAdd(lockenTokenKey, key => new object());
            lock (lockToken)
            {
                ValidateUniqueProperties(saga);

                data.AddOrUpdate(saga.Id,
                    id => new VersionedSagaEntity(saga, lockenTokenKey),
                    (id, original) => new VersionedSagaEntity(saga, lockenTokenKey, original)); // we can never end up here.
            }
=======
            var inMemSession = (InMemorySynchronizedStorageSession) session;
            inMemSession.Enlist(() =>
            {
                var lockenTokenKey = $"{sagaData.GetType().FullName}.{correlationProperty?.Name ?? "None"}.{correlationProperty?.Value ?? "None"}";
                var lockToken = lockers.GetOrAdd(lockenTokenKey, key => new object());
                lock (lockToken)
                {
                    if (correlationProperty != SagaCorrelationProperty.None)
                    {
                        ValidateUniqueProperties(correlationProperty, sagaData);
                    }

                    data.AddOrUpdate(sagaData.Id,
                        id => new VersionedSagaEntity(sagaData, lockenTokenKey),
                        (id, original) => new VersionedSagaEntity(sagaData, lockenTokenKey, original)); // we can never end up here.
                }
            });
            return TaskEx.CompletedTask;
>>>>>>> 610f9766
        }

        public Task Update(IContainSagaData sagaData, SynchronizedStorageSession session, ContextBag context)
        {
            var inMemSession = (InMemorySynchronizedStorageSession) session;
            inMemSession.Enlist(() =>
            {
                data.AddOrUpdate(sagaData.Id,
                    id => new VersionedSagaEntity(sagaData, $"{sagaData.GetType().FullName}.None.None"), // we can never end up here.
                    (id, original) => new VersionedSagaEntity(sagaData, original.LockTokenKey, original));
            });
            return TaskEx.CompletedTask;
        }

        void ValidateUniqueProperties(SagaCorrelationProperty correlationProperty, IContainSagaData saga)
        {
            var sagaType = saga.GetType();
<<<<<<< HEAD
            var sagaMetaData = sagaModel.FindByEntityName(sagaType.FullName);

            if (sagaMetaData.CorrelationProperties.Count == 0) return;

            // ReSharper disable once LoopCanBeConvertedToQuery
            foreach (var storedSaga in data)
            {
                if (storedSaga.Value.SagaData.GetType() != sagaType || (storedSaga.Key == saga.Id))
                {
                    continue;
                }

                foreach (var correlationProperty in sagaMetaData.CorrelationProperties)
                {
                    var uniqueProperty = saga.GetType().GetProperty(correlationProperty.Name);
                    if (!uniqueProperty.CanRead)
                    {
                        continue;
                    }

                    var inComingSagaPropertyValue = uniqueProperty.GetValue(saga, null);
                    var storedSagaPropertyValue = uniqueProperty.GetValue(storedSaga.Value.SagaData, null);
                    if (inComingSagaPropertyValue.Equals(storedSagaPropertyValue))
                    {
                        var message = $"Cannot store a saga. The saga with id '{storedSaga.Value.SagaData.Id}' already has property '{uniqueProperty}' with value '{storedSagaPropertyValue}'.";
                        throw new InvalidOperationException(message);
                    }
                }
            }
        }

        readonly SagaMetaModel sagaModel;
=======
            var existingSagas = new List<VersionedSagaEntity>();
            // ReSharper disable once LoopCanBeConvertedToQuery
            foreach (var s in data)
            {
                if (s.Value.SagaData.GetType() == sagaType && (s.Key != saga.Id))
                {
                    existingSagas.Add(s.Value);
                }
            }
            var uniqueProperty = sagaType.GetProperty(correlationProperty.Name);

            if (correlationProperty.Value == null)
            {
                var message = $"Cannot store saga with id '{saga.Id}' since the unique property '{uniqueProperty.Name}' has a null value.";
                throw new InvalidOperationException(message);
            }

            foreach (var storedSaga in existingSagas)
            {
                var storedSagaPropertyValue = uniqueProperty.GetValue(storedSaga.SagaData, null);
                if (Equals(correlationProperty.Value, storedSagaPropertyValue))
                {
                    var message = $"Cannot store a saga. The saga with id '{storedSaga.SagaData.Id}' already has property '{uniqueProperty.Name}'.";
                    throw new InvalidOperationException(message);
                }
            }
        }

>>>>>>> 610f9766
        ConcurrentDictionary<Guid, VersionedSagaEntity> data = new ConcurrentDictionary<Guid, VersionedSagaEntity>();
        ConcurrentDictionary<string, object> lockers = new ConcurrentDictionary<string, object>();

        class VersionedSagaEntity
        {
<<<<<<< HEAD
            static JsonMessageSerializer serializer = new JsonMessageSerializer(null);

=======
>>>>>>> 610f9766
            public VersionedSagaEntity(IContainSagaData sagaData, string lockTokenKey, VersionedSagaEntity original = null)
            {
                LockTokenKey = lockTokenKey;
                SagaData = DeepClone(sagaData);
                if (original != null)
                {
                    original.ConcurrencyCheck(sagaData);

                    versionCache = original.versionCache;
                    version = original.version;
                    version++;
                }
                else
                {
                    versionCache = new ConditionalWeakTable<IContainSagaData, SagaVersion>();
                    versionCache.Add(sagaData, new SagaVersion(version));
                }
            }

            public TSagaData Read<TSagaData>()
                where TSagaData : IContainSagaData
            {
                var clone = DeepClone(SagaData);
                versionCache.Add(clone, new SagaVersion(version));
                return (TSagaData) clone;
            }

            void ConcurrencyCheck(IContainSagaData sagaEntity)
            {
                SagaVersion v;
                if (!versionCache.TryGetValue(sagaEntity, out v))
                {
                    throw new Exception($"InMemorySagaPersister in an inconsistent state: entity Id[{sagaEntity.Id}] not read.");
                }
<<<<<<< HEAD

                if (v.Version != version)
                {
                    throw new Exception($"InMemorySagaPersister concurrency violation: saga entity Id[{sagaEntity.Id}] already saved.");
                }
            }

=======

                if (v.Version != version)
                {
                    throw new Exception($"InMemorySagaPersister concurrency violation: saga entity Id[{sagaEntity.Id}] already saved.");
                }
            }

>>>>>>> 610f9766
            static IContainSagaData DeepClone(IContainSagaData source)
            {
                var json = serializer.SerializeObject(source);
                return (IContainSagaData) serializer.DeserializeObject(json, source.GetType());
            }

<<<<<<< HEAD
            public string LockTokenKey;

            public IContainSagaData SagaData;

            int version;

            ConditionalWeakTable<IContainSagaData, SagaVersion> versionCache;
=======
            public IContainSagaData SagaData;
            public string LockTokenKey;

            ConditionalWeakTable<IContainSagaData, SagaVersion> versionCache;

            int version;

            static JsonMessageSerializer serializer = new JsonMessageSerializer(null);
>>>>>>> 610f9766

            class SagaVersion
            {
                public SagaVersion(long version)
                {
                    Version = version;
                }

                public long Version;
            }
        }
    }
}<|MERGE_RESOLUTION|>--- conflicted
+++ resolved
@@ -2,19 +2,6 @@
 {
     using System;
     using System.Collections.Concurrent;
-<<<<<<< HEAD
-    using System.Runtime.CompilerServices;
-    using NServiceBus.Saga;
-    using NServiceBus.Sagas;
-    using NServiceBus.Serializers.Json;
-
-    /// <summary>
-    ///     In memory implementation of ISagaPersister for quick development.
-    /// </summary>
-    class InMemorySagaPersister : ISagaPersister
-    {
-        public InMemorySagaPersister(SagaMetaModel sagaModel)
-=======
     using System.Collections.Generic;
     using System.Runtime.CompilerServices;
     using System.Threading.Tasks;
@@ -25,7 +12,6 @@
     class InMemorySagaPersister : ISagaPersister
     {
         public Task Complete(IContainSagaData sagaData, SynchronizedStorageSession session, ContextBag context)
->>>>>>> 610f9766
         {
             var inMemSession = (InMemorySynchronizedStorageSession) session;
             inMemSession.Enlist(() =>
@@ -42,21 +28,8 @@
 
         public Task<TSagaData> Get<TSagaData>(string propertyName, object propertyValue, SynchronizedStorageSession session, ContextBag context) where TSagaData : IContainSagaData
         {
-<<<<<<< HEAD
-            VersionedSagaEntity value;
-            if (data.TryRemove(saga.Id, out value))
-            {
-                object lockToken;
-                lockers.TryRemove(value.LockTokenKey, out lockToken);
-            }
-        }
-
-        public TSagaData Get<TSagaData>(string propertyName, object propertyValue) where TSagaData : IContainSagaData
-        {
-=======
             Guard.AgainstNull(nameof(propertyValue), propertyValue);
 
->>>>>>> 610f9766
             foreach (var entity in data.Values)
             {
                 if (!(entity.SagaData is TSagaData))
@@ -69,24 +42,14 @@
                 {
                     continue;
                 }
-<<<<<<< HEAD
-
-=======
->>>>>>> 610f9766
                 var existingValue = prop.GetValue(entity.SagaData);
 
                 if (existingValue.ToString() != propertyValue.ToString())
                 {
                     continue;
                 }
-<<<<<<< HEAD
-
-                var sagaData = entity.Read<TSagaData>();
-                return sagaData;
-=======
                 var sagaData = entity.Read<TSagaData>();
                 return Task.FromResult(sagaData);
->>>>>>> 610f9766
             }
             return Task.FromResult(default(TSagaData));
         }
@@ -97,29 +60,13 @@
             if (data.TryGetValue(sagaId, out result) && result?.SagaData is TSagaData)
             {
                 var sagaData = result.Read<TSagaData>();
-<<<<<<< HEAD
-                return sagaData;
-=======
                 return Task.FromResult(sagaData);
->>>>>>> 610f9766
             }
             return Task.FromResult(default(TSagaData));
         }
 
         public Task Save(IContainSagaData sagaData, SagaCorrelationProperty correlationProperty, SynchronizedStorageSession session, ContextBag context)
         {
-<<<<<<< HEAD
-            var lockenTokenKey = $"{saga.GetType().FullName}";
-            var lockToken = lockers.GetOrAdd(lockenTokenKey, key => new object());
-            lock (lockToken)
-            {
-                ValidateUniqueProperties(saga);
-
-                data.AddOrUpdate(saga.Id,
-                    id => new VersionedSagaEntity(saga, lockenTokenKey),
-                    (id, original) => new VersionedSagaEntity(saga, lockenTokenKey, original)); // we can never end up here.
-            }
-=======
             var inMemSession = (InMemorySynchronizedStorageSession) session;
             inMemSession.Enlist(() =>
             {
@@ -138,7 +85,6 @@
                 }
             });
             return TaskEx.CompletedTask;
->>>>>>> 610f9766
         }
 
         public Task Update(IContainSagaData sagaData, SynchronizedStorageSession session, ContextBag context)
@@ -156,40 +102,6 @@
         void ValidateUniqueProperties(SagaCorrelationProperty correlationProperty, IContainSagaData saga)
         {
             var sagaType = saga.GetType();
-<<<<<<< HEAD
-            var sagaMetaData = sagaModel.FindByEntityName(sagaType.FullName);
-
-            if (sagaMetaData.CorrelationProperties.Count == 0) return;
-
-            // ReSharper disable once LoopCanBeConvertedToQuery
-            foreach (var storedSaga in data)
-            {
-                if (storedSaga.Value.SagaData.GetType() != sagaType || (storedSaga.Key == saga.Id))
-                {
-                    continue;
-                }
-
-                foreach (var correlationProperty in sagaMetaData.CorrelationProperties)
-                {
-                    var uniqueProperty = saga.GetType().GetProperty(correlationProperty.Name);
-                    if (!uniqueProperty.CanRead)
-                    {
-                        continue;
-                    }
-
-                    var inComingSagaPropertyValue = uniqueProperty.GetValue(saga, null);
-                    var storedSagaPropertyValue = uniqueProperty.GetValue(storedSaga.Value.SagaData, null);
-                    if (inComingSagaPropertyValue.Equals(storedSagaPropertyValue))
-                    {
-                        var message = $"Cannot store a saga. The saga with id '{storedSaga.Value.SagaData.Id}' already has property '{uniqueProperty}' with value '{storedSagaPropertyValue}'.";
-                        throw new InvalidOperationException(message);
-                    }
-                }
-            }
-        }
-
-        readonly SagaMetaModel sagaModel;
-=======
             var existingSagas = new List<VersionedSagaEntity>();
             // ReSharper disable once LoopCanBeConvertedToQuery
             foreach (var s in data)
@@ -218,17 +130,11 @@
             }
         }
 
->>>>>>> 610f9766
         ConcurrentDictionary<Guid, VersionedSagaEntity> data = new ConcurrentDictionary<Guid, VersionedSagaEntity>();
         ConcurrentDictionary<string, object> lockers = new ConcurrentDictionary<string, object>();
 
         class VersionedSagaEntity
         {
-<<<<<<< HEAD
-            static JsonMessageSerializer serializer = new JsonMessageSerializer(null);
-
-=======
->>>>>>> 610f9766
             public VersionedSagaEntity(IContainSagaData sagaData, string lockTokenKey, VersionedSagaEntity original = null)
             {
                 LockTokenKey = lockTokenKey;
@@ -263,7 +169,6 @@
                 {
                     throw new Exception($"InMemorySagaPersister in an inconsistent state: entity Id[{sagaEntity.Id}] not read.");
                 }
-<<<<<<< HEAD
 
                 if (v.Version != version)
                 {
@@ -271,30 +176,12 @@
                 }
             }
 
-=======
-
-                if (v.Version != version)
-                {
-                    throw new Exception($"InMemorySagaPersister concurrency violation: saga entity Id[{sagaEntity.Id}] already saved.");
-                }
-            }
-
->>>>>>> 610f9766
             static IContainSagaData DeepClone(IContainSagaData source)
             {
                 var json = serializer.SerializeObject(source);
                 return (IContainSagaData) serializer.DeserializeObject(json, source.GetType());
             }
 
-<<<<<<< HEAD
-            public string LockTokenKey;
-
-            public IContainSagaData SagaData;
-
-            int version;
-
-            ConditionalWeakTable<IContainSagaData, SagaVersion> versionCache;
-=======
             public IContainSagaData SagaData;
             public string LockTokenKey;
 
@@ -303,7 +190,6 @@
             int version;
 
             static JsonMessageSerializer serializer = new JsonMessageSerializer(null);
->>>>>>> 610f9766
 
             class SagaVersion
             {
