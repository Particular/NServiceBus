--- conflicted
+++ resolved
@@ -213,18 +213,12 @@
         /// <summary>
         /// Creates a <see cref="IAuditContext" /> based on the current context.
         /// </summary>
-<<<<<<< HEAD
-        public static IFaultContext CreateFaultContext(this ForkConnector<ITransportReceiveContext, IFaultContext> forkConnector, ITransportReceiveContext sourceContext, OutgoingMessage outgoingMessage, string sourceQueueAddress, Exception exception)
-        {
-            return new FaultContext(outgoingMessage, sourceQueueAddress, exception, sourceContext);
-=======
         public static IAuditContext CreateAuditContext(this ForkConnector<IIncomingPhysicalMessageContext, IAuditContext> forkConnector, OutgoingMessage message, string auditAddress, IIncomingPhysicalMessageContext sourceContext)
         {
             Guard.AgainstNull(nameof(sourceContext), sourceContext);
 
             var connector = (IForkConnector<IIncomingPhysicalMessageContext, IIncomingPhysicalMessageContext, IAuditContext>) forkConnector;
             return connector.CreateAuditContext(message, auditAddress, sourceContext);
->>>>>>> d061342e
         }
 
         internal static IAuditContext CreateAuditContext(this IForkConnector<IIncomingPhysicalMessageContext, IIncomingPhysicalMessageContext, IAuditContext> forkConnector, OutgoingMessage message, string auditAddress, IIncomingPhysicalMessageContext sourceContext)
