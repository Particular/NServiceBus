﻿namespace NServiceBus
{
    using System;
    using System.Threading.Tasks;
    using MessageInterfaces;
    using ObjectBuilder;
    using Pipeline;
    using Transport;

    class SendComponent
    {
        readonly IMessageMapper messageMapper;
        readonly TransportInfrastructure transportInfrastructure;
        TransportSendInfrastructure transportSendInfrastructure;

        SendComponent(IMessageMapper messageMapper, TransportInfrastructure transportInfrastructure)
        {
            this.messageMapper = messageMapper;
            this.transportInfrastructure = transportInfrastructure;
        }

<<<<<<< HEAD
        public static SendComponent Initialize(PipelineSettings pipelineSettings, HostingComponent hostingComponent, RoutingComponent routingComponent, IMessageMapper messageMapper, TransportInfrastructure transportInfrastructure)
=======
        public static SendComponent Initialize(PipelineSettings pipelineSettings, HostingComponent.Configuration hostingConfiguration, RoutingComponent routingComponent, IMessageMapper messageMapper)
>>>>>>> ef1bcfd9
        {
            

            pipelineSettings.Register(new AttachSenderRelatedInfoOnMessageBehavior(), "Makes sure that outgoing messages contains relevant info on the sending endpoint.");
            pipelineSettings.Register("AuditHostInformation", new AuditHostInformationBehavior(hostingConfiguration.HostInformation, hostingConfiguration.EndpointName), "Adds audit host information");
            pipelineSettings.Register("AddHostInfoHeaders", new AddHostInfoHeadersBehavior(hostingConfiguration.HostInformation, hostingConfiguration.EndpointName), "Adds host info headers to outgoing headers");

            pipelineSettings.Register("UnicastSendRouterConnector", new SendConnector(routingComponent.UnicastSendRouter), "Determines how the message being sent should be routed");
            pipelineSettings.Register("UnicastReplyRouterConnector", new ReplyConnector(), "Determines how replies should be routed");

            if (routingComponent.EnforceBestPractices)
            {
                EnableBestPracticeEnforcement(pipelineSettings, routingComponent.MessageValidator);
            }

            pipelineSettings.Register(new OutgoingPhysicalToRoutingConnector(), "Starts the message dispatch pipeline");
            pipelineSettings.Register(new RoutingToDispatchConnector(), "Decides if the current message should be batched or immediately be dispatched to the transport");
            pipelineSettings.Register(new BatchToDispatchConnector(), "Passes batched messages over to the immediate dispatch part of the pipeline");
            pipelineSettings.Register(b => new ImmediateDispatchTerminator(b.Build<IDispatchMessages>()), "Hands the outgoing messages over to the transport for immediate delivery");

            var sendComponent = new SendComponent(messageMapper, transportInfrastructure);

            hostingComponent.Container.ConfigureComponent(() => sendComponent.GetDispatcher(), DependencyLifecycle.SingleInstance);

            return sendComponent;
        }

        [ObsoleteEx(
            Message = "Change transport infrastructure to configure the send infrastructure at component initialization time",
            RemoveInVersion = "8")]
        public void ConfigureSendInfrastructureForBackwardsCompatibility()
        {
            transportSendInfrastructure = transportInfrastructure.ConfigureSendInfrastructure();
        }

        [ObsoleteEx(
            Message = "Change transport infrastructure to run send pre-startup checks on component.Start",
            RemoveInVersion = "8")]
        public async Task InvokeSendPreStartupChecksForBackwardsCompatibility()
        {
            var sendResult = await transportSendInfrastructure.PreStartupCheck().ConfigureAwait(false);
            if (!sendResult.Succeeded)
            {
                throw new Exception($"Pre start-up check failed: {sendResult.ErrorMessage}");
            }
        }

        private IDispatchMessages GetDispatcher()
        {
            return this.transportSendInfrastructure.DispatcherFactory();
        }

        public MessageOperations CreateMessageOperations(IBuilder builder, PipelineComponent pipelineComponent)
        {
            return new MessageOperations(
                messageMapper,
                pipelineComponent.CreatePipeline<IOutgoingPublishContext>(builder),
                pipelineComponent.CreatePipeline<IOutgoingSendContext>(builder),
                pipelineComponent.CreatePipeline<IOutgoingReplyContext>(builder),
                pipelineComponent.CreatePipeline<ISubscribeContext>(builder),
                pipelineComponent.CreatePipeline<IUnsubscribeContext>(builder));
        }

        static void EnableBestPracticeEnforcement(PipelineSettings pipeline, Validations validations)
        {
            pipeline.Register(
                "EnforceSendBestPractices",
                new EnforceSendBestPracticesBehavior(validations),
                "Enforces send messaging best practices");

            pipeline.Register(
                "EnforceReplyBestPractices",
                new EnforceReplyBestPracticesBehavior(validations),
                "Enforces reply messaging best practices");

            pipeline.Register(
                "EnforcePublishBestPractices",
                new EnforcePublishBestPracticesBehavior(validations),
                "Enforces publish messaging best practices");

            pipeline.Register(
                "EnforceSubscribeBestPractices",
                new EnforceSubscribeBestPracticesBehavior(validations),
                "Enforces subscribe messaging best practices");

            pipeline.Register(
                "EnforceUnsubscribeBestPractices",
                new EnforceUnsubscribeBestPracticesBehavior(validations),
                "Enforces unsubscribe messaging best practices");
        }
    }
}<|MERGE_RESOLUTION|>--- conflicted
+++ resolved
@@ -19,14 +19,8 @@
             this.transportInfrastructure = transportInfrastructure;
         }
 
-<<<<<<< HEAD
-        public static SendComponent Initialize(PipelineSettings pipelineSettings, HostingComponent hostingComponent, RoutingComponent routingComponent, IMessageMapper messageMapper, TransportInfrastructure transportInfrastructure)
-=======
-        public static SendComponent Initialize(PipelineSettings pipelineSettings, HostingComponent.Configuration hostingConfiguration, RoutingComponent routingComponent, IMessageMapper messageMapper)
->>>>>>> ef1bcfd9
+        public static SendComponent Initialize(PipelineSettings pipelineSettings, HostingComponent.Configuration hostingConfiguration, RoutingComponent routingComponent, IMessageMapper messageMapper, TransportInfrastructure transportInfrastructure)
         {
-            
-
             pipelineSettings.Register(new AttachSenderRelatedInfoOnMessageBehavior(), "Makes sure that outgoing messages contains relevant info on the sending endpoint.");
             pipelineSettings.Register("AuditHostInformation", new AuditHostInformationBehavior(hostingConfiguration.HostInformation, hostingConfiguration.EndpointName), "Adds audit host information");
             pipelineSettings.Register("AddHostInfoHeaders", new AddHostInfoHeadersBehavior(hostingConfiguration.HostInformation, hostingConfiguration.EndpointName), "Adds host info headers to outgoing headers");
@@ -46,7 +40,7 @@
 
             var sendComponent = new SendComponent(messageMapper, transportInfrastructure);
 
-            hostingComponent.Container.ConfigureComponent(() => sendComponent.GetDispatcher(), DependencyLifecycle.SingleInstance);
+            hostingConfiguration.Container.ConfigureComponent(() => sendComponent.GetDispatcher(), DependencyLifecycle.SingleInstance);
 
             return sendComponent;
         }
