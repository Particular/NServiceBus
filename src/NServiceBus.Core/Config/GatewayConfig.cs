--- conflicted
+++ resolved
@@ -67,45 +67,14 @@
         {
             return Sites.Cast<SiteConfig>().ToDictionary(site => site.Key, site => new Gateway.Routing.Site
             {
-<<<<<<< HEAD
-                result.Add(site.Key, new Gateway.Routing.Site
-                                        {
-                                            Key = site.Key,
-                                            ReplyChannel = site.ReplyChannel,
-                                            Channel = new Channel{Type=site.ChannelType,Address = site.Address},
-                                            LegacyMode = !string.IsNullOrEmpty(site.Mode) && site.Mode.ToLower() == "legacy"
-                                        });
-            }
-
-            return result;
-=======
                 Key = site.Key,
                 Channel = new Channel {Type = site.ChannelType, Address = site.Address},
                 LegacyMode = site.LegacyMode
             });
->>>>>>> e0467ea4
         }
 
         public IEnumerable<ReceiveChannel> GetChannels()
         {
-<<<<<<< HEAD
-            var result = new List<ReceiveChannel>();
-
-            foreach (ChannelConfig channel in Channels)
-            {
-                result.Add(new ReceiveChannel
-                               {
-                                   Key = channel.Key,
-                                   ReplyAddress = string.IsNullOrEmpty(channel.ReplyAddress) ? channel.Address : channel.ReplyAddress,
-                                   Address = channel.Address,
-                                   Type = channel.ChannelType,
-                                   NumberOfWorkerThreads = channel.NumberOfWorkerThreads,
-                                   Default = channel.Default
-                               });
-            }
-
-            return result;
-=======
             return (from ChannelConfig channel in Channels
                 select new ReceiveChannel
                 {
@@ -114,7 +83,6 @@
                     NumberOfWorkerThreads = channel.NumberOfWorkerThreads,
                     Default = channel.Default
                 }).ToList();
->>>>>>> e0467ea4
         }
     }
 
@@ -133,11 +101,7 @@
         /// </summary>
         protected override object GetElementKey(ConfigurationElement element)
         {
-<<<<<<< HEAD
-            return ((ChannelConfig)element).Key;
-=======
             return ((ChannelConfig) element).Address;
->>>>>>> e0467ea4
         }
 
         public override bool IsReadOnly()
