--- conflicted
+++ resolved
@@ -1,13 +1,8 @@
 ﻿#pragma warning disable 1591
 
-<<<<<<< HEAD
-using System;
 using NServiceBus.Configuration.AdvancedExtensibility;
 using NServiceBus.Settings;
 using NServiceBus.Transport;
-
-=======
->>>>>>> b36bdf52
 namespace NServiceBus.Gateway.Deduplication
 {
     using System;
