--- conflicted
+++ resolved
@@ -29,12 +29,9 @@
             Settings.Set(new InstallationComponent.Configuration(Settings));
             Settings.Set(new HostingComponent.Configuration(Settings));
             Settings.Set(new TransportComponent.Configuration(Settings));
-<<<<<<< HEAD
             Settings.Set(new SendComponent.Configuration());
-=======
             Settings.Set(new RoutingComponent.Configuration(Settings));
             Settings.Set(Pipeline = new PipelineSettings(Settings));
->>>>>>> 72981475
 
             Settings.Set("NServiceBus.Routing.EndpointName", endpointName);
 
