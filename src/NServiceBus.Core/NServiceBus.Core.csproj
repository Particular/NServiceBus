--- conflicted
+++ resolved
@@ -169,12 +169,7 @@
     <Compile Include="IMessageHandler.cs" />
     <Compile Include="IMessageModule.cs" />
     <Compile Include="Impersonation\Windows\ConfigureWindowsIdentityEnricher.cs" />
-<<<<<<< HEAD
-    <Compile Include="INeedInitialization.cs" />
     <Compile Include="Persistence\EnabledPersistence.cs" />
-=======
-    <Compile Include="Persistence\EnabledPersistences.cs" />
->>>>>>> c09d86b9
     <Compile Include="Persistence\Msmq\Msmq.cs" />
     <Compile Include="Persistence\Msmq\SubscriptionStorage\MsmqSubscriptionPersistence.cs" />
     <Compile Include="Persistence\PersistenceStartup.cs" />
