﻿<?xml version="1.0" encoding="utf-8"?>
<Project ToolsVersion="4.0" DefaultTargets="Build" xmlns="http://schemas.microsoft.com/developer/msbuild/2003">
  <Import Project="$(MSBuildExtensionsPath)\$(MSBuildToolsVersion)\Microsoft.Common.props" Condition="Exists('$(MSBuildExtensionsPath)\$(MSBuildToolsVersion)\Microsoft.Common.props')" />
  <PropertyGroup>
    <Configuration Condition=" '$(Configuration)' == '' ">Debug</Configuration>
    <Platform Condition=" '$(Platform)' == '' ">AnyCPU</Platform>
    <ProjectGuid>{DD48B2D0-E996-412D-9157-821ED8B17A9D}</ProjectGuid>
    <OutputType>Library</OutputType>
    <AppDesignerFolder>Properties</AppDesignerFolder>
    <RootNamespace>NServiceBus</RootNamespace>
    <AssemblyName>NServiceBus.Core</AssemblyName>
    <TargetFrameworkVersion>v4.0</TargetFrameworkVersion>
    <FileAlignment>512</FileAlignment>
    <SignAssembly>true</SignAssembly>
    <AssemblyOriginatorKeyFile>..\NServiceBus.snk</AssemblyOriginatorKeyFile>
    <FodyPath>..\packages\Fody</FodyPath>
    <SolutionDir Condition="$(SolutionDir) == '' Or $(SolutionDir) == '*Undefined*'">..\</SolutionDir>
  </PropertyGroup>
  <PropertyGroup Condition=" '$(Configuration)|$(Platform)' == 'Debug|AnyCPU' ">
    <DebugSymbols>true</DebugSymbols>
    <DebugType>full</DebugType>
    <Optimize>false</Optimize>
    <OutputPath>..\..\binaries\</OutputPath>
    <DefineConstants>TRACE;DEBUG;MAKE_AutofacObjectBuilder_INTERNAL</DefineConstants>
    <ErrorReport>prompt</ErrorReport>
    <WarningLevel>4</WarningLevel>
    <DocumentationFile>..\..\binaries\NServiceBus.Core.xml</DocumentationFile>
    <NoWarn>1591,1573,618</NoWarn>
    <TreatWarningsAsErrors>true</TreatWarningsAsErrors>
  </PropertyGroup>
  <PropertyGroup Condition=" '$(Configuration)|$(Platform)' == 'Release|AnyCPU' ">
    <DebugType>pdbonly</DebugType>
    <Optimize>true</Optimize>
    <OutputPath>..\..\binaries\</OutputPath>
    <DefineConstants>TRACE;MAKE_AutofacObjectBuilder_INTERNAL</DefineConstants>
    <ErrorReport>prompt</ErrorReport>
    <WarningLevel>4</WarningLevel>
    <DocumentationFile>..\..\binaries\NServiceBus.Core.xml</DocumentationFile>
    <NoWarn>1591,1573,618</NoWarn>
    <TreatWarningsAsErrors>true</TreatWarningsAsErrors>
  </PropertyGroup>
  <ItemGroup>
    <None Include="Fody.targets" />
    <None Include="FodyWeavers.xml">
      <SubType>Designer</SubType>
    </None>
    <Reference Include="Autofac">
      <HintPath>..\packages\Autofac\lib\net40\Autofac.dll</HintPath>
    </Reference>
    <Reference Include="Interop.MSMQ">
      <HintPath>..\..\lib\Interop.MSMQ.dll</HintPath>
    </Reference>
    <Reference Include="Janitor">
      <HintPath>..\packages\Janitor.Fody\Lib\portable-net4+sl4+wp7+win8+MonoAndroid16+MonoTouch40\Janitor.dll</HintPath>
    </Reference>
    <Reference Include="log4net">
      <HintPath>..\packages\log4net\lib\2.0\log4net.dll</HintPath>
    </Reference>
    <Reference Include="Microsoft.CSharp" />
    <Reference Include="Newtonsoft.Json">
      <HintPath>..\packages\Newtonsoft.Json\lib\net40\Newtonsoft.Json.dll</HintPath>
    </Reference>
    <Reference Include="Obsolete">
      <HintPath>..\packages\Obsolete.Fody\Lib\NET35\Obsolete.dll</HintPath>
    </Reference>
    <Reference Include="Raven.Abstractions">
      <HintPath>..\packages\RavenDB.Client\lib\net40\Raven.Abstractions.dll</HintPath>
    </Reference>
    <Reference Include="Raven.Client.Lightweight">
      <HintPath>..\packages\RavenDB.Client\lib\net40\Raven.Client.Lightweight.dll</HintPath>
    </Reference>
    <Reference Include="System" />
    <Reference Include="System.ComponentModel.Composition" />
    <Reference Include="System.Configuration" />
    <Reference Include="System.Core" />
    <Reference Include="System.Data" />
    <Reference Include="System.Drawing" />
    <Reference Include="System.Messaging" />
    <Reference Include="System.Security" />
    <Reference Include="System.ServiceModel" />
    <Reference Include="System.Transactions" />
    <Reference Include="System.Web" />
    <Reference Include="System.Web.Services" />
    <Reference Include="System.Windows.Forms" />
    <Reference Include="System.Xml" />
    <Reference Include="System.Xml.Linq" />
  </ItemGroup>
  <ItemGroup>
    <Compile Include="AllAssemblies.cs" />
    <Compile Include="App_Packages\Particular.Licensing\License.cs" />
    <Compile Include="App_Packages\Particular.Licensing\LicenseDeserializer.cs" />
    <Compile Include="App_Packages\Particular.Licensing\LicenseExpirationChecker.cs" />
    <Compile Include="App_Packages\Particular.Licensing\LicenseVerifier.cs" />
    <Compile Include="App_Packages\Particular.Licensing\RegistryLicenseStore.cs" />
    <Compile Include="App_Packages\Particular.Licensing\ReleaseDateReader.cs" />
    <Compile Include="App_Packages\Particular.Licensing\TrialStartDateStore.cs" />
    <Compile Include="App_Packages\Particular.Licensing\UniversalDateParser.cs" />
    <Compile Include="App_Packages\Particular.Licensing\UserSidChecker.cs" />
    <Compile Include="Audit\Audit.cs" />
    <Compile Include="Audit\InitMessageAuditer.cs" />
    <Compile Include="Audit\MessageAuditer.cs" />
    <Compile Include="AutomaticSubscriptions\AutoSubscribe.cs" />
    <Compile Include="AutomaticSubscriptions\AutoSubscriber.cs" />
    <Compile Include="AutomaticSubscriptions\Config\AutoSubscribeSettingsExtensions.cs" />
    <Compile Include="AutomaticSubscriptions\Config\AutoSubscribeSettings.cs" />
    <Compile Include="CircuitBreakers\ICircuitBreaker.cs" />
    <Compile Include="Configure.cs" />
    <Compile Include="Config\AuditConfig.cs" />
    <Compile Include="Config\WindowsInstallerRunner.cs" />
    <Compile Include="Distributor\Config\DistributorInitializer.cs" />
    <Compile Include="Distributor\Config\WorkerInitializer.cs" />
    <Compile Include="Distributor\DistributorReadyMessageProcessor.cs" />
    <Compile Include="Distributor\DistributorSatellite.cs" />
    <Compile Include="Distributor\IWorkerAvailabilityManager.cs" />
    <Compile Include="Distributor\LicenseConfig.cs" />
    <Compile Include="Distributor\MsmqWorkerAvailabilityManager.cs" />
    <Compile Include="Distributor\QueueCreators\DistributorStorageQueueCreator.cs" />
    <Compile Include="Distributor\QueueCreators\WorkerQueueCreator.cs" />
    <Compile Include="Distributor\ReadyMessages\Headers.cs" />
    <Compile Include="Distributor\ReadyMessages\ReadyMessageSender.cs" />
    <Compile Include="Distributor\ReadyMessages\ReturnAddressRewriter.cs" />
    <Compile Include="DataBus\DataBusReceiveBehavior.cs" />
    <Compile Include="DataBus\DataBusSendBehavior.cs" />
    <Compile Include="Encryption\MemberInfoExtensions.cs" />
    <Compile Include="ExceptionExtensions.cs" />
    <Compile Include="Gateway\Channels\DataReceivedOnChannelArgs.cs" />
    <Compile Include="Gateway\Channels\Http\SetDefaultResponder.cs" />
    <Compile Include="Gateway\Receiving\ChannelReceiverHeaderReader.cs" />
    <Compile Include="Gateway\Sending\CallType.cs" />
    <Compile Include="Gateway\GatewayTransaction.cs" />
    <Compile Include="GitFlowVersion.cs" />
    <Compile Include="Hosting\Configuration\SLAInitializer.cs" />
    <Compile Include="Hosting\Helpers\Image.cs" />
    <Compile Include="Hosting\Helpers\SkippedFile.cs" />
    <Compile Include="Hosting\HostInformation.cs" />
    <Compile Include="Impersonation\Windows\ConfigureWindowsIdentityEnricher.cs" />
    <Compile Include="Installation\GatewayHttpListenerInstaller.cs" />
    <Compile Include="Installation\ElevateChecker.cs" />
    <Compile Include="Licensing\License.cs" />
    <Compile Include="Licensing\LicenseBehavior.cs" />
    <Compile Include="Licensing\LicenseInitializer.cs" />
    <Compile Include="Licensing\LicenseLocationConventions.cs" />
    <Compile Include="Licensing\NonLockingFileReader.cs" />
    <Compile Include="Licensing\StaThreadRunner.cs" />
    <Compile Include="Licensing\LicenseExpiredFormDisplayer.cs" />
<<<<<<< HEAD
    <Compile Include="Licensing\UserSidChecker.cs" />
    <Compile Include="Outbox\IOutboxStorage.cs" />
    <Compile Include="Outbox\Outbox.cs" />
    <Compile Include="Outbox\OutboxMessage.cs" />
    <Compile Include="Outbox\OutboxReceiveBehavior.cs" />
    <Compile Include="Outbox\OutboxSendBehavior.cs" />
    <Compile Include="Outbox\TransportOperation.cs" />
    <Compile Include="Persistence\InMemory\Outbox\InMemoryOutboxStorage.cs" />
=======
>>>>>>> 639e09e3
    <Compile Include="Persistence\Raven\RavenUserInstaller.cs" />
    <Compile Include="Installation\PerformanceMonitorUsersInstaller.cs" />
    <Compile Include="Gateway\GatewayExtensions.cs" />
    <Compile Include="Persistence\InMemory\Gateway\InMemoryDeduplication.cs" />
    <Compile Include="Persistence\InMemory\Gateway\InMemoryPersistence.cs" />
    <Compile Include="Persistence\Raven\Gateway\GatewayMessage.cs" />
    <Compile Include="Persistence\Raven\Gateway\RavenDBDeduplication.cs" />
    <Compile Include="Persistence\Raven\Gateway\RavenDBPersistence.cs" />
    <Compile Include="Pipeline\BehaviorContext.cs" />
    <Compile Include="Pipeline\BehaviorContextStacker.cs" />
    <Compile Include="MessageMutator\ApplyIncomingMessageMutatorsBehavior.cs" />
    <Compile Include="MessageMutator\ApplyIncomingTransportMessageMutatorsBehavior.cs" />
    <Compile Include="Audit\AuditBehavior.cs" />
    <Compile Include="Pipeline\BehaviorList.cs" />
    <Compile Include="Pipeline\IPipelineOverride.cs" />
    <Compile Include="Pipeline\PipelineBuilder.cs" />
    <Compile Include="Pipeline\PipelineOverride.cs" />
    <Compile Include="Pipeline\PipelineOverrideConfigurer.cs" />
    <Compile Include="Sagas\AuditInvokedSagaBehavior.cs" />
    <Compile Include="Sagas\RemoveIncomingHeadersBehavior.cs" />
    <Compile Include="Sagas\SagaSendBehavior.cs" />
    <Compile Include="Transports\ConfigureTransport.cs" />
    <Compile Include="TypesToBeRemovedInVersion5.cs" />
    <Compile Include="Unicast\Behaviors\CallbackInvocationBehavior.cs" />
    <Compile Include="Unicast\Behaviors\ForwardBehavior.cs" />
    <Compile Include="Unicast\Behaviors\ImpersonateSenderBehavior.cs" />
    <Compile Include="Unicast\Behaviors\InvokeHandlersBehavior.cs" />
    <Compile Include="Unicast\Behaviors\LoadHandlersBehavior.cs" />
    <Compile Include="Unicast\Behaviors\SetCurrentMessageBeingHandledBehavior.cs" />
    <Compile Include="Unicast\Messages\ExecuteLogicalMessagesBehavior.cs" />
    <Compile Include="Unicast\Messages\LogicalMessage.cs" />
    <Compile Include="Unicast\Behaviors\MessageHandler.cs" />
    <Compile Include="Unicast\Behaviors\MessageHandlingLoggingBehavior.cs" />
    <Compile Include="Unicast\Behaviors\ChildContainerBehavior.cs" />
    <Compile Include="Unicast\Behaviors\CreatePhysicalMessageBehavior.cs" />
    <Compile Include="Unicast\Behaviors\DispatchMessageToTransportBehavior.cs" />
    <Compile Include="Pipeline\Contexts\ReceiveLogicalMessageContext.cs" />
    <Compile Include="Pipeline\Contexts\HandlerInvocationContext.cs" />
    <Compile Include="Unicast\Behaviors\MultiMessageBehavior.cs" />
    <Compile Include="Unicast\Behaviors\MultiSendValidatorBehavior.cs" />
    <Compile Include="MessageMutator\MutateOutgoingMessageBehavior.cs" />
    <Compile Include="MessageMutator\MutateOutgoingPhysicalMessageBehavior.cs" />
    <Compile Include="Pipeline\Contexts\ReceivePhysicalMessageContext.cs" />
    <Compile Include="Pipeline\PipelineExecutor.cs" />
    <Compile Include="Unicast\Behaviors\RaiseMessageReceivedBehavior.cs" />
    <Compile Include="Pipeline\Contexts\RootContext.cs" />
    <Compile Include="Pipeline\Contexts\SendLogicalMessageContext.cs" />
    <Compile Include="Pipeline\Contexts\SendLogicalMessagesContext.cs" />
    <Compile Include="Pipeline\Contexts\SendPhysicalMessageContext.cs" />
    <Compile Include="Unicast\Behaviors\SendValidatorBehavior.cs" />
    <Compile Include="Unicast\Behaviors\SerializeMessagesBehavior.cs" />
    <Compile Include="Sagas\ActiveSagaInstance.cs" />
    <Compile Include="Sagas\SagaPersistenceBehavior.cs" />
    <Compile Include="Unicast\Messages\LogicalMessageFactory.cs" />
    <Compile Include="Unicast\SendOptions.cs" />
    <Compile Include="UnitOfWork\UnitOfWorkBehavior.cs" />
    <Compile Include="Pipeline\IBehavior.cs" />
    <Compile Include="Pipeline\BehaviorChain.cs" />
    <Compile Include="Serializers\Binary\Config\BinarySerialization.cs" />
    <Compile Include="Serializers\Binary\Config\ConfigureBinarySerializer.cs" />
    <Compile Include="ConfigureCriticalErrorAction.cs" />
    <Compile Include="ConfigureDefaultBuilder.cs" />
    <Compile Include="Distributor\ConfigureDistributor.cs" />
    <Compile Include="ConfigureFaultsForwarder.cs" />
    <Compile Include="ConfigureFileShareDataBus.cs" />
    <Compile Include="ConfigureGateway.cs" />
    <Compile Include="ConfigureImpersonation.cs" />
    <Compile Include="ConfigureInMemoryFaultManagement.cs" />
    <Compile Include="DataBus\InMemory\InMemoryDataBus.cs" />
    <Compile Include="Features\FeatureSettings.cs" />
    <Compile Include="Features\Support\FeatureInitializer.cs" />
    <Compile Include="Features\Support\EnableDefaultFeatures.cs" />
    <Compile Include="Gateway\Channels\ChannelTypeAttribute.cs" />
    <Compile Include="Gateway\Deduplication\GatewayMessage.cs" />
    <Compile Include="Gateway\Deduplication\IDeduplicateMessages.cs" />
    <Compile Include="Gateway\HeaderManagement\DataBusHeaderManager.cs" />
    <Compile Include="Gateway\Receiving\SingleCallChannelReceiver.cs" />
    <Compile Include="Gateway\Sending\SingleCallChannelForwarder.cs" />
    <Compile Include="Distributor\MasterNode\AdjustSettingsForNonMasterNodes.cs" />
    <Compile Include="SecondLevelRetries\Config\FeatureSettingsExtensions.cs" />
    <Compile Include="SecondLevelRetries\Config\SecondLevelRetriesSettings.cs" />
    <Compile Include="Serializers\Binary\Config\BinarySerializerConfigurationExtensions.cs" />
    <Compile Include="Serializers\Json\Config\BsonSerialization.cs" />
    <Compile Include="Serializers\Json\Config\JsonSerialization.cs" />
    <Compile Include="Serializers\Json\Config\JsonSerializerConfigurationExtensions.cs" />
    <Compile Include="Serializers\Serializers.cs" />
    <Compile Include="Serializers\XML\Config\XmlSerialization.cs" />
    <Compile Include="Serializers\XML\Config\XmlSerializationSettings.cs" />
    <Compile Include="Serializers\XML\Config\XmlSerializerConfigurationExtensions.cs" />
    <Compile Include="Settings\SerializationSettings.cs" />
    <Compile Include="Transports\Msmq\CorrelationIdMutatorForBackwardsCompatibilityWithV3.cs" />
    <Compile Include="Settings\ScaleOutSettings.cs" />
    <Compile Include="Transports\Msmq\Config\MsmqTransport.cs" />
    <Compile Include="Unicast\Messages\ExtractLogicalMessagesBehavior.cs" />
    <Compile Include="Unicast\Config\FinalizeUnicastBusConfiguration.cs" />
    <Compile Include="Gateway\DefaultInputAddress.cs" />
    <Compile Include="Gateway\Gateway.cs" />
    <Compile Include="Hosting\Profiles\IHandleAnyProfile.cs" />
    <Compile Include="Persistence\InMemory\InMemoryPersistence.cs" />
    <Compile Include="Persistence\InMemory\SagaPersister\ConfigureInMemorySagaPersister.cs" />
    <Compile Include="Persistence\InMemory\SubscriptionStorage\ConfigureInMemorySubscriptionStorage.cs" />
    <Compile Include="Serializers\Json\Config\ConfigureJsonSerializer.cs" />
    <Compile Include="Distributor\MasterNode\ConfigureMasterNode.cs" />
    <Compile Include="Licensing\ConfigureLicenseExtensions.cs" />
    <Compile Include="Settings\TransportSettings.cs" />
    <Compile Include="Unicast\Config\SetUnicastBusConfigurationDefaults.cs" />
    <Compile Include="Timeout\TimeoutManager.cs" />
    <Compile Include="Transports\Msmq\Config\ConfigureMsmqMessageQueue.cs" />
    <Compile Include="Persistence\Msmq\SubscriptionStorage\ConfigureMsmqSubscriptionStorage.cs" />
    <Compile Include="ConfigureQueueCreation.cs" />
    <Compile Include="ConfigurePurging.cs" />
    <Compile Include="Features\Feature.cs" />
    <Compile Include="Persistence\Raven\ConfigureRavenPersistence.cs" />
    <Compile Include="Persistence\Raven\SagaPersister\ConfigureRavenSagaPersister.cs" />
    <Compile Include="Persistence\Raven\SubscriptionStorage\ConfigureRavenSubscriptionStorage.cs" />
    <Compile Include="ConfigureRijndaelEncryptionService.cs" />
    <Compile Include="ConfigureSagas.cs" />
    <Compile Include="SecondLevelRetries\Config\ConfigureSecondLevelRetriesExtensions.cs" />
    <Compile Include="Timeout\ConfigureTimeoutManager.cs" />
    <Compile Include="ConfigureUnicastBus.cs" />
    <Compile Include="Serializers\XML\Config\ConfigureXmlSerializer.cs" />
    <Compile Include="Config\AddressInitializer.cs" />
    <Compile Include="Config\Advanced\ConfigureSettingLocalAddressNameAction.cs" />
    <Compile Include="Config\ConfigurationSource\DefaultConfigurationSource.cs" />
    <Compile Include="Config\ConfigurationSource\IConfigurationSource.cs" />
    <Compile Include="Config\Conventions\EndpointHelper.cs" />
    <Compile Include="Config\Conventions\SystemMessageConventions.cs" />
    <Compile Include="Config\ConfigureExtensions.cs" />
    <Compile Include="Config\GatewayConfig.cs" />
    <Compile Include="Config\INeedInitialization.cs" />
    <Compile Include="Config\IWantToRunWhenConfigurationIsComplete.cs" />
    <Compile Include="Config\Logging.cs" />
    <Compile Include="Distributor\MasterNode\MasterNodeConfig.cs" />
    <Compile Include="Config\MessageEndpointMapping.cs" />
    <Compile Include="Config\MessageEndpointMappingCollection.cs" />
    <Compile Include="Config\MessageForwardingInCaseOfFaultConfig.cs" />
    <Compile Include="Config\MsmqMessageQueueConfig.cs" />
    <Compile Include="Config\IFinalizeConfiguration.cs" />
    <Compile Include="Persistence\Raven\StoreAccessor.cs" />
    <Compile Include="Persistence\SetupDefaultPersistence.cs" />
    <Compile Include="Sagas\Sagas.cs" />
    <Compile Include="Satellites\IAdvancedSatellite.cs" />
    <Compile Include="Settings\ISetDefaultSettings.cs" />
    <Compile Include="Settings\SettingsHolder.cs" />
    <Compile Include="Config\InfrastructureServices.cs" />
    <Compile Include="Timeout\Core\TimeoutManagerDefaults.cs" />
    <Compile Include="Transports\IConfigureTransport.cs" />
    <Compile Include="Transports\ICreateQueues.cs" />
    <Compile Include="Transports\IDeferMessages.cs" />
    <Compile Include="Transports\IDequeueMessages.cs" />
    <Compile Include="Transports\IManageSubscriptions.cs" />
    <Compile Include="Transports\IPublishMessages.cs" />
    <Compile Include="Transports\ISendMessages.cs" />
    <Compile Include="Transports\TransportDefinition.cs" />
    <Compile Include="Transports\Msmq\Config\Msmq.cs" />
    <Compile Include="Transports\Msmq\Config\MsmqSettings.cs" />
    <Compile Include="Transports\Msmq\HeaderInfo.cs" />
    <Compile Include="Transports\Msmq\MsmqDequeueStrategy.cs" />
    <Compile Include="Transports\Msmq\MsmqMessageSender.cs" />
    <Compile Include="Transports\Msmq\MsmqQueueCreator.cs" />
    <Compile Include="Transports\Msmq\MsmqUnitOfWork.cs" />
    <Compile Include="Transports\Msmq\MsmqUtilities.cs" />
    <Compile Include="Config\MsmqSubscriptionStorageConfig.cs" />
    <Compile Include="Config\MsmqTransportConfig.cs" />
    <Compile Include="Config\RijndaelEncryptionServiceConfig.cs" />
    <Compile Include="Config\SatelliteConfigurer.cs" />
    <Compile Include="SecondLevelRetries\Config\SecondLevelRetriesConfig.cs" />
    <Compile Include="SecondLevelRetries\SecondLevelRetries.cs" />
    <Compile Include="Config\TransportConfig.cs" />
    <Compile Include="Config\UnicastBusConfig.cs" />
    <Compile Include="DataBus\Config\Bootstrapper.cs" />
    <Compile Include="DataBus\DefaultDatabusSerializer.cs" />
    <Compile Include="DataBus\FileShare\FileShareDataBus.cs" />
    <Compile Include="DataBus\IDataBus.cs" />
    <Compile Include="DataBus\IDatabusSerializer.cs" />
    <Compile Include="DateTimeExtensions.cs" />
    <Compile Include="DependencyLifecycle.cs" />
    <Compile Include="Encryption\Bootstrapper.cs" />
    <Compile Include="Encryption\Config\ConfigureEncryption.cs" />
    <Compile Include="Encryption\EncryptionMessageMutator.cs" />
    <Compile Include="Encryption\IEncryptionService.cs" />
    <Compile Include="Encryption\Rijndael\EncryptionService.cs" />
    <Compile Include="EndpointConventions.cs" />
    <Compile Include="Faults\FaultsHeaderKeys.cs" />
    <Compile Include="Faults\Forwarder\Config\FaultsQueueCreator.cs" />
    <Compile Include="Faults\Forwarder\FaultManager.cs" />
    <Compile Include="Faults\Forwarder\MessageHelpers.cs" />
    <Compile Include="Faults\IManageMessageFailures.cs" />
    <Compile Include="Faults\InMemory\FaultManager.cs" />
    <Compile Include="Gateway\Channels\Channel.cs" />
    <Compile Include="Gateway\Channels\ChannelFactory.cs" />
    <Compile Include="Gateway\Channels\Http\DefaultResponder.cs" />
    <Compile Include="Gateway\Receiving\ChannelException.cs" />
    <Compile Include="Gateway\Channels\Http\HttpChannelReceiver.cs" />
    <Compile Include="Gateway\Channels\Http\HttpChannelSender.cs" />
    <Compile Include="Gateway\Channels\Http\HttpHeaders.cs" />
    <Compile Include="Gateway\Channels\Http\IHttpResponder.cs" />
    <Compile Include="Gateway\Channels\IChannelReceiver.cs" />
    <Compile Include="Gateway\Channels\IChannelSender.cs" />
    <Compile Include="Gateway\HeaderManagement\GatewayHeaderManager.cs" />
    <Compile Include="Gateway\HeaderManagement\GatewayHeaders.cs" />
    <Compile Include="Gateway\HeaderManagement\HeaderMapper.cs" />
    <Compile Include="Gateway\Notifications\IMessageNotifier.cs" />
    <Compile Include="Gateway\Notifications\INotifyAboutMessages.cs" />
    <Compile Include="Gateway\Notifications\MessageNotifier.cs" />
    <Compile Include="Gateway\Notifications\MessageReceivedOnChannelArgs.cs" />
    <Compile Include="Gateway\Persistence\IPersistMessages.cs" />
    <Compile Include="Gateway\Persistence\Sql\SqlPersistence.cs" />
    <Compile Include="Gateway\Receiving\ConfigurationBasedChannelManager.cs" />
    <Compile Include="Gateway\Receiving\ConventionBasedChannelManager.cs" />
    <Compile Include="Gateway\Receiving\GatewayReceiver.cs" />
    <Compile Include="Gateway\Receiving\IdempotentChannelReceiver.cs" />
    <Compile Include="Gateway\Receiving\IManageReceiveChannels.cs" />
    <Compile Include="Gateway\Receiving\IReceiveMessagesFromSites.cs" />
    <Compile Include="Gateway\Routing\Endpoints\DefaultEndpointRouter.cs" />
    <Compile Include="Gateway\Routing\IRouteMessagesToEndpoints.cs" />
    <Compile Include="Gateway\Routing\IRouteMessagesToSites.cs" />
    <Compile Include="Gateway\Routing\Site.cs" />
    <Compile Include="Gateway\Routing\Sites\ConfigurationBasedSiteRouter.cs" />
    <Compile Include="Gateway\Routing\Sites\KeyPrefixConventionSiteRouter.cs" />
    <Compile Include="Gateway\Routing\Sites\OriginatingSiteHeaderRouter.cs" />
    <Compile Include="Gateway\Sending\CallInfo.cs" />
    <Compile Include="Gateway\Sending\GatewaySender.cs" />
    <Compile Include="Gateway\Sending\IdempotentChannelForwarder.cs" />
    <Compile Include="Gateway\Sending\IForwardMessagesToSites.cs" />
    <Compile Include="Gateway\Utils\Hasher.cs" />
    <Compile Include="Hosting\Configuration\ConfigurationManager.cs" />
    <Compile Include="Hosting\Configuration\EndpointNameAttribute.cs" />
    <Compile Include="Hosting\Configuration\EndpointSLAAttribute.cs" />
    <Compile Include="Hosting\Configuration\IConfigureLogging.cs" />
    <Compile Include="Hosting\Configuration\IConfigureThisEndpoint.cs" />
    <Compile Include="Hosting\Configuration\IWant.cs" />
    <Compile Include="Hosting\GenericHost.cs" />
    <Compile Include="Hosting\Helpers\AssemblyListExtensions.cs" />
    <Compile Include="Hosting\Helpers\AssemblyScanner.cs" />
    <Compile Include="Hosting\Helpers\AssemblyScannerResults.cs" />
    <Compile Include="Hosting\IHost.cs" />
    <Compile Include="InternalsVisibleTo.cs" />
    <Compile Include="Hosting\Profiles\IHandleProfile.cs" />
    <Compile Include="Hosting\Profiles\IProfile.cs" />
    <Compile Include="Hosting\Profiles\ProfileActivator.cs" />
    <Compile Include="Hosting\Profiles\ProfileManager.cs" />
    <Compile Include="Hosting\Roles\IConfigureRole.cs" />
    <Compile Include="Hosting\Roles\IRole.cs" />
    <Compile Include="Hosting\Roles\RoleManager.cs" />
    <Compile Include="Hosting\Wcf\WcfManager.cs">
      <SubType>Code</SubType>
    </Compile>
    <Compile Include="Hosting\Wcf\WcfServiceHost.cs">
      <SubType>Code</SubType>
    </Compile>
    <Compile Include="IExcludesBuilder.cs" />
    <Compile Include="IIncludesBuilder.cs" />
    <Compile Include="Impersonation\ExtractIncomingPrincipal.cs" />
    <Compile Include="Impersonation\Windows\ConfigureWindowsImpersonation.cs" />
    <Compile Include="Impersonation\Windows\WindowsIdentityEnricher.cs" />
    <Compile Include="Impersonation\Windows\WindowsImpersonator.cs" />
    <Compile Include="Install.cs" />
    <Compile Include="Installation\Environments\Windows.cs" />
    <Compile Include="Installation\IEnvironment.cs" />
    <Compile Include="Installation\INeedToInstallInfrastructure.cs" />
    <Compile Include="Installation\INeedToInstallSomething.cs" />
    <Compile Include="IWantToRunBeforeConfiguration.cs" />
    <Compile Include="IWantToRunBeforeConfigurationIsFinalized.cs" />
    <Compile Include="IWcfService.cs" />
    <Compile Include="Licensing\LicenseManager.cs" />
    <Compile Include="Logging\ILog.cs" />
    <Compile Include="Logging\ILoggerFactory.cs" />
    <Compile Include="Logging\Internal\ReflectionExtensions.cs" />
    <Compile Include="Logging\Internal\TypeExtensions.cs" />
    <Compile Include="Logging\Log4NetBridge\ConfigureInternalLog4NetBridge.cs" />
    <Compile Include="Logging\Log4NetBridge\Log4NetBridgeAppender.cs" />
    <Compile Include="Logging\Loggers\ConsoleLogger.cs" />
    <Compile Include="Logging\Loggers\ConsoleLoggerFactory.cs" />
    <Compile Include="Logging\Loggers\Log4NetAdapter\Log4NetAppenderFactory.cs" />
    <Compile Include="Logging\Loggers\Log4NetAdapter\Log4NetConfigurator.cs" />
    <Compile Include="Logging\Loggers\Log4NetAdapter\Log4NetLogger.cs" />
    <Compile Include="Logging\Loggers\Log4NetAdapter\Log4NetLoggerFactory.cs" />
    <Compile Include="Logging\Loggers\NLogAdapter\NLogConfigurator.cs" />
    <Compile Include="Logging\Loggers\NLogAdapter\NLogLogger.cs" />
    <Compile Include="Logging\Loggers\NLogAdapter\NLogLoggerFactory.cs" />
    <Compile Include="Logging\Loggers\NLogAdapter\NLogTargetFactory.cs" />
    <Compile Include="Logging\Loggers\NullLogger.cs" />
    <Compile Include="Logging\Loggers\NullLoggerFactory.cs" />
    <Compile Include="Logging\LoggingLibraryException.cs" />
    <Compile Include="Logging\LogManager.cs" />
    <Compile Include="SecondLevelRetries\DefaultRetryPolicy.cs" />
    <Compile Include="SecondLevelRetries\Helpers\TransportMessageHelpers.cs" />
    <Compile Include="SecondLevelRetries\SecondLevelRetriesProcessor.cs" />
    <Compile Include="SecondLevelRetries\Helpers\SecondLevelRetriesHeaders.cs" />
    <Compile Include="MessageConventions.cs" />
    <Compile Include="MessageHeaders\HeaderBootstrapper.cs" />
    <Compile Include="MessageInterfaces\IMessageMapper.cs" />
    <Compile Include="MessageInterfaces\MessageMapper\Reflection\MessageMapper.cs" />
    <Compile Include="MessageMutator\IMutateTransportMessages.cs" />
    <Compile Include="MonitoringConfig.cs" />
    <Compile Include="ObjectBuilder\Autofac\AutofacObjectBuilder.cs" />
    <Compile Include="ObjectBuilder\Common\CommonObjectBuilder.cs" />
    <Compile Include="ObjectBuilder\Common\ComponentConfig.cs" />
    <Compile Include="ObjectBuilder\Common\Config\ConfigureCommon.cs" />
    <Compile Include="ObjectBuilder\Common\Config\ConfigureContainer.cs" />
    <Compile Include="ObjectBuilder\Common\IContainer.cs" />
    <Compile Include="ObjectBuilder\Common\SynchronizedInvoker.cs" />
    <Compile Include="ObjectBuilder\ComponentCallModelEnum.cs" />
    <Compile Include="ObjectBuilder\IBuilder.cs" />
    <Compile Include="ObjectBuilder\IComponentConfig.cs" />
    <Compile Include="ObjectBuilder\IConfigureComponents.cs" />
    <Compile Include="Persistence\ConcurrencyException.cs" />
    <Compile Include="Persistence\Raven\RavenConventions.cs" />
    <Compile Include="Persistence\Raven\RavenPersistenceConstants.cs" />
    <Compile Include="Persistence\Raven\RavenSessionFactory.cs" />
    <Compile Include="Persistence\Raven\RavenUnitofWork.cs" />
    <Compile Include="Properties\AssemblyInfo.cs" />
    <Compile Include="Properties\Resources.Designer.cs">
      <AutoGen>True</AutoGen>
      <DesignTime>True</DesignTime>
      <DependentUpon>Resources.resx</DependentUpon>
    </Compile>
    <Compile Include="Persistence\InMemory\SagaPersister\InMemorySagaPersister.cs" />
    <Compile Include="Persistence\Raven\SagaPersister\RavenSagaPersister.cs" />
    <Compile Include="Sagas\ConfigureHowToFindSagaWithMessageDispatcher.cs" />
    <Compile Include="Sagas\ConfigureTimeoutAsSystemMessages.cs" />
    <Compile Include="Sagas\Finders\HeaderSagaIdFinder.cs" />
    <Compile Include="Sagas\Finders\PropertySagaFinder.cs" />
    <Compile Include="Satellites\Config\SatelliteContext.cs" />
    <Compile Include="Satellites\ISatellite.cs" />
    <Compile Include="Satellites\SatellitesQueuesCreator.cs" />
    <Compile Include="Satellites\SatelliteLauncher.cs" />
    <Compile Include="Schedule.cs" />
    <Compile Include="Scheduling\Configuration\ConfigureScheduledTaskAsSystemMessages.cs" />
    <Compile Include="Scheduling\Configuration\SchedulerConfiguration.cs" />
    <Compile Include="Scheduling\DefaultScheduler.cs" />
    <Compile Include="Scheduling\InMemoryScheduledTaskStorage.cs" />
    <Compile Include="Scheduling\IScheduledTaskStorage.cs" />
    <Compile Include="Scheduling\IScheduler.cs" />
    <Compile Include="Scheduling\Messages\ScheduledTask.cs" />
    <Compile Include="Scheduling\ScheduledTask.cs" />
    <Compile Include="Scheduling\ScheduledTaskMessageHandler.cs" />
    <Compile Include="Serializers\Binary\BinaryMessageSerializer.cs" />
    <Compile Include="Serializers\Binary\SimpleMessageMapper.cs" />
    <Compile Include="Serializers\Binary\XContainerSurrogate.cs" />
    <Compile Include="Serializers\Binary\XElementSurrogate.cs" />
    <Compile Include="Serializers\Json\BsonMessageSerializer.cs" />
    <Compile Include="Serializers\Json\Internal\MessageContractResolver.cs" />
    <Compile Include="Serializers\Json\Internal\MessageSerializationBinder.cs" />
    <Compile Include="Serializers\Json\Internal\XContainerConverter.cs" />
    <Compile Include="Serializers\Json\JsonMessageSerializer.cs" />
    <Compile Include="Serializers\Json\JsonMessageSerializerBase.cs" />
    <Compile Include="Serializers\XML\Config\MessageTypesInitializer.cs" />
    <Compile Include="Serializers\XML\XmlMessageSerializer.cs" />
    <Compile Include="Serializers\XML\XmlSanitizingStream.cs" />
    <Compile Include="ServiceAsyncResult.cs" />
    <Compile Include="SetLoggingLibrary.cs" />
    <Compile Include="Settings\Endpoint.cs" />
    <Compile Include="Settings\TransactionSettings.cs" />
    <Compile Include="SyncConfig.cs" />
    <Compile Include="TaskSchedulers\MTATaskScheduler.cs" />
    <Compile Include="Timeout\Core\DefaultTimeoutManager.cs" />
    <Compile Include="Timeout\Core\IManageTimeouts.cs" />
    <Compile Include="Timeout\Core\IPersistTimeouts.cs" />
    <Compile Include="Timeout\Core\TimeoutData.cs" />
    <Compile Include="Timeout\Hosting\Windows\ManageMessageFailuresWithoutSlr.cs" />
    <Compile Include="Persistence\InMemory\TimeoutPersister\InMemoryTimeoutPersistence.cs" />
    <Compile Include="Persistence\Raven\TimeoutPersister\RavenTimeoutPersistence.cs" />
    <Compile Include="Timeout\Hosting\Windows\TimeoutDispatcherProcessor.cs" />
    <Compile Include="Timeout\Hosting\Windows\TimeoutMessageProcessor.cs" />
    <Compile Include="Timeout\Hosting\Windows\TimeoutPersisterReceiver.cs" />
    <Compile Include="Timeout\Core\TimeoutManagerHeaders.cs" />
    <Compile Include="TransactionalConfigManager.cs" />
    <Compile Include="TransportMessage.cs" />
    <Compile Include="Licensing\LicenseExpiredForm.cs">
      <SubType>Form</SubType>
    </Compile>
    <Compile Include="Licensing\LicenseExpiredForm.Designer.cs">
      <DependentUpon>LicenseExpiredForm.cs</DependentUpon>
    </Compile>
    <Compile Include="Unicast\BackwardCompatibility\MutateMessageContentTypeOfIncomingTransportMessages.cs" />
    <Compile Include="Unicast\BackwardCompatibility\SetIsSagaMessageHeaderForV3XMessages.cs" />
    <Compile Include="Unicast\BuilderExtensions.cs" />
    <Compile Include="Unicast\BusAsyncResult.cs" />
    <Compile Include="Unicast\Callback.cs" />
    <Compile Include="Unicast\Config\ConfigUnicastBus.cs" />
    <Compile Include="Unicast\Config\DefaultToTimeoutManagerBasedDeferal.cs" />
    <Compile Include="Unicast\Config\StartupRunners.cs" />
    <Compile Include="Unicast\DefaultDispatcherFactory.cs" />
    <Compile Include="Timeout\Core\TimeoutManagerDeferrer.cs" />
    <Compile Include="Unicast\Config\DefaultTransportForHost.cs" />
    <Compile Include="Unicast\HandlerInvocationCache.cs" />
    <Compile Include="Transports\MessageForwarder.cs" />
    <Compile Include="Unicast\MessagesEventArgs.cs" />
    <Compile Include="Unicast\Queuing\Installers\ForwardReceivedMessagesToQueueCreator.cs" />
    <Compile Include="Unicast\Subscriptions\MessageDrivenSubscriptions\EnableMessageDrivenPublisherIfStorageIsFound.cs" />
    <Compile Include="Unicast\Subscriptions\MessageDrivenSubscriptions\StorageDrivenPublisher.cs" />
    <Compile Include="Unicast\Subscriptions\MessageDrivenSubscriptions\MessageDrivenSubscriptions.cs" />
    <Compile Include="Unicast\Subscriptions\MessageDrivenSubscriptions\NoopSubscriptionAuthorizer.cs" />
    <Compile Include="AutomaticSubscriptions\DefaultAutoSubscriptionStrategy.cs" />
    <Compile Include="AutomaticSubscriptions\IAutoSubscriptionStrategy.cs" />
    <Compile Include="Unicast\IMessageDispatcherFactory.cs" />
    <Compile Include="Unicast\IUnicastBus.cs" />
    <Compile Include="Unicast\IWantToRunWhenTheBusStarts.cs" />
    <Compile Include="Unicast\MessageContext.cs" />
    <Compile Include="Unicast\MessageEventArgs.cs" />
    <Compile Include="Unicast\Messages\MessageMetadataRegistry.cs" />
    <Compile Include="Unicast\Messages\MessageMetadata.cs" />
    <Compile Include="Unicast\MessagingBestPractices.cs" />
    <Compile Include="Unicast\Monitoring\CriticalTimeCalculator.cs" />
    <Compile Include="Unicast\Monitoring\EstimatedTimeToSLABreachCalculator.cs" />
    <Compile Include="Unicast\Monitoring\PerformanceCounterInitializer.cs" />
    <Compile Include="Unicast\Monitoring\ProcessingStatistics.cs" />
    <Compile Include="Unicast\Monitoring\CausationMutator.cs" />
    <Compile Include="Unicast\Monitoring\VersionMutator.cs" />
    <Compile Include="Unicast\Publishing\StorageDrivenPublisher.cs" />
    <Compile Include="Unicast\Queuing\FailedToSendMessageException.cs" />
    <Compile Include="Unicast\Queuing\Installers\EndpointInputQueueCreator.cs" />
    <Compile Include="Unicast\Queuing\Installers\AuditQueueCreator.cs" />
    <Compile Include="Unicast\Queuing\IWantQueueCreated.cs" />
    <Compile Include="Transports\Msmq\Config\CheckMachineNameForComplianceWithDTCLimitation.cs" />
    <Compile Include="Unicast\Queuing\QueueNotFoundException.cs" />
    <Compile Include="Unicast\Queuing\QueuesCreator.cs" />
    <Compile Include="Unicast\Routing\StaticMessageRouter.cs" />
    <Compile Include="Unicast\IMessageHandlerRegistry.cs" />
    <Compile Include="Unicast\MessageHandlerRegistry.cs" />
    <Compile Include="Unicast\Subscriptions\MessageDrivenSubscriptions\SubcriberSideFiltering\FilteringMutator.cs" />
    <Compile Include="Unicast\Subscriptions\SubscriptionEventArgs.cs" />
    <Compile Include="Unicast\Subscriptions\MessageDrivenSubscriptions\SubcriberSideFiltering\SubscriptionPredicatesEvaluator.cs" />
    <Compile Include="Unicast\Subscriptions\MessageDrivenSubscriptions\MessageDrivenSubscriptionManager.cs" />
    <Compile Include="Persistence\InMemory\SubscriptionStorage\InMemorySubscriptionStorage.cs" />
    <Compile Include="Unicast\Subscriptions\MessageDrivenSubscriptions\ISubscriptionStorage.cs" />
    <Compile Include="Unicast\Subscriptions\MessageDrivenSubscriptions\MessageType.cs" />
    <Compile Include="Persistence\Msmq\SubscriptionStorage\Config\SubscriptionsQueueCreator.cs" />
    <Compile Include="Persistence\Msmq\SubscriptionStorage\Entry.cs" />
    <Compile Include="Persistence\Msmq\SubscriptionStorage\MsmqSubscriptionStorage.cs" />
    <Compile Include="Persistence\Raven\SubscriptionStorage\RavenSubscriptionStorage.cs" />
    <Compile Include="Persistence\Raven\SubscriptionStorage\Subscription.cs" />
    <Compile Include="Unicast\Transport\ControlMessage.cs" />
    <Compile Include="Unicast\Transport\FailedMessageProcessingEventArgs.cs" />
    <Compile Include="Unicast\Transport\ITransport.cs" />
    <Compile Include="Unicast\Transport\StartedMessageProcessingEventArgs.cs" />
    <Compile Include="Unicast\Transport\Config\AdvancedTransactionalConfig.cs" />
    <Compile Include="Unicast\Transport\Config\Bootstrapper.cs" />
    <Compile Include="Unicast\Transport\Config\TransportReceiverConfig.cs" />
    <Compile Include="Unicast\Transport\FirstLevelRetries.cs" />
    <Compile Include="Unicast\Transport\Monitoring\ReceivePerformanceDiagnostics.cs" />
    <Compile Include="Unicast\Transport\ThroughputLimiter.cs" />
    <Compile Include="Unicast\Transport\TransportReceiver.cs" />
    <Compile Include="Unicast\Transport\TransactionSettings.cs" />
    <Compile Include="Unicast\Transport\TransportMessageAvailableEventArgs.cs" />
    <Compile Include="Unicast\Transport\TransportConnectionString.cs" />
    <Compile Include="Unicast\Transport\TransportMessageHandlingFailedException.cs" />
    <Compile Include="Unicast\Transport\TransportMessageReceivedEventArgs.cs" />
    <Compile Include="Unicast\UnicastBus.cs" />
    <Compile Include="UnitOfWork\IManageUnitsOfWork.cs" />
    <Compile Include="CircuitBreakers\CircuitBreaker.cs" />
    <Compile Include="Utils\BackOff.cs" />
    <Compile Include="CircuitBreakers\RepeatedFailuresOverTimeCircuitBreaker.cs" />
    <Compile Include="Utils\DeterministicGuid.cs" />
    <Compile Include="Utils\FileVersionRetriever.cs" />
    <Compile Include="Utils\Reflection\DelegateFactory.cs" />
    <Compile Include="Utils\Reflection\ExtensionMethods.cs" />
    <Compile Include="Utils\Reflection\Reflect.cs" />
    <Compile Include="Utils\RegistryReader.cs" />
    <Compile Include="Utils\StackTracePreserver.cs" />
    <Compile Include="WcfService.cs" />
  </ItemGroup>
  <ItemGroup>
    <None Include="ripple.dependencies.config">
      <SubType>Designer</SubType>
    </None>
  </ItemGroup>
  <ItemGroup>
    <Folder Include="Unicast\Monitoring\Config\" />
  </ItemGroup>
  <ItemGroup>
    <Content Include="Gateway\Persistence\Sql\Schema.sql" />
    <None Include="Resources\NServiceBus_Logo-  white.png" />
    <None Include="Resources\NServiceBus.png" />
    <None Include="Resources\logo.bmp" />
    <None Include="Resources\logo.png" />
    <None Include="Resources\formicon.ico" />
    <None Include="Resources\error.png" />
    <None Include="Resources\complete.png" />
  </ItemGroup>
  <ItemGroup>
    <EmbeddedResource Include="Properties\Resources.resx">
      <Generator>ResXFileCodeGenerator</Generator>
      <LastGenOutput>Resources.Designer.cs</LastGenOutput>
      <SubType>Designer</SubType>
    </EmbeddedResource>
    <EmbeddedResource Include="Licensing\LicenseExpiredForm.resx">
      <DependentUpon>LicenseExpiredForm.cs</DependentUpon>
      <SubType>Designer</SubType>
    </EmbeddedResource>
  </ItemGroup>
  <ItemGroup>
    <ProjectReference Include="..\NServiceBus\NServiceBus.csproj">
      <Project>{73867d40-8cbb-48e9-bffa-12bbdd48a341}</Project>
      <Name>NServiceBus</Name>
    </ProjectReference>
  </ItemGroup>
  <Import Project="$(MSBuildToolsPath)\Microsoft.CSharp.targets" />
  <Import Project="Fody.targets" />
  <Import Project="$(SolutionDir)..\BuildSupport\RippleRestoreTask.targets" />
  <Target Name="AfterBuild" Condition=" '$(Configuration)' == 'Release' ">
    <MakeDir Directories="$(TargetDir)temp\" />
    <Exec Command="&quot;$(SolutionDir)..\tools\IlMerge\ilmerge.exe&quot; /keyfile:&quot;$(SolutionDir)NServiceBus.snk&quot; /internalize /out:&quot;$(TargetDir)temp\$(TargetFileName)&quot; &quot;$(TargetPath)&quot; &quot;$(TargetDir)log4net.dll&quot; &quot;$(TargetDir)Interop.MSMQ.dll&quot; &quot;$(TargetDir)AutoFac.dll&quot; &quot;$(TargetDir)Newtonsoft.Json.dll&quot; /target:library /targetplatform:&quot;v4,$(FrameworkPathOverride)&quot;" />
    <ItemGroup>
      <TempFiles Include="$(TargetDir)temp\*.*" />
    </ItemGroup>
    <Copy SourceFiles="@(TempFiles)" DestinationFolder="$(TargetDir)" OverwriteReadOnlyFiles="true" />
    <Delete Files="@(TempFiles)" />
    <RemoveDir Directories="$(TargetDir)temp\" />
  </Target>
  <Import Project="$(SolutionDir)..\BuildSupport\GitVersionTask\Build\GitVersionTask.targets" />
</Project><|MERGE_RESOLUTION|>--- conflicted
+++ resolved
@@ -143,7 +143,6 @@
     <Compile Include="Licensing\NonLockingFileReader.cs" />
     <Compile Include="Licensing\StaThreadRunner.cs" />
     <Compile Include="Licensing\LicenseExpiredFormDisplayer.cs" />
-<<<<<<< HEAD
     <Compile Include="Licensing\UserSidChecker.cs" />
     <Compile Include="Outbox\IOutboxStorage.cs" />
     <Compile Include="Outbox\Outbox.cs" />
@@ -152,8 +151,6 @@
     <Compile Include="Outbox\OutboxSendBehavior.cs" />
     <Compile Include="Outbox\TransportOperation.cs" />
     <Compile Include="Persistence\InMemory\Outbox\InMemoryOutboxStorage.cs" />
-=======
->>>>>>> 639e09e3
     <Compile Include="Persistence\Raven\RavenUserInstaller.cs" />
     <Compile Include="Installation\PerformanceMonitorUsersInstaller.cs" />
     <Compile Include="Gateway\GatewayExtensions.cs" />
