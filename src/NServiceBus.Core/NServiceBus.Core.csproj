﻿<?xml version="1.0" encoding="utf-8"?>
<Project ToolsVersion="4.0" DefaultTargets="Build" xmlns="http://schemas.microsoft.com/developer/msbuild/2003">
  <Import Project="$(MSBuildExtensionsPath)\$(MSBuildToolsVersion)\Microsoft.Common.props" Condition="Exists('$(MSBuildExtensionsPath)\$(MSBuildToolsVersion)\Microsoft.Common.props')" />
  <PropertyGroup>
    <Configuration Condition=" '$(Configuration)' == '' ">Debug</Configuration>
    <Platform Condition=" '$(Platform)' == '' ">AnyCPU</Platform>
    <ProjectGuid>{DD48B2D0-E996-412D-9157-821ED8B17A9D}</ProjectGuid>
    <OutputType>Library</OutputType>
    <AppDesignerFolder>Properties</AppDesignerFolder>
    <RootNamespace>NServiceBus</RootNamespace>
    <AssemblyName>NServiceBus.Core</AssemblyName>
    <TargetFrameworkVersion>v4.0</TargetFrameworkVersion>
    <FileAlignment>512</FileAlignment>
    <SignAssembly>true</SignAssembly>
    <AssemblyOriginatorKeyFile>..\NServiceBus.snk</AssemblyOriginatorKeyFile>
    <FodyPath>..\packages\Fody</FodyPath>
  </PropertyGroup>
  <PropertyGroup Condition=" '$(Configuration)|$(Platform)' == 'Debug|AnyCPU' ">
    <DebugSymbols>true</DebugSymbols>
    <DebugType>full</DebugType>
    <Optimize>false</Optimize>
    <OutputPath>..\..\binaries\</OutputPath>
    <DefineConstants>TRACE;DEBUG;MAKE_AutofacObjectBuilder_INTERNAL</DefineConstants>
    <ErrorReport>prompt</ErrorReport>
    <WarningLevel>4</WarningLevel>
    <DocumentationFile>..\..\binaries\NServiceBus.Core.xml</DocumentationFile>
    <NoWarn>1591,1573,618</NoWarn>
    <TreatWarningsAsErrors>true</TreatWarningsAsErrors>
  </PropertyGroup>
  <PropertyGroup Condition=" '$(Configuration)|$(Platform)' == 'Release|AnyCPU' ">
    <DebugType>pdbonly</DebugType>
    <Optimize>true</Optimize>
    <OutputPath>..\..\binaries\</OutputPath>
    <DefineConstants>TRACE;MAKE_AutofacObjectBuilder_INTERNAL</DefineConstants>
    <ErrorReport>prompt</ErrorReport>
    <WarningLevel>4</WarningLevel>
    <DocumentationFile>..\..\binaries\NServiceBus.Core.xml</DocumentationFile>
    <NoWarn>1591,1573,618</NoWarn>
    <TreatWarningsAsErrors>true</TreatWarningsAsErrors>
  </PropertyGroup>
  <ItemGroup>
    <None Include="Fody.targets" />
    <None Include="FodyWeavers.xml">
      <SubType>Designer</SubType>
    </None>
    <Reference Include="Autofac">
      <HintPath>..\packages\Autofac\lib\net40\Autofac.dll</HintPath>
    </Reference>
    <Reference Include="ICSharpCode.NRefactory.CSharp">
      <HintPath>..\packages\RavenDB.Database\lib\net40\ICSharpCode.NRefactory.CSharp.dll</HintPath>
    </Reference>
    <Reference Include="Interop.MSMQ">
      <HintPath>..\..\lib\Interop.MSMQ.dll</HintPath>
    </Reference>
    <Reference Include="Janitor">
      <HintPath>..\packages\Janitor.Fody\Lib\portable-net4+sl4+wp7+win8+MonoAndroid16+MonoTouch40\Janitor.dll</HintPath>
    </Reference>
    <Reference Include="log4net">
      <HintPath>..\packages\log4net\lib\2.0\log4net.dll</HintPath>
    </Reference>
    <Reference Include="Microsoft.CSharp" />
    <Reference Include="Newtonsoft.Json">
      <HintPath>..\packages\Newtonsoft.Json\lib\net40\Newtonsoft.Json.dll</HintPath>
    </Reference>
    <Reference Include="Obsolete">
      <HintPath>..\packages\Obsolete.Fody\Lib\NET35\Obsolete.dll</HintPath>
    </Reference>
    <Reference Include="Raven.Abstractions">
      <HintPath>..\packages\RavenDB.Client\lib\net40\Raven.Abstractions.dll</HintPath>
    </Reference>
    <Reference Include="Raven.Client.Lightweight">
      <HintPath>..\packages\RavenDB.Client\lib\net40\Raven.Client.Lightweight.dll</HintPath>
    </Reference>
    <Reference Include="System" />
    <Reference Include="System.ComponentModel.Composition" />
    <Reference Include="System.Configuration" />
    <Reference Include="System.Core" />
    <Reference Include="System.Data" />
    <Reference Include="System.Drawing" />
    <Reference Include="System.Messaging" />
    <Reference Include="System.Security" />
    <Reference Include="System.ServiceModel" />
    <Reference Include="System.Transactions" />
    <Reference Include="System.Web" />
    <Reference Include="System.Web.Services" />
    <Reference Include="System.Windows.Forms" />
    <Reference Include="System.Xml" />
    <Reference Include="System.Xml.Linq" />
  </ItemGroup>
  <ItemGroup>
    <Compile Include="AllAssemblies.cs" />
    <Compile Include="Audit\Audit.cs" />
    <Compile Include="Audit\InitMessageAuditer.cs" />
    <Compile Include="Audit\MessageAuditer.cs" />
    <Compile Include="AutomaticSubscriptions\AutoSubscribe.cs" />
    <Compile Include="AutomaticSubscriptions\AutoSubscriber.cs" />
    <Compile Include="AutomaticSubscriptions\Config\AutoSubscribeSettingsExtensions.cs" />
    <Compile Include="AutomaticSubscriptions\Config\AutoSubscribeSettings.cs" />
    <Compile Include="CircuitBreakers\ICircuitBreaker.cs" />
    <Compile Include="Configure.cs" />
    <Compile Include="Config\AuditConfig.cs" />
<<<<<<< HEAD
    <Compile Include="Distributor\Config\DistributorInitializer.cs" />
    <Compile Include="Distributor\Config\WorkerInitializer.cs" />
    <Compile Include="Distributor\DistributorReadyMessageProcessor.cs" />
    <Compile Include="Distributor\DistributorSatellite.cs" />
    <Compile Include="Distributor\IWorkerAvailabilityManager.cs" />
    <Compile Include="Distributor\LicenseConfig.cs" />
    <Compile Include="Distributor\MsmqWorkerAvailabilityManager.cs" />
    <Compile Include="Distributor\QueueCreators\DistributorStorageQueueCreator.cs" />
    <Compile Include="Distributor\QueueCreators\WorkerQueueCreator.cs" />
    <Compile Include="Distributor\ReadyMessages\Headers.cs" />
    <Compile Include="Distributor\ReadyMessages\ReadyMessageSender.cs" />
    <Compile Include="Distributor\ReadyMessages\ReturnAddressRewriter.cs" />
=======
    <Compile Include="DataBus\DataBusReceiveBehavior.cs" />
    <Compile Include="DataBus\DataBusSendBehavior.cs" />
>>>>>>> b0cbc564
    <Compile Include="Encryption\MemberInfoExtensions.cs" />
    <Compile Include="ExceptionExtensions.cs" />
    <Compile Include="Gateway\Channels\Http\SetDefaultResponder.cs" />
    <Compile Include="Hosting\Configuration\SLAInitializer.cs" />
    <Compile Include="Hosting\Helpers\Image.cs" />
    <Compile Include="Hosting\Helpers\SkippedFile.cs" />
    <Compile Include="Impersonation\Windows\ConfigureWindowsIdentityEnricher.cs" />
    <Compile Include="Installation\GatewayHttpListenerInstaller.cs" />
    <Compile Include="Installation\ElevateChecker.cs" />
    <Compile Include="Licensing\LicenseVerifier.cs" />
    <Compile Include="Licensing\ExpiryChecker.cs" />
    <Compile Include="Licensing\LicenseDowngrader.cs" />
    <Compile Include="Licensing\LicenseLocationConventions.cs" />
    <Compile Include="Licensing\LicenseDeserializer.cs" />
    <Compile Include="Licensing\NonLockingFileReader.cs" />
    <Compile Include="Licensing\NServiceBusVersion.cs" />
    <Compile Include="Licensing\SignedXmlVerifier.cs" />
    <Compile Include="Licensing\StaThreadRunner.cs" />
    <Compile Include="Licensing\TimestampReader.cs" />
    <Compile Include="Licensing\LicenseExpiredFormDisplayer.cs" />
    <Compile Include="Licensing\TrialLicenseReader.cs" />
    <Compile Include="Licensing\UniversalDateParser.cs" />
    <Compile Include="Licensing\UserSidChecker.cs" />
    <Compile Include="Persistence\Raven\RavenUserInstaller.cs" />
    <Compile Include="Installation\PerformanceMonitorUsersInstaller.cs" />
    <Compile Include="Gateway\GatewayExtensions.cs" />
    <Compile Include="Persistence\InMemory\Gateway\InMemoryDeduplication.cs" />
    <Compile Include="Persistence\InMemory\Gateway\InMemoryPersistence.cs" />
    <Compile Include="Persistence\Raven\Gateway\GatewayMessage.cs" />
    <Compile Include="Persistence\Raven\Gateway\RavenDBDeduplication.cs" />
    <Compile Include="Persistence\Raven\Gateway\RavenDBPersistence.cs" />
    <Compile Include="Pipeline\BehaviorContext.cs" />
    <Compile Include="Pipeline\BehaviorContextStacker.cs" />
    <Compile Include="MessageMutator\ApplyIncomingMessageMutatorsBehavior.cs" />
    <Compile Include="MessageMutator\ApplyIncomingTransportMessageMutatorsBehavior.cs" />
    <Compile Include="Audit\AuditBehavior.cs" />
    <Compile Include="Sagas\SagaSendBehavior.cs" />
    <Compile Include="TypesToBeRemovedInVersion5.cs" />
    <Compile Include="Unicast\Behaviors\CallbackInvocationBehavior.cs" />
    <Compile Include="Unicast\Behaviors\ForwardBehavior.cs" />
    <Compile Include="Unicast\Behaviors\ImpersonateSenderBehavior.cs" />
    <Compile Include="Unicast\Behaviors\InvokeHandlersBehavior.cs" />
    <Compile Include="Unicast\Behaviors\LoadHandlersBehavior.cs" />
    <Compile Include="Unicast\Messages\LogicalMessage.cs" />
    <Compile Include="Unicast\Behaviors\MessageHandler.cs" />
    <Compile Include="Unicast\Behaviors\MessageHandlingLoggingBehavior.cs" />
    <Compile Include="Unicast\Behaviors\ChildContainerBehavior.cs" />
    <Compile Include="Unicast\Behaviors\CreatePhysicalMessageBehavior.cs" />
    <Compile Include="Unicast\Behaviors\DispatchMessageToTransportBehavior.cs" />
    <Compile Include="Pipeline\Contexts\ReceiveLogicalMessageContext.cs" />
    <Compile Include="Pipeline\Contexts\MessageHandlerContext.cs" />
    <Compile Include="Unicast\Behaviors\MultiMessageBehavior.cs" />
    <Compile Include="Unicast\Behaviors\MultiSendValidatorBehavior.cs" />
    <Compile Include="MessageMutator\MutateOutgoingMessageBehavior.cs" />
    <Compile Include="MessageMutator\MutateOutgoingPhysicalMessageBehavior.cs" />
    <Compile Include="Pipeline\Contexts\IncomingPhysicalMessageContext.cs" />
    <Compile Include="Pipeline\PipelineFactory.cs" />
    <Compile Include="Unicast\Behaviors\RaiseMessageReceivedBehavior.cs" />
    <Compile Include="Pipeline\Contexts\RootContext.cs" />
    <Compile Include="Pipeline\Contexts\SendLogicalMessageContext.cs" />
    <Compile Include="Pipeline\Contexts\SendLogicalMessagesContext.cs" />
    <Compile Include="Pipeline\Contexts\SendPhysicalMessageContext.cs" />
    <Compile Include="Unicast\Behaviors\SendValidatorBehavior.cs" />
    <Compile Include="Unicast\Behaviors\SerializeMessagesBehavior.cs" />
    <Compile Include="Sagas\ActiveSagaInstance.cs" />
    <Compile Include="Sagas\SagaPersistenceBehavior.cs" />
    <Compile Include="Unicast\Messages\LogicalMessageFactory.cs" />
    <Compile Include="Unicast\SendOptions.cs" />
    <Compile Include="UnitOfWork\UnitOfWorkBehavior.cs" />
    <Compile Include="Pipeline\IBehavior.cs" />
    <Compile Include="Pipeline\BehaviorChain.cs" />
    <Compile Include="Serializers\Binary\Config\BinarySerialization.cs" />
    <Compile Include="Serializers\Binary\Config\ConfigureBinarySerializer.cs" />
    <Compile Include="ConfigureCriticalErrorAction.cs" />
    <Compile Include="ConfigureDefaultBuilder.cs" />
    <Compile Include="Distributor\ConfigureDistributor.cs" />
    <Compile Include="ConfigureFaultsForwarder.cs" />
    <Compile Include="ConfigureFileShareDataBus.cs" />
    <Compile Include="ConfigureGateway.cs" />
    <Compile Include="ConfigureImpersonation.cs" />
    <Compile Include="ConfigureInMemoryFaultManagement.cs" />
    <Compile Include="DataBus\InMemory\InMemoryDataBus.cs" />
    <Compile Include="Features\FeatureSettings.cs" />
    <Compile Include="Features\Support\FeatureInitializer.cs" />
    <Compile Include="Features\Support\EnableDefaultFeatures.cs" />
    <Compile Include="Gateway\Channels\ChannelTypeAttribute.cs" />
    <Compile Include="Gateway\Deduplication\GatewayMessage.cs" />
    <Compile Include="Gateway\Deduplication\IDeduplicateMessages.cs" />
    <Compile Include="Gateway\HeaderManagement\DataBusHeaderManager.cs" />
    <Compile Include="Gateway\Receiving\SingleCallChannelReceiver.cs" />
    <Compile Include="Gateway\Sending\SingleCallChannelForwarder.cs" />
    <Compile Include="Distributor\MasterNode\AdjustSettingsForNonMasterNodes.cs" />
    <Compile Include="SecondLevelRetries\Config\FeatureSettingsExtensions.cs" />
    <Compile Include="SecondLevelRetries\Config\SecondLevelRetriesSettings.cs" />
    <Compile Include="Serializers\Binary\Config\BinarySerializerConfigurationExtensions.cs" />
    <Compile Include="Serializers\Json\Config\BsonSerialization.cs" />
    <Compile Include="Serializers\Json\Config\JsonSerialization.cs" />
    <Compile Include="Serializers\Json\Config\JsonSerializerConfigurationExtensions.cs" />
    <Compile Include="Serializers\Serializers.cs" />
    <Compile Include="Serializers\XML\Config\XmlSerialization.cs" />
    <Compile Include="Serializers\XML\Config\XmlSerializationSettings.cs" />
    <Compile Include="Serializers\XML\Config\XmlSerializerConfigurationExtensions.cs" />
    <Compile Include="Settings\SerializationSettings.cs" />
    <Compile Include="Transports\Msmq\CorrelationIdMutatorForBackwardsCompatibilityWithV3.cs" />
    <Compile Include="Settings\ScaleOutSettings.cs" />
    <Compile Include="Transports\Msmq\Config\MsmqTransport.cs" />
    <Compile Include="Unicast\Messages\ExtractLogicalMessagesBehavior.cs" />
    <Compile Include="Unicast\Config\FinalizeUnicastBusConfiguration.cs" />
    <Compile Include="Gateway\DefaultInputAddress.cs" />
    <Compile Include="Gateway\Gateway.cs" />
    <Compile Include="Hosting\Profiles\IHandleAnyProfile.cs" />
    <Compile Include="Persistence\InMemory\InMemoryPersistence.cs" />
    <Compile Include="Persistence\InMemory\SagaPersister\ConfigureInMemorySagaPersister.cs" />
    <Compile Include="Persistence\InMemory\SubscriptionStorage\ConfigureInMemorySubscriptionStorage.cs" />
    <Compile Include="Serializers\Json\Config\ConfigureJsonSerializer.cs" />
    <Compile Include="Distributor\MasterNode\ConfigureMasterNode.cs" />
    <Compile Include="Licensing\ConfigureLicenseExtensions.cs" />
    <Compile Include="Settings\TransportSettings.cs" />
    <Compile Include="Unicast\Config\SetUnicastBusConfigurationDefaults.cs" />
    <Compile Include="Timeout\TimeoutManager.cs" />
    <Compile Include="Transports\Msmq\Config\ConfigureMsmqMessageQueue.cs" />
    <Compile Include="Persistence\Msmq\SubscriptionStorage\ConfigureMsmqSubscriptionStorage.cs" />
    <Compile Include="ConfigureQueueCreation.cs" />
    <Compile Include="ConfigurePurging.cs" />
    <Compile Include="Features\Feature.cs" />
    <Compile Include="Persistence\Raven\ConfigureRavenPersistence.cs" />
    <Compile Include="Persistence\Raven\SagaPersister\ConfigureRavenSagaPersister.cs" />
    <Compile Include="Persistence\Raven\SubscriptionStorage\ConfigureRavenSubscriptionStorage.cs" />
    <Compile Include="ConfigureRijndaelEncryptionService.cs" />
    <Compile Include="ConfigureSagas.cs" />
    <Compile Include="SecondLevelRetries\Config\ConfigureSecondLevelRetriesExtensions.cs" />
    <Compile Include="Timeout\ConfigureTimeoutManager.cs" />
    <Compile Include="ConfigureUnicastBus.cs" />
    <Compile Include="Serializers\XML\Config\ConfigureXmlSerializer.cs" />
    <Compile Include="Config\AddressInitializer.cs" />
    <Compile Include="Config\Advanced\ConfigureSettingLocalAddressNameAction.cs" />
    <Compile Include="Config\ConfigurationSource\DefaultConfigurationSource.cs" />
    <Compile Include="Config\ConfigurationSource\IConfigurationSource.cs" />
    <Compile Include="Config\Conventions\EndpointHelper.cs" />
    <Compile Include="Config\Conventions\SystemMessageConventions.cs" />
    <Compile Include="Config\ConfigureExtensions.cs" />
    <Compile Include="Config\GatewayConfig.cs" />
    <Compile Include="Config\INeedInitialization.cs" />
    <Compile Include="Config\IWantToRunWhenConfigurationIsComplete.cs" />
    <Compile Include="Config\Logging.cs" />
    <Compile Include="Distributor\MasterNode\MasterNodeConfig.cs" />
    <Compile Include="Config\MessageEndpointMapping.cs" />
    <Compile Include="Config\MessageEndpointMappingCollection.cs" />
    <Compile Include="Config\MessageForwardingInCaseOfFaultConfig.cs" />
    <Compile Include="Config\MsmqMessageQueueConfig.cs" />
    <Compile Include="Config\IFinalizeConfiguration.cs" />
    <Compile Include="Persistence\Raven\StoreAccessor.cs" />
    <Compile Include="Persistence\SetupDefaultPersistence.cs" />
    <Compile Include="Sagas\Sagas.cs" />
    <Compile Include="Satellites\IAdvancedSatellite.cs" />
    <Compile Include="Settings\ISetDefaultSettings.cs" />
    <Compile Include="Settings\SettingsHolder.cs" />
    <Compile Include="Config\InfrastructureServices.cs" />
    <Compile Include="Timeout\Core\TimeoutManagerDefaults.cs" />
    <Compile Include="Transports\IConfigureTransport.cs" />
    <Compile Include="Transports\ICreateQueues.cs" />
    <Compile Include="Transports\IDeferMessages.cs" />
    <Compile Include="Transports\IDequeueMessages.cs" />
    <Compile Include="Transports\IManageSubscriptions.cs" />
    <Compile Include="Transports\IPublishMessages.cs" />
    <Compile Include="Transports\ISendMessages.cs" />
    <Compile Include="Transports\TransportDefinition.cs" />
    <Compile Include="Transports\Msmq\Config\Msmq.cs" />
    <Compile Include="Transports\Msmq\Config\MsmqSettings.cs" />
    <Compile Include="Transports\Msmq\HeaderInfo.cs" />
    <Compile Include="Transports\Msmq\MsmqDequeueStrategy.cs" />
    <Compile Include="Transports\Msmq\MsmqMessageSender.cs" />
    <Compile Include="Transports\Msmq\MsmqQueueCreator.cs" />
    <Compile Include="Transports\Msmq\MsmqUnitOfWork.cs" />
    <Compile Include="Transports\Msmq\MsmqUtilities.cs" />
    <Compile Include="Config\MsmqSubscriptionStorageConfig.cs" />
    <Compile Include="Config\MsmqTransportConfig.cs" />
    <Compile Include="Config\RijndaelEncryptionServiceConfig.cs" />
    <Compile Include="Config\SatelliteConfigurer.cs" />
    <Compile Include="SecondLevelRetries\Config\SecondLevelRetriesConfig.cs" />
    <Compile Include="SecondLevelRetries\SecondLevelRetries.cs" />
    <Compile Include="Config\TransportConfig.cs" />
    <Compile Include="Config\UnicastBusConfig.cs" />
    <Compile Include="DataBus\Config\Bootstrapper.cs" />
    <Compile Include="DataBus\DefaultDatabusSerializer.cs" />
    <Compile Include="DataBus\FileShare\FileShareDataBus.cs" />
    <Compile Include="DataBus\IDataBus.cs" />
    <Compile Include="DataBus\IDatabusSerializer.cs" />
    <Compile Include="DateTimeExtensions.cs" />
    <Compile Include="DependencyLifecycle.cs" />
    <Compile Include="Encryption\Bootstrapper.cs" />
    <Compile Include="Encryption\Config\ConfigureEncryption.cs" />
    <Compile Include="Encryption\EncryptionMessageMutator.cs" />
    <Compile Include="Encryption\IEncryptionService.cs" />
    <Compile Include="Encryption\Rijndael\EncryptionService.cs" />
    <Compile Include="EndpointConventions.cs" />
    <Compile Include="Faults\FaultsHeaderKeys.cs" />
    <Compile Include="Faults\Forwarder\Config\FaultsQueueCreator.cs" />
    <Compile Include="Faults\Forwarder\FaultManager.cs" />
    <Compile Include="Faults\Forwarder\MessageHelpers.cs" />
    <Compile Include="Faults\IManageMessageFailures.cs" />
    <Compile Include="Faults\InMemory\FaultManager.cs" />
    <Compile Include="Gateway\Channels\Channel.cs" />
    <Compile Include="Gateway\Channels\ChannelFactory.cs" />
    <Compile Include="Gateway\Channels\Http\DefaultResponder.cs" />
    <Compile Include="Gateway\Receiving\ChannelException.cs" />
    <Compile Include="Gateway\Channels\Http\HttpChannelReceiver.cs" />
    <Compile Include="Gateway\Channels\Http\HttpChannelSender.cs" />
    <Compile Include="Gateway\Channels\Http\HttpHeaders.cs" />
    <Compile Include="Gateway\Channels\Http\IHttpResponder.cs" />
    <Compile Include="Gateway\Channels\IChannelReceiver.cs" />
    <Compile Include="Gateway\Channels\IChannelSender.cs" />
    <Compile Include="Gateway\HeaderManagement\GatewayHeaderManager.cs" />
    <Compile Include="Gateway\HeaderManagement\GatewayHeaders.cs" />
    <Compile Include="Gateway\HeaderManagement\HeaderMapper.cs" />
    <Compile Include="Gateway\Notifications\IMessageNotifier.cs" />
    <Compile Include="Gateway\Notifications\INotifyAboutMessages.cs" />
    <Compile Include="Gateway\Notifications\MessageNotifier.cs" />
    <Compile Include="Gateway\Notifications\MessageReceivedOnChannelArgs.cs" />
    <Compile Include="Gateway\Persistence\IPersistMessages.cs" />
    <Compile Include="Gateway\Persistence\Sql\SqlPersistence.cs" />
    <Compile Include="Gateway\Receiving\ConfigurationBasedChannelManager.cs" />
    <Compile Include="Gateway\Receiving\ConventionBasedChannelManager.cs" />
    <Compile Include="Gateway\Receiving\GatewayReceiver.cs" />
    <Compile Include="Gateway\Receiving\IdempotentChannelReceiver.cs" />
    <Compile Include="Gateway\Receiving\IManageReceiveChannels.cs" />
    <Compile Include="Gateway\Receiving\IReceiveMessagesFromSites.cs" />
    <Compile Include="Gateway\Routing\Endpoints\DefaultEndpointRouter.cs" />
    <Compile Include="Gateway\Routing\IRouteMessagesToEndpoints.cs" />
    <Compile Include="Gateway\Routing\IRouteMessagesToSites.cs" />
    <Compile Include="Gateway\Routing\Site.cs" />
    <Compile Include="Gateway\Routing\Sites\ConfigurationBasedSiteRouter.cs" />
    <Compile Include="Gateway\Routing\Sites\KeyPrefixConventionSiteRouter.cs" />
    <Compile Include="Gateway\Routing\Sites\OriginatingSiteHeaderRouter.cs" />
    <Compile Include="Gateway\Sending\CallInfo.cs" />
    <Compile Include="Gateway\Sending\GatewaySender.cs" />
    <Compile Include="Gateway\Sending\IdempotentChannelForwarder.cs" />
    <Compile Include="Gateway\Sending\IForwardMessagesToSites.cs" />
    <Compile Include="Gateway\Utils\Hasher.cs" />
    <Compile Include="Hosting\Configuration\ConfigurationManager.cs" />
    <Compile Include="Hosting\Configuration\EndpointNameAttribute.cs" />
    <Compile Include="Hosting\Configuration\EndpointSLAAttribute.cs" />
    <Compile Include="Hosting\Configuration\IConfigureLogging.cs" />
    <Compile Include="Hosting\Configuration\IConfigureThisEndpoint.cs" />
    <Compile Include="Hosting\Configuration\IWant.cs" />
    <Compile Include="Hosting\GenericHost.cs" />
    <Compile Include="Hosting\Helpers\AssemblyListExtensions.cs" />
    <Compile Include="Hosting\Helpers\AssemblyScanner.cs" />
    <Compile Include="Hosting\Helpers\AssemblyScannerResults.cs" />
    <Compile Include="Hosting\IHost.cs" />
    <Compile Include="InternalsVisibleTo.cs" />
    <Compile Include="Hosting\Profiles\IHandleProfile.cs" />
    <Compile Include="Hosting\Profiles\IProfile.cs" />
    <Compile Include="Hosting\Profiles\ProfileActivator.cs" />
    <Compile Include="Hosting\Profiles\ProfileManager.cs" />
    <Compile Include="Hosting\Roles\IConfigureRole.cs" />
    <Compile Include="Hosting\Roles\IRole.cs" />
    <Compile Include="Hosting\Roles\RoleManager.cs" />
    <Compile Include="Hosting\Wcf\WcfManager.cs">
      <SubType>Code</SubType>
    </Compile>
    <Compile Include="Hosting\Wcf\WcfServiceHost.cs">
      <SubType>Code</SubType>
    </Compile>
    <Compile Include="IExcludesBuilder.cs" />
    <Compile Include="IIncludesBuilder.cs" />
    <Compile Include="Impersonation\ExtractIncomingPrincipal.cs" />
    <Compile Include="Impersonation\Windows\ConfigureWindowsImpersonation.cs" />
    <Compile Include="Impersonation\Windows\WindowsIdentityEnricher.cs" />
    <Compile Include="Impersonation\Windows\WindowsImpersonator.cs" />
    <Compile Include="Install.cs" />
    <Compile Include="Installation\Environments\Windows.cs" />
    <Compile Include="Installation\IEnvironment.cs" />
    <Compile Include="Installation\INeedToInstallInfrastructure.cs" />
    <Compile Include="Installation\INeedToInstallSomething.cs" />
    <Compile Include="IWantToRunBeforeConfiguration.cs" />
    <Compile Include="IWantToRunBeforeConfigurationIsFinalized.cs" />
    <Compile Include="IWcfService.cs" />
    <Compile Include="Licensing\License.cs" />
    <Compile Include="Licensing\LicenseManager.cs" />
    <Compile Include="Logging\ILog.cs" />
    <Compile Include="Logging\ILoggerFactory.cs" />
    <Compile Include="Logging\Internal\ReflectionExtensions.cs" />
    <Compile Include="Logging\Internal\TypeExtensions.cs" />
    <Compile Include="Logging\Log4NetBridge\ConfigureInternalLog4NetBridge.cs" />
    <Compile Include="Logging\Log4NetBridge\Log4NetBridgeAppender.cs" />
    <Compile Include="Logging\Loggers\ConsoleLogger.cs" />
    <Compile Include="Logging\Loggers\ConsoleLoggerFactory.cs" />
    <Compile Include="Logging\Loggers\Log4NetAdapter\Log4NetAppenderFactory.cs" />
    <Compile Include="Logging\Loggers\Log4NetAdapter\Log4NetConfigurator.cs" />
    <Compile Include="Logging\Loggers\Log4NetAdapter\Log4NetLogger.cs" />
    <Compile Include="Logging\Loggers\Log4NetAdapter\Log4NetLoggerFactory.cs" />
    <Compile Include="Logging\Loggers\NLogAdapter\NLogConfigurator.cs" />
    <Compile Include="Logging\Loggers\NLogAdapter\NLogLogger.cs" />
    <Compile Include="Logging\Loggers\NLogAdapter\NLogLoggerFactory.cs" />
    <Compile Include="Logging\Loggers\NLogAdapter\NLogTargetFactory.cs" />
    <Compile Include="Logging\Loggers\NullLogger.cs" />
    <Compile Include="Logging\Loggers\NullLoggerFactory.cs" />
    <Compile Include="Logging\LoggingLibraryException.cs" />
    <Compile Include="Logging\LogManager.cs" />
    <Compile Include="SecondLevelRetries\DefaultRetryPolicy.cs" />
    <Compile Include="SecondLevelRetries\Helpers\TransportMessageHelpers.cs" />
    <Compile Include="SecondLevelRetries\SecondLevelRetriesProcessor.cs" />
    <Compile Include="SecondLevelRetries\Helpers\SecondLevelRetriesHeaders.cs" />
    <Compile Include="MessageConventions.cs" />
    <Compile Include="MessageHeaders\HeaderBootstrapper.cs" />
    <Compile Include="MessageInterfaces\IMessageMapper.cs" />
    <Compile Include="MessageInterfaces\MessageMapper\Reflection\MessageMapper.cs" />
    <Compile Include="MessageMutator\IMutateTransportMessages.cs" />
    <Compile Include="MonitoringConfig.cs" />
    <Compile Include="ObjectBuilder\Autofac\AutofacObjectBuilder.cs" />
    <Compile Include="ObjectBuilder\Common\CommonObjectBuilder.cs" />
    <Compile Include="ObjectBuilder\Common\ComponentConfig.cs" />
    <Compile Include="ObjectBuilder\Common\Config\ConfigureCommon.cs" />
    <Compile Include="ObjectBuilder\Common\Config\ConfigureContainer.cs" />
    <Compile Include="ObjectBuilder\Common\IContainer.cs" />
    <Compile Include="ObjectBuilder\Common\SynchronizedInvoker.cs" />
    <Compile Include="ObjectBuilder\ComponentCallModelEnum.cs" />
    <Compile Include="ObjectBuilder\IBuilder.cs" />
    <Compile Include="ObjectBuilder\IComponentConfig.cs" />
    <Compile Include="ObjectBuilder\IConfigureComponents.cs" />
    <Compile Include="Persistence\ConcurrencyException.cs" />
    <Compile Include="Persistence\Raven\RavenConventions.cs" />
    <Compile Include="Persistence\Raven\RavenPersistenceConstants.cs" />
    <Compile Include="Persistence\Raven\RavenSessionFactory.cs" />
    <Compile Include="Persistence\Raven\RavenUnitofWork.cs" />
    <Compile Include="Properties\AssemblyInfo.cs" />
    <Compile Include="Properties\Resources.Designer.cs">
      <AutoGen>True</AutoGen>
      <DesignTime>True</DesignTime>
      <DependentUpon>Resources.resx</DependentUpon>
    </Compile>
    <Compile Include="Persistence\InMemory\SagaPersister\InMemorySagaPersister.cs" />
    <Compile Include="Persistence\Raven\SagaPersister\RavenSagaPersister.cs" />
    <Compile Include="Sagas\ConfigureHowToFindSagaWithMessageDispatcher.cs" />
    <Compile Include="Sagas\ConfigureTimeoutAsSystemMessages.cs" />
    <Compile Include="Sagas\Finders\HeaderSagaIdFinder.cs" />
    <Compile Include="Sagas\Finders\PropertySagaFinder.cs" />
    <Compile Include="Satellites\Config\SatelliteContext.cs" />
    <Compile Include="Satellites\ISatellite.cs" />
    <Compile Include="Satellites\SatellitesQueuesCreator.cs" />
    <Compile Include="Satellites\SatelliteLauncher.cs" />
    <Compile Include="Schedule.cs" />
    <Compile Include="Scheduling\Configuration\ConfigureScheduledTaskAsSystemMessages.cs" />
    <Compile Include="Scheduling\Configuration\SchedulerConfiguration.cs" />
    <Compile Include="Scheduling\DefaultScheduler.cs" />
    <Compile Include="Scheduling\InMemoryScheduledTaskStorage.cs" />
    <Compile Include="Scheduling\IScheduledTaskStorage.cs" />
    <Compile Include="Scheduling\IScheduler.cs" />
    <Compile Include="Scheduling\Messages\ScheduledTask.cs" />
    <Compile Include="Scheduling\ScheduledTask.cs" />
    <Compile Include="Scheduling\ScheduledTaskMessageHandler.cs" />
    <Compile Include="Serializers\Binary\BinaryMessageSerializer.cs" />
    <Compile Include="Serializers\Binary\SimpleMessageMapper.cs" />
    <Compile Include="Serializers\Binary\XContainerSurrogate.cs" />
    <Compile Include="Serializers\Binary\XElementSurrogate.cs" />
    <Compile Include="Serializers\Json\BsonMessageSerializer.cs" />
    <Compile Include="Serializers\Json\Internal\MessageContractResolver.cs" />
    <Compile Include="Serializers\Json\Internal\MessageSerializationBinder.cs" />
    <Compile Include="Serializers\Json\Internal\XContainerConverter.cs" />
    <Compile Include="Serializers\Json\JsonMessageSerializer.cs" />
    <Compile Include="Serializers\Json\JsonMessageSerializerBase.cs" />
    <Compile Include="Serializers\XML\Config\MessageTypesInitializer.cs" />
    <Compile Include="Serializers\XML\XmlMessageSerializer.cs" />
    <Compile Include="Serializers\XML\XmlSanitizingStream.cs" />
    <Compile Include="ServiceAsyncResult.cs" />
    <Compile Include="SetLoggingLibrary.cs" />
    <Compile Include="Settings\Endpoint.cs" />
    <Compile Include="Settings\TransactionSettings.cs" />
    <Compile Include="SyncConfig.cs" />
    <Compile Include="TaskSchedulers\MTATaskScheduler.cs" />
    <Compile Include="Timeout\Core\DefaultTimeoutManager.cs" />
    <Compile Include="Timeout\Core\IManageTimeouts.cs" />
    <Compile Include="Timeout\Core\IPersistTimeouts.cs" />
    <Compile Include="Timeout\Core\TimeoutData.cs" />
    <Compile Include="Timeout\Hosting\Windows\ManageMessageFailuresWithoutSlr.cs" />
    <Compile Include="Persistence\InMemory\TimeoutPersister\InMemoryTimeoutPersistence.cs" />
    <Compile Include="Persistence\Raven\TimeoutPersister\RavenTimeoutPersistence.cs" />
    <Compile Include="Timeout\Hosting\Windows\TimeoutDispatcherProcessor.cs" />
    <Compile Include="Timeout\Hosting\Windows\TimeoutMessageProcessor.cs" />
    <Compile Include="Timeout\Hosting\Windows\TimeoutPersisterReceiver.cs" />
    <Compile Include="Timeout\Core\TimeoutManagerHeaders.cs" />
    <Compile Include="TransactionalConfigManager.cs" />
    <Compile Include="TransportMessage.cs" />
    <Compile Include="Licensing\LicenseExpiredForm.cs">
      <SubType>Form</SubType>
    </Compile>
    <Compile Include="Licensing\LicenseExpiredForm.Designer.cs">
      <DependentUpon>LicenseExpiredForm.cs</DependentUpon>
    </Compile>
    <Compile Include="Unicast\BackwardCompatibility\MutateMessageContentTypeOfIncomingTransportMessages.cs" />
    <Compile Include="Unicast\BackwardCompatibility\SetIsSagaMessageHeaderForV3XMessages.cs" />
    <Compile Include="Unicast\BuilderExtensions.cs" />
    <Compile Include="Unicast\BusAsyncResult.cs" />
    <Compile Include="Unicast\Callback.cs" />
    <Compile Include="Unicast\Config\ConfigUnicastBus.cs" />
    <Compile Include="Unicast\Config\DefaultToTimeoutManagerBasedDeferal.cs" />
    <Compile Include="Unicast\Config\StartupRunners.cs" />
    <Compile Include="Unicast\DefaultDispatcherFactory.cs" />
    <Compile Include="Timeout\Core\TimeoutManagerDeferrer.cs" />
    <Compile Include="Unicast\Config\DefaultTransportForHost.cs" />
    <Compile Include="Unicast\HandlerInvocationCache.cs" />
    <Compile Include="Transports\MessageForwarder.cs" />
    <Compile Include="Unicast\MessagesEventArgs.cs" />
    <Compile Include="Unicast\Queuing\Installers\ForwardReceivedMessagesToQueueCreator.cs" />
    <Compile Include="Unicast\Subscriptions\MessageDrivenSubscriptions\EnableMessageDrivenPublisherIfStorageIsFound.cs" />
    <Compile Include="Unicast\Subscriptions\MessageDrivenSubscriptions\StorageDrivenPublisher.cs" />
    <Compile Include="Unicast\Subscriptions\MessageDrivenSubscriptions\MessageDrivenSubscriptions.cs" />
    <Compile Include="Unicast\Subscriptions\MessageDrivenSubscriptions\NoopSubscriptionAuthorizer.cs" />
    <Compile Include="AutomaticSubscriptions\DefaultAutoSubscriptionStrategy.cs" />
    <Compile Include="AutomaticSubscriptions\IAutoSubscriptionStrategy.cs" />
    <Compile Include="Unicast\IMessageDispatcherFactory.cs" />
    <Compile Include="Unicast\IUnicastBus.cs" />
    <Compile Include="Unicast\IWantToRunWhenTheBusStarts.cs" />
    <Compile Include="Unicast\MessageContext.cs" />
    <Compile Include="Unicast\MessageEventArgs.cs" />
    <Compile Include="Unicast\Messages\MessageMetadataRegistry.cs" />
    <Compile Include="Unicast\Messages\MessageMetadata.cs" />
    <Compile Include="Unicast\MessagingBestPractices.cs" />
    <Compile Include="Unicast\Monitoring\CriticalTimeCalculator.cs" />
    <Compile Include="Unicast\Monitoring\EstimatedTimeToSLABreachCalculator.cs" />
    <Compile Include="Unicast\Monitoring\PerformanceCounterInitializer.cs" />
    <Compile Include="Unicast\Monitoring\ProcessingStatistics.cs" />
    <Compile Include="Unicast\Monitoring\CausationMutator.cs" />
    <Compile Include="Unicast\Monitoring\VersionMutator.cs" />
    <Compile Include="Unicast\Publishing\StorageDrivenPublisher.cs" />
    <Compile Include="Unicast\Queuing\FailedToSendMessageException.cs" />
    <Compile Include="Unicast\Queuing\Installers\EndpointInputQueueCreator.cs" />
    <Compile Include="Unicast\Queuing\Installers\AuditQueueCreator.cs" />
    <Compile Include="Unicast\Queuing\IWantQueueCreated.cs" />
    <Compile Include="Transports\Msmq\Config\CheckMachineNameForComplianceWithDTCLimitation.cs" />
    <Compile Include="Unicast\Queuing\QueueNotFoundException.cs" />
    <Compile Include="Unicast\Queuing\QueuesCreator.cs" />
    <Compile Include="Unicast\Routing\IRouteMessages.cs" />
    <Compile Include="Unicast\Routing\StaticMessageRouter.cs" />
    <Compile Include="Unicast\IMessageHandlerRegistry.cs" />
    <Compile Include="Unicast\MessageHandlerRegistry.cs" />
    <Compile Include="Unicast\Subscriptions\MessageDrivenSubscriptions\SubcriberSideFiltering\FilteringMutator.cs" />
    <Compile Include="Unicast\Subscriptions\SubscriptionEventArgs.cs" />
    <Compile Include="Unicast\Subscriptions\MessageDrivenSubscriptions\SubcriberSideFiltering\SubscriptionPredicatesEvaluator.cs" />
    <Compile Include="Unicast\Subscriptions\MessageDrivenSubscriptions\MessageDrivenSubscriptionManager.cs" />
    <Compile Include="Persistence\InMemory\SubscriptionStorage\InMemorySubscriptionStorage.cs" />
    <Compile Include="Unicast\Subscriptions\MessageDrivenSubscriptions\ISubscriptionStorage.cs" />
    <Compile Include="Unicast\Subscriptions\MessageDrivenSubscriptions\MessageType.cs" />
    <Compile Include="Persistence\Msmq\SubscriptionStorage\Config\SubscriptionsQueueCreator.cs" />
    <Compile Include="Persistence\Msmq\SubscriptionStorage\Entry.cs" />
    <Compile Include="Persistence\Msmq\SubscriptionStorage\MsmqSubscriptionStorage.cs" />
    <Compile Include="Persistence\Raven\SubscriptionStorage\RavenSubscriptionStorage.cs" />
    <Compile Include="Persistence\Raven\SubscriptionStorage\Subscription.cs" />
    <Compile Include="Unicast\Transport\ControlMessage.cs" />
    <Compile Include="Unicast\Transport\FailedMessageProcessingEventArgs.cs" />
    <Compile Include="Unicast\Transport\ITransport.cs" />
    <Compile Include="Unicast\Transport\StartedMessageProcessingEventArgs.cs" />
    <Compile Include="Unicast\Transport\Config\AdvancedTransactionalConfig.cs" />
    <Compile Include="Unicast\Transport\Config\Bootstrapper.cs" />
    <Compile Include="Unicast\Transport\Config\TransportReceiverConfig.cs" />
    <Compile Include="Unicast\Transport\FirstLevelRetries.cs" />
    <Compile Include="Unicast\Transport\Monitoring\ReceivePerformanceDiagnostics.cs" />
    <Compile Include="Unicast\Transport\ThroughputLimiter.cs" />
    <Compile Include="Unicast\Transport\TransportReceiver.cs" />
    <Compile Include="Unicast\Transport\TransactionSettings.cs" />
    <Compile Include="Unicast\Transport\TransportMessageAvailableEventArgs.cs" />
    <Compile Include="Unicast\Transport\TransportConnectionString.cs" />
    <Compile Include="Unicast\Transport\TransportMessageHandlingFailedException.cs" />
    <Compile Include="Unicast\Transport\TransportMessageReceivedEventArgs.cs" />
    <Compile Include="Unicast\UnicastBus.cs" />
    <Compile Include="UnitOfWork\IManageUnitsOfWork.cs" />
    <Compile Include="CircuitBreakers\CircuitBreaker.cs" />
    <Compile Include="Utils\BackOff.cs" />
    <Compile Include="CircuitBreakers\RepeatedFailuresOverTimeCircuitBreaker.cs" />
    <Compile Include="Utils\FileVersionRetriever.cs" />
    <Compile Include="Utils\Reflection\DelegateFactory.cs" />
    <Compile Include="Utils\Reflection\ExtensionMethods.cs" />
    <Compile Include="Utils\Reflection\Reflect.cs" />
    <Compile Include="Utils\RegistryReader.cs" />
    <Compile Include="Utils\StackTracePreserver.cs" />
    <Compile Include="WcfService.cs" />
  </ItemGroup>
  <ItemGroup>
    <None Include="ripple.dependencies.config">
      <SubType>Designer</SubType>
    </None>
  </ItemGroup>
  <ItemGroup>
    <Folder Include="Unicast\Monitoring\Config\" />
  </ItemGroup>
  <ItemGroup>
    <Content Include="Gateway\Persistence\Sql\Schema.sql" />
    <None Include="Resources\NServiceBus_Logo-  white.png" />
    <None Include="Resources\NServiceBus.png" />
    <None Include="Resources\logo.bmp" />
    <None Include="Resources\logo.png" />
    <None Include="Resources\formicon.ico" />
    <None Include="Resources\error.png" />
    <None Include="Resources\complete.png" />
  </ItemGroup>
  <ItemGroup>
    <EmbeddedResource Include="Properties\Resources.resx">
      <Generator>ResXFileCodeGenerator</Generator>
      <LastGenOutput>Resources.Designer.cs</LastGenOutput>
      <SubType>Designer</SubType>
    </EmbeddedResource>
    <EmbeddedResource Include="Licensing\LicenseExpiredForm.resx">
      <DependentUpon>LicenseExpiredForm.cs</DependentUpon>
      <SubType>Designer</SubType>
    </EmbeddedResource>
  </ItemGroup>
  <ItemGroup>
    <ProjectReference Include="..\NServiceBus\NServiceBus.csproj">
      <Project>{73867d40-8cbb-48e9-bffa-12bbdd48a341}</Project>
      <Name>NServiceBus %28NServiceBus\NServiceBus%29</Name>
    </ProjectReference>
  </ItemGroup>
  <Import Project="$(MSBuildToolsPath)\Microsoft.CSharp.targets" />
  <Import Project="Fody.targets" />
  <Import Project="$(SolutionDir)..\BuildSupport\RippleRestoreTask.targets" />
  <Target Name="AfterBuild" Condition=" '$(Configuration)' == 'Release' ">
    <PropertyGroup>
      <MergeTemp>$(TargetDir)$(TargetName)_mergeTemp$(TargetExt)</MergeTemp>
    </PropertyGroup>
    <Delete Files="$(MergeTemp)" />
    <Copy SourceFiles="$(TargetPath)" DestinationFiles="$(MergeTemp)" />
    <Exec Command="&quot;$(SolutionDir)..\tools\IlMerge\ilmerge.exe&quot; /keyfile:&quot;$(SolutionDir)NServiceBus.snk&quot; /internalize /out:&quot;$(TargetPath)&quot; &quot;$(MergeTemp)&quot; &quot;$(TargetDir)log4net.dll&quot; &quot;$(TargetDir)Interop.MSMQ.dll&quot; &quot;$(TargetDir)AutoFac.dll&quot; &quot;$(TargetDir)Newtonsoft.Json.dll&quot; /target:library /targetplatform:&quot;v4,$(FrameworkPathOverride)&quot;" />
    <Delete Files="$(MergeTemp)" />
  </Target>
  <Import Project="$(SolutionDir)..\BuildSupport\Timestamp\build\Timestamp.targets" />
  <Import Project="$(SolutionDir)..\BuildSupport\GitFlowVersion\build\GitFlowVersionTask.targets" />
</Project><|MERGE_RESOLUTION|>--- conflicted
+++ resolved
@@ -99,7 +99,6 @@
     <Compile Include="CircuitBreakers\ICircuitBreaker.cs" />
     <Compile Include="Configure.cs" />
     <Compile Include="Config\AuditConfig.cs" />
-<<<<<<< HEAD
     <Compile Include="Distributor\Config\DistributorInitializer.cs" />
     <Compile Include="Distributor\Config\WorkerInitializer.cs" />
     <Compile Include="Distributor\DistributorReadyMessageProcessor.cs" />
@@ -112,10 +111,8 @@
     <Compile Include="Distributor\ReadyMessages\Headers.cs" />
     <Compile Include="Distributor\ReadyMessages\ReadyMessageSender.cs" />
     <Compile Include="Distributor\ReadyMessages\ReturnAddressRewriter.cs" />
-=======
     <Compile Include="DataBus\DataBusReceiveBehavior.cs" />
     <Compile Include="DataBus\DataBusSendBehavior.cs" />
->>>>>>> b0cbc564
     <Compile Include="Encryption\MemberInfoExtensions.cs" />
     <Compile Include="ExceptionExtensions.cs" />
     <Compile Include="Gateway\Channels\Http\SetDefaultResponder.cs" />
