--- conflicted
+++ resolved
@@ -127,13 +127,9 @@
     <Compile Include="ISendOnlyBusExtensions.cs" />
     <Compile Include="MessageMutator\IMutateOutgoingPhysicalContext.cs" />
     <Compile Include="MessageMutator\OutgoingPhysicalMutatorContext.cs" />
-<<<<<<< HEAD
     <Compile Include="Extensibility\OptionExtensionContext.cs" />
-=======
-    <Compile Include="Extensibility\ExtensionContext.cs" />
     <Compile Include="MessagingBestPractices\BestPracticeEnforcement.cs" />
     <Compile Include="MessagingBestPractices\OptionExtensions.cs" />
->>>>>>> 8fc03929
     <Compile Include="Pipeline\Contexts\OutgoingContext.cs" />
     <Compile Include="Pipeline\Contexts\PhysicalMessageProcessingStageBehavior.cs" />
     <Compile Include="Pipeline\BehaviorInvoker.cs" />
