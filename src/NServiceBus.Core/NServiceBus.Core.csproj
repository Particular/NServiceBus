﻿<?xml version="1.0" encoding="utf-8"?>
<Project ToolsVersion="4.0" DefaultTargets="Build" xmlns="http://schemas.microsoft.com/developer/msbuild/2003">
  <Import Project="$(MSBuildExtensionsPath)\$(MSBuildToolsVersion)\Microsoft.Common.props" Condition="Exists('$(MSBuildExtensionsPath)\$(MSBuildToolsVersion)\Microsoft.Common.props')" />
  <PropertyGroup>
    <Configuration Condition=" '$(Configuration)' == '' ">Debug</Configuration>
    <Platform Condition=" '$(Platform)' == '' ">AnyCPU</Platform>
    <ProjectGuid>{DD48B2D0-E996-412D-9157-821ED8B17A9D}</ProjectGuid>
    <OutputType>Library</OutputType>
    <AppDesignerFolder>Properties</AppDesignerFolder>
    <RootNamespace>NServiceBus</RootNamespace>
    <AssemblyName>NServiceBus.Core</AssemblyName>
    <TargetFrameworkVersion>v4.5</TargetFrameworkVersion>
    <FileAlignment>512</FileAlignment>
    <SignAssembly>true</SignAssembly>
    <AssemblyOriginatorKeyFile>..\NServiceBus.snk</AssemblyOriginatorKeyFile>
    <SolutionDir Condition="$(SolutionDir) == '' Or $(SolutionDir) == '*Undefined*'">..\</SolutionDir>
    <TargetFrameworkProfile />
    <NuGetPackageImportStamp>6bf3fb6f</NuGetPackageImportStamp>
    <CreateDeploymentPackage>False</CreateDeploymentPackage>
  </PropertyGroup>
  <PropertyGroup Condition=" '$(Configuration)|$(Platform)' == 'Debug|AnyCPU' ">
    <DebugSymbols>true</DebugSymbols>
    <DebugType>full</DebugType>
    <Optimize>false</Optimize>
    <OutputPath>..\..\binaries\</OutputPath>
    <DefineConstants>TRACE;DEBUG</DefineConstants>
    <ErrorReport>prompt</ErrorReport>
    <WarningLevel>4</WarningLevel>
    <DocumentationFile>..\..\binaries\NServiceBus.Core.xml</DocumentationFile>
    <TreatWarningsAsErrors>true</TreatWarningsAsErrors>
    <Prefer32Bit>false</Prefer32Bit>
  </PropertyGroup>
  <PropertyGroup Condition=" '$(Configuration)|$(Platform)' == 'Release|AnyCPU' ">
    <DebugType>pdbonly</DebugType>
    <Optimize>true</Optimize>
    <OutputPath>..\..\binaries\</OutputPath>
    <DefineConstants>TRACE</DefineConstants>
    <ErrorReport>prompt</ErrorReport>
    <WarningLevel>4</WarningLevel>
    <DocumentationFile>..\..\binaries\NServiceBus.Core.xml</DocumentationFile>
    <TreatWarningsAsErrors>true</TreatWarningsAsErrors>
    <Prefer32Bit>false</Prefer32Bit>
  </PropertyGroup>
  <ItemGroup>
    <None Include="FodyWeavers.xml">
      <SubType>Designer</SubType>
    </None>
    <Reference Include="Autofac">
      <HintPath>..\packages\Autofac.3.5.2\lib\net40\Autofac.dll</HintPath>
    </Reference>
    <Reference Include="Janitor">
      <HintPath>..\packages\Janitor.Fody.1.1.0.0\Lib\portable-net4+sl5+wp8+win8+wpa81+MonoAndroid16+MonoTouch40\Janitor.dll</HintPath>
      <Private>False</Private>
    </Reference>
    <Reference Include="Microsoft.CSharp" />
    <Reference Include="Newtonsoft.Json">
      <HintPath>..\packages\Newtonsoft.Json.5.0.6\lib\net45\Newtonsoft.Json.dll</HintPath>
    </Reference>
    <Reference Include="Obsolete">
      <HintPath>..\packages\Obsolete.Fody.4.0.0\Lib\portable-net4+sl5+wp8+win8+wpa81+MonoAndroid16+MonoTouch40\Obsolete.dll</HintPath>
      <Private>False</Private>
    </Reference>
    <Reference Include="System" />
    <Reference Include="System.ComponentModel.Composition" />
    <Reference Include="System.Configuration" />
    <Reference Include="System.Core" />
    <Reference Include="System.Data" />
    <Reference Include="System.Drawing" />
    <Reference Include="System.Messaging" />
    <Reference Include="System.Security" />
    <Reference Include="System.ServiceModel" />
    <Reference Include="System.ServiceProcess" />
    <Reference Include="System.Transactions" />
    <Reference Include="System.Web" />
    <Reference Include="System.Web.Services" />
    <Reference Include="System.Windows.Forms" />
    <Reference Include="System.Xml" />
    <Reference Include="System.Xml.Linq" />
  </ItemGroup>
  <ItemGroup>
    <Compile Include="App_Packages\Particular.Licensing\License.cs" />
    <Compile Include="App_Packages\Particular.Licensing\LicenseDeserializer.cs" />
    <Compile Include="App_Packages\Particular.Licensing\LicenseExpirationChecker.cs" />
    <Compile Include="App_Packages\Particular.Licensing\LicenseVerifier.cs" />
    <Compile Include="App_Packages\Particular.Licensing\RegistryLicenseStore.cs" />
    <Compile Include="App_Packages\Particular.Licensing\ReleaseDateReader.cs" />
    <Compile Include="App_Packages\Particular.Licensing\TrialStartDateStore.cs" />
    <Compile Include="App_Packages\Particular.Licensing\UniversalDateParser.cs" />
    <Compile Include="App_Packages\Particular.Licensing\UserSidChecker.cs" />
    <Compile Include="Audit\AuditerWrapper.cs" />
    <Compile Include="BufferedObservable.cs" />
    <Compile Include="Bus.cs" />
    <Compile Include="BusConfiguration.cs" />
    <Compile Include="ConfigureHandlerSettings.cs" />
    <Compile Include="Config\MsmqConnectionStringBuilder.cs" />
    <Compile Include="Container\ContainerCustomizations.cs" />
    <Compile Include="Container\ContainerDefinition.cs" />
    <Compile Include="ConventionsBuilder.cs" />
    <Compile Include="CriticalError\CriticalErrorHandling.cs" />
    <Compile Include="CriticalError\CriticalError.cs" />
    <Compile Include="DataBusPropertyInfo.cs" />
    <Compile Include="DataBus\CustomDataBus.cs" />
    <Compile Include="DataBus\CustomIDataBus.cs" />
    <Compile Include="DataBus\DataBus.cs" />
    <Compile Include="DataBus\DataBusDefinition.cs" />
    <Compile Include="DataBus\DataBusExtentions.cs" />
    <Compile Include="DataBus\FileShareDataBus.cs" />
    <Compile Include="DataBus\UseDataBusExtensions.cs" />
    <Compile Include="Encryption\DecryptBehavior.cs" />
    <Compile Include="Encryption\EncryptBehavior.cs" />
    <Compile Include="Encryption\EncryptedValue.cs" />
    <Compile Include="Encryption\Encryptor.cs" />
    <Compile Include="Encryption\RijndaelExpiredKey.cs" />
    <Compile Include="Encryption\RijndaelExpiredKeyCollection.cs" />
    <Compile Include="Encryption\RijndaelEncryptionService.cs" />
    <Compile Include="BusNotifications.cs" />
    <Compile Include="Extensibility\ExtendableOptions.cs" />
    <Compile Include="Extensibility\ExtensionContextExtensions.cs" />
    <Compile Include="Faults\FailedMessage.cs" />
    <Compile Include="Faults\ErrorsNotifications.cs" />
    <Compile Include="Faults\ErrorSubscribers.cs" />
    <Compile Include="Features\FeatureRunner.cs" />
    <Compile Include="FirstLevelRetries\FirstLevelRetry.cs" />
    <Compile Include="Faults\ErrorQueueSettings.cs" />
    <Compile Include="Faults\StoreFaultsInErrorQueue.cs" />
<<<<<<< HEAD
    <Compile Include="IResponse.cs" />
=======
    <Compile Include="IBusExtensions.cs" />
>>>>>>> 432381d9
    <Compile Include="ISendOnlyBusExtensions.cs" />
    <Compile Include="MessageMutator\IMutateOutgoingPhysicalContext.cs" />
    <Compile Include="MessageMutator\OutgoingPhysicalMutatorContext.cs" />
    <Compile Include="Extensibility\ExtensionContext.cs" />
    <Compile Include="Pipeline\Contexts\OutgoingContext.cs" />
    <Compile Include="Pipeline\Contexts\PhysicalMessageProcessingStageBehavior.cs" />
    <Compile Include="Pipeline\BehaviorInvoker.cs" />
    <Compile Include="Pipeline\Contexts\IncomingContext.cs" />
    <Compile Include="Pipeline\Contexts\TransportReceiveContext.cs" />
    <Compile Include="Pipeline\PipelineModelBuilder.cs" />
    <Compile Include="Pipeline\StageConnector.cs" />
<<<<<<< HEAD
    <Compile Include="Sagas\SagaMessageHandledBy.cs" />
=======
    <Compile Include="PublishOptions.cs" />
>>>>>>> 432381d9
    <Compile Include="SendLocalOptions.cs" />
    <Compile Include="SendOptions.cs" />
    <Compile Include="Sagas\ActiveSagaInstance_obsolete.cs" />
    <Compile Include="Transports\Msmq\MsmqAddress.cs" />
    <Compile Include="Transports\Msmq\MsmqReceiveBehavior.cs" />
    <Compile Include="Transports\Msmq\MsmqReceiveWithNativeTransactionBehavior.cs" />
    <Compile Include="Transports\Msmq\MsmqReceiveWithNoTransactionBehavior.cs" />
    <Compile Include="Transports\OutgoingMessage.cs" />
    <Compile Include="Transports\ReceiveBehavior.cs" />
    <Compile Include="Pipeline\Contexts\PhysicalOutgoingContext.cs" />
    <Compile Include="Unicast\Behaviors\PrepareProcessCommandContextBehavior.cs" />
    <Compile Include="Unicast\Behaviors\PrepareEventContextBehavior.cs" />
    <Compile Include="Unicast\Behaviors\PrepareResponseContextBehavior.cs" />
    <Compile Include="Unicast\Behaviors\PrepareTimoutContextBehavior.cs" />
    <Compile Include="Transports\IncomingMessage.cs" />
    <Compile Include="Transports\TransportPublishOptions.cs" />
    <Compile Include="Transports\TransportSendOptions.cs" />
    <Compile Include="Unicast\Behaviors\SagaInvocationResult.cs" />
    <Compile Include="Unicast\Behaviors\TransportReceiveToPhysicalMessageProcessingConnector.cs" />
    <Compile Include="Pipeline\Contexts\LogicalMessageProcessingStageBehavior.cs" />
    <Compile Include="Pipeline\IBehaviorInvoker.cs" />
    <Compile Include="SecondLevelRetries\SecondLevelRetry.cs" />
    <Compile Include="Features\AdvanceExtensibilityExtensions.cs" />
    <Compile Include="Features\DisplayDiagnosticsForFeatures.cs" />
    <Compile Include="Features\ExposeSettings.cs" />
    <Compile Include="Features\PrerequisiteStatus.cs" />
    <Compile Include="FirstLevelRetries\FirstLevelRetries.cs" />
    <Compile Include="FirstLevelRetries\FirstLevelRetryPolicy.cs" />
    <Compile Include="Pipeline\ExecutorNotifications.cs" />
    <Compile Include="Pipeline\ExecutorState.cs" />
    <Compile Include="Pipeline\PerCallBehavior.cs" />
    <Compile Include="Pipeline\BehaviorInstance.cs" />
    <Compile Include="Pipeline\IExecutor.cs" />
    <Compile Include="Pipeline\IndividualLimitThreadPoolExecutor.cs" />
    <Compile Include="Pipeline\IndividualThroughputLimitExecutor.cs" />
    <Compile Include="Pipeline\MainPipelineFactory.cs" />
    <Compile Include="Pipeline\PipelineFactory.cs" />
    <Compile Include="Pipeline\Pipeline.cs" />
    <Compile Include="Pipeline\SatellitePipelineFactory.cs" />
    <Compile Include="Pipeline\StaticBehavior.cs" />
    <Compile Include="Pipeline\StepRegistrationSequence.cs" />
    <Compile Include="Pipeline\SynchronousExecutor.cs" />
    <Compile Include="Pipeline\PipelineCollection.cs" />
    <Compile Include="Settings\Concurrency\ConcurrencySettings.cs" />
    <Compile Include="Settings\Concurrency\ConcurrencySettingsExtensions.cs" />
    <Compile Include="Settings\Concurrency\IConcurrencyConfig.cs" />
    <Compile Include="Settings\Concurrency\IndividualConcurrencyConfig.cs" />
    <Compile Include="Settings\Concurrency\IndividualConcurrencySettings.cs" />
    <Compile Include="Settings\IndividualThrottlingSettings.cs" />
    <Compile Include="Settings\Throttling\IndividualLimitThrottlingConfig.cs" />
    <Compile Include="Settings\Throttling\NoLimitThrottlingConfig.cs" />
    <Compile Include="Settings\Throttling\SharedLimitThrottlingConfig.cs" />
    <Compile Include="Settings\Throttling\ThrottlingSettings.cs" />
    <Compile Include="Settings\Throttling\ThrottlingSettingsExtensions.cs" />
    <Compile Include="Settings\Throttling\IThrottlingConfig.cs" />
    <Compile Include="Settings\Concurrency\SharedConcurrencyConfig.cs" />
    <Compile Include="SecondLevelRetries\CustomSecondLevelRetryPolicy.cs" />
    <Compile Include="SecondLevelRetries\SecondLevelRetryPolicy.cs" />
    <Compile Include="SecondLevelRetries\SecondLevelRetriesBehavior.cs" />
    <Compile Include="Transports\DequeueSettings.cs" />
    <Compile Include="Transports\IncomingContextExtensions.cs" />
    <Compile Include="Gateway\IDeduplicateMessages.cs" />
    <Compile Include="Hosting\HostInfoConfigurationExtensions.cs" />
    <Compile Include="Hosting\HostInfoSettings.cs" />
    <Compile Include="INeedInitialization.cs" />
    <Compile Include="Installation\InstallationSupport.cs" />
    <Compile Include="Installation\InstallConfigExtensions.cs" />
    <Compile Include="ISendOnlyBus.cs" />
    <Compile Include="Logging\DefaultFactory.cs" />
    <Compile Include="Logging\LoggingDefinition.cs" />
    <Compile Include="MessageInterfaces\MessageMapper\Reflection\ConcreteProxyCreator.cs" />
    <Compile Include="Monitoring\PerformanceCounterHelper.cs" />
    <Compile Include="Monitoring\CriticalTime\CriticalTimeMonitoringConfig.cs" />
    <Compile Include="Monitoring\CriticalTime\CriticalTimeMonitoring.cs" />
    <Compile Include="Monitoring\SLA\SLAMonitoringConfig.cs" />
    <Compile Include="Observable.cs" />
    <Compile Include="Address.cs" />
    <Compile Include="AddressMode.cs" />
    <Compile Include="Audit\Audit.cs" />
    <Compile Include="AutomaticSubscriptions\AutoSubscribe.cs" />
    <Compile Include="AutomaticSubscriptions\Config\AutoSubscribeSettingsExtensions.cs" />
    <Compile Include="AutomaticSubscriptions\Config\AutoSubscribeSettings.cs" />
    <Compile Include="CompletionResult.cs" />
    <Compile Include="Configure.cs" />
    <Compile Include="Config\AuditConfig.cs" />
    <Compile Include="ContentTypes.cs" />
    <Compile Include="DataBusProperty.cs" />
    <Compile Include="Distributor\MasterNode\DefaultMasterNodeAddress.cs" />
    <Compile Include="DataBus\DataBusReceiveBehavior.cs" />
    <Compile Include="DataBus\DataBusSendBehavior.cs" />
    <Compile Include="Encryption\MemberInfoExtensions.cs" />
    <Compile Include="ExceptionExtensions.cs" />
    <Compile Include="ExpressAttribute.cs" />
    <Compile Include="Features\FeatureConfigurationContext.cs" />
    <Compile Include="Features\ConfigurationBuilderExtensions.cs" />
    <Compile Include="Features\FeatureStartupTask.cs" />
    <Compile Include="Features\SettingsExtentions.cs" />
    <Compile Include="GitFlowVersion.cs" />
    <Compile Include="HandlerOrdering\First.cs" />
    <Compile Include="HandlerOrdering\ISpecifyMessageHandlerOrdering.cs" />
    <Compile Include="HandlerOrdering\Order.cs" />
    <Compile Include="Headers.cs" />
    <Compile Include="Hosting\Helpers\Image.cs" />
    <Compile Include="Hosting\Helpers\SkippedFile.cs" />
    <Compile Include="Hosting\HostInformation.cs" />
    <Compile Include="IAuthorizeSubscriptions.cs" />
    <Compile Include="IBus.cs" />
    <Compile Include="ICallback.cs" />
    <Compile Include="ICommand.cs" />
    <Compile Include="IdGeneration\CombGuid.cs" />
    <Compile Include="IEvent.cs" />
    <Compile Include="IMessage.cs" />
    <Compile Include="IMessageContext.cs" />
    <Compile Include="IMessageCreator.cs" />
    <Compile Include="IMessageHandler.cs" />
    <Compile Include="Impersonation\Windows\ConfigureWindowsIdentityEnricher.cs" />
    <Compile Include="Persistence\EnabledPersistence.cs" />
    <Compile Include="Persistence\Msmq\Msmq.cs" />
    <Compile Include="Persistence\Msmq\SubscriptionStorage\MsmqSubscriptionPersistence.cs" />
    <Compile Include="Persistence\PersistenceExtentions.cs" />
    <Compile Include="Persistence\PersistenceStartup.cs" />
    <Compile Include="Persistence\PersistenceStorageMerger.cs" />
    <Compile Include="Persistence\Storage.cs" />
    <Compile Include="Persistence\StorageType.cs" />
    <Compile Include="Pipeline\HardcodedPipelineSteps.cs" />
    <Compile Include="Pipeline\PipelineModifications.cs" />
    <Compile Include="Sagas\CorrelationProperty.cs" />
    <Compile Include="Sagas\CustomFinderAdapter.cs" />
    <Compile Include="Sagas\LoadSagaByIdWrapper.cs" />
    <Compile Include="Sagas\SagaFinder.cs" />
    <Compile Include="Sagas\SagaFinderDefinition.cs" />
    <Compile Include="Sagas\SagaMessage.cs" />
    <Compile Include="Sagas\SagaMetadata.cs" />
    <Compile Include="Sagas\SagaMetaModel.cs" />
    <Compile Include="Sagas\SagaToMessageMap.cs" />
    <Compile Include="Sagas\TypeBasedSagaMetaModel.cs" />
    <Compile Include="Pipeline\PipelineNotifications.cs" />
    <Compile Include="Pipeline\StepStarted.cs" />
    <Compile Include="Pipeline\StepEnded.cs" />
    <Compile Include="Scheduling\Scheduler.cs" />
    <Compile Include="Scheduling\TaskDefinition.cs" />
    <Compile Include="Faults\MoveFaultsToErrorQueueBehavior.cs" />
    <Compile Include="SecondLevelRetries\DefaultSecondLevelRetryPolicy.cs" />
    <Compile Include="Serialization\CustomSerialization.cs" />
    <Compile Include="Serialization\CustomSerializer.cs" />
    <Compile Include="Serialization\SerializationConfigExtensions.cs" />
    <Compile Include="Serialization\SerializationDefinition.cs" />
    <Compile Include="Serialization\SerializationExtentions.cs" />
    <Compile Include="Serializers\Binary\Binary.cs" />
    <Compile Include="Serializers\Json\Bson.cs" />
    <Compile Include="Serializers\SerializationFeatureHelper.cs" />
    <Compile Include="Serializers\Json\Json.cs" />
    <Compile Include="Serializers\XML\Config\Xml.cs" />
    <Compile Include="Serializers\XML\Config\XmlSerializationExtentions.cs" />
    <Compile Include="Serializers\XML\Deserializer.cs" />
    <Compile Include="Serializers\XML\Serializer.cs" />
    <Compile Include="Serializers\XML\XmlSerializerCache.cs" />
    <Compile Include="Settings\DurableMessagesConfig.cs" />
    <Compile Include="Timeout\ConfigurationBuilderExtensions.cs" />
    <Compile Include="Unicast\Behaviors\InvokeSagaNotFoundBehavior.cs" />
    <Compile Include="Transports\MessageAvailable.cs" />
    <Compile Include="Transports\Msmq\MsmqReceiveWithTransactionScopeBehavior.cs" />
    <Compile Include="Transports\ReceiveOptions.cs" />
    <Compile Include="Unicast\Behaviors\EnforceMessageIdBehavior.cs" />
    <Compile Include="Unicast\Behaviors\ForwardReceivedMessages.cs" />
    <Compile Include="FirstLevelRetries\FirstLevelRetriesBehavior.cs" />
    <Compile Include="Pipeline\Contexts\HandlingContext.cs" />
    <Compile Include="Unicast\Behaviors\MessageProcessingAbortedException.cs" />
    <Compile Include="Unicast\Config\RegisterHandlersInOrder.cs" />
    <Compile Include="Monitoring\SLA\SLABehavior.cs" />
    <Compile Include="Monitoring\CriticalTime\CriticalTimeBehavior.cs" />
    <Compile Include="Monitoring\SLA\SLAMonitoring.cs" />
    <Compile Include="Monitoring\ProcessingStatisticsBehavior.cs" />
    <Compile Include="Unicast\ContextualBus.cs" />
    <Compile Include="Unicast\DefaultHostIdGenerator.cs" />
    <Compile Include="MessageDeserializationException.cs" />
    <Compile Include="Unicast\Messages\HostInformationBehavior.cs" />
    <Compile Include="Utils\BaseDictionary.cs" />
    <Compile Include="Utils\WeakKeyDictionary.cs" />
    <Compile Include="Unicast\Transport\Config\TransportExtensions.cs" />
    <Compile Include="Satellites\ExecuteSatelliteHandlerBehavior.cs" />
    <Compile Include="Pipeline\LimitedThreadPoolExecutor.cs" />
    <Compile Include="Pipeline\ThroughputLimitExecutor.cs" />
    <Compile Include="Unicast\Transport\SuppressAmbientTransactionBehavior.cs" />
    <Compile Include="Unicast\Transport\ReceivePerformanceDiagnosticsBehavior.cs" />
    <Compile Include="Unicast\Transport\HandlerTransactionScopeWrapperBehavior.cs" />
    <Compile Include="Satellites\SatelliteTransportReceiver.cs" />
    <Compile Include="Unicast\UnicastBus_IBusImpl.cs" />
    <Compile Include="Utils\Guard.cs" />
    <Compile Include="Utils\ExceptionHeaderHelper.cs" />
    <Compile Include="Utils\ElevateChecker.cs" />
    <Compile Include="IStartableBus.cs" />
    <Compile Include="IWantToRunWhenBusStartsAndStops.cs" />
    <Compile Include="Licensing\NotifyOnInvalidLicenseBehavior.cs" />
    <Compile Include="Licensing\LicenseReminder.cs" />
    <Compile Include="Licensing\LicenseLocationConventions.cs" />
    <Compile Include="Licensing\NonLockingFileReader.cs" />
    <Compile Include="Licensing\StaThreadRunner.cs" />
    <Compile Include="Licensing\LicenseExpiredFormDisplayer.cs" />
    <Compile Include="Logging\ColoredConsoleLogger.cs" />
    <Compile Include="Logging\DefaultLog.cs" />
    <Compile Include="Logging\DefaultLoggerFactory.cs" />
    <Compile Include="Logging\LogLevel.cs" />
    <Compile Include="Logging\LogLevelReader.cs" />
    <Compile Include="Logging\RollingLogger.cs" />
    <Compile Include="Conventions.cs" />
    <Compile Include="MessageIntentEnum.cs" />
    <Compile Include="MessageMutator\IMutateIncomingMessages.cs" />
    <Compile Include="MessageMutator\IMutateIncomingTransportMessages.cs" />
    <Compile Include="MessageMutator\IMutateOutgoingMessages.cs" />
    <Compile Include="Outbox\IOutboxStorage.cs" />
    <Compile Include="Outbox\Outbox.cs" />
    <Compile Include="Outbox\OutboxAwareAuditer.cs" />
    <Compile Include="Outbox\OutboxConfigExtensions.cs" />
    <Compile Include="Outbox\OutboxMessage.cs" />
    <Compile Include="Outbox\OutboxDeduplicationBehavior.cs" />
    <Compile Include="Outbox\OutboxRecordBehavior.cs" />
    <Compile Include="Outbox\OutboxSendBehavior.cs" />
    <Compile Include="Outbox\OutboxSettings.cs" />
    <Compile Include="Outbox\TransportOperation.cs" />
    <Compile Include="Outbox\TransportOperationConverter.cs" />
    <Compile Include="Persistence\InMemory\Gateway\InMemoryGatewayPersistence.cs" />
    <Compile Include="Persistence\InMemory\InMemory.cs" />
    <Compile Include="Persistence\InMemory\Outbox\InMemoryOutboxPersistence.cs" />
    <Compile Include="Persistence\InMemory\Outbox\InMemoryOutboxStorage.cs" />
    <Compile Include="Persistence\InMemory\SagaPersister\InMemorySagaPersistence.cs" />
    <Compile Include="Persistence\InMemory\SubscriptionStorage\InMemorySubscriptionPersistence.cs" />
    <Compile Include="Persistence\InMemory\TimeoutPersister\InMemoryTimeoutPersistence.cs" />
    <Compile Include="Monitoring\PerformanceMonitorUsersInstaller.cs" />
    <Compile Include="Persistence\InMemory\Gateway\InMemoryGatewayDeduplication.cs" />
    <Compile Include="Persistence\PersistenceDefinition.cs" />
    <Compile Include="Persistence\PersistenceConfig.cs" />
    <Compile Include="Pipeline\BehaviorContext.cs" />
    <Compile Include="Pipeline\BehaviorContextStacker.cs" />
    <Compile Include="MessageMutator\ApplyIncomingMessageMutatorsBehavior.cs" />
    <Compile Include="MessageMutator\ApplyIncomingTransportMessageMutatorsBehavior.cs" />
    <Compile Include="Audit\AuditBehavior.cs" />
    <Compile Include="Pipeline\StepRegistrationsCoordinator.cs" />
    <Compile Include="Pipeline\BehaviorTypeChecker.cs" />
    <Compile Include="Pipeline\Dependency.cs" />
    <Compile Include="Pipeline\PipelineSettings.cs" />
    <Compile Include="Pipeline\RegisterStep.cs" />
    <Compile Include="Pipeline\RemoveStep.cs" />
    <Compile Include="Pipeline\ReplaceBehavior.cs" />
    <Compile Include="Pipeline\WellknownStep.cs" />
    <Compile Include="Sagas\PopulateAutoCorrelationHeadersForRepliesBehavior.cs" />
    <Compile Include="Saga\ContainSagaData.cs" />
    <Compile Include="Saga\IAmStartedByMessages.cs" />
    <Compile Include="Saga\IConfigureHowToFindSagaWithMessage.cs" />
    <Compile Include="Saga\IContainSagaData.cs" />
    <Compile Include="Saga\IFinder.cs" />
    <Compile Include="Saga\IFindSagas.cs" />
    <Compile Include="Saga\IHandleSagaNotFound.cs" />
    <Compile Include="Saga\IHandleTimeouts.cs" />
    <Compile Include="Saga\ISagaPersister.cs" />
    <Compile Include="Saga\Saga.cs" />
    <Compile Include="Saga\SagaPropertyMapper.cs" />
    <Compile Include="Saga\SagaT.cs" />
    <Compile Include="Saga\ToSagaExpression.cs" />
    <Compile Include="Saga\UniqueAttribute_obsolete.cs" />
    <Compile Include="Serialization\IMessageSerializer.cs" />
    <Compile Include="SettingsExtentions.cs" />
    <Compile Include="Settings\ReadOnlySettings.cs" />
    <Compile Include="Settings\ScaleOutExtentions.cs" />
    <Compile Include="Settings\TransactionSettingsExtentions.cs" />
    <Compile Include="Support\RuntimeEnvironment.cs" />
    <Compile Include="Timeout\TimeoutManagerBasedDeferral.cs" />
    <Compile Include="TimeToBeReceivedAttribute.cs" />
    <Compile Include="Transports\ConfigureTransport.cs" />
    <Compile Include="Audit\DefaultMessageAuditer.cs" />
    <Compile Include="Audit\IAuditMessages.cs" />
    <Compile Include="Transports\Msmq\Config\CheckMachineNameForComplianceWithDtcLimitation.cs" />
    <Compile Include="Unicast\Behaviors\ForwardBehavior.cs" />
    <Compile Include="Unicast\Behaviors\InvokeHandlersBehavior.cs" />
    <Compile Include="Unicast\Behaviors\LoadHandlersConnector.cs" />
    <Compile Include="Unicast\Config\UnicastBus.cs" />
    <Compile Include="Unicast\DeliveryMessageOptions.cs" />
    <Compile Include="Unicast\Messages\ExecuteLogicalMessagesConnector.cs" />
    <Compile Include="Unicast\Messages\LogicalMessage.cs" />
    <Compile Include="Unicast\Behaviors\MessageHandler.cs" />
    <Compile Include="Unicast\Behaviors\LogOutgoingMessageBehavior.cs" />
    <Compile Include="Unicast\Behaviors\ChildContainerBehavior.cs" />
    <Compile Include="Unicast\Behaviors\SerializeMessagesBehavior.cs" />
    <Compile Include="Unicast\Behaviors\DispatchMessageToTransportBehavior.cs" />
    <Compile Include="MessageMutator\MutateOutgoingMessageBehavior.cs" />
    <Compile Include="MessageMutator\MutateOutgoingPhysicalMessageBehavior.cs" />
    <Compile Include="Pipeline\Contexts\LogicalMessagesProcessingStageBehavior.cs" />
    <Compile Include="Pipeline\PipelineBase.cs" />
    <Compile Include="Pipeline\Contexts\RootContext.cs" />
    <Compile Include="Unicast\Behaviors\SendValidatorBehavior.cs" />
    <Compile Include="Sagas\ActiveSagaInstance.cs" />
    <Compile Include="Sagas\SagaPersistenceBehavior.cs" />
    <Compile Include="Unicast\Messages\LogicalMessageFactory.cs" />
    <Compile Include="Unicast\SendMessageOptions.cs" />
    <Compile Include="Unicast\Subscriptions\MessageDrivenSubscriptions\SubscriptionManager.cs" />
    <Compile Include="Unicast\Subscriptions\MessageDrivenSubscriptions\StorageInitializer.cs" />
    <Compile Include="Unicast\Transport\TransportMessageExtensions.cs" />
    <Compile Include="UnitOfWork\UnitOfWorkBehavior.cs" />
    <Compile Include="Pipeline\Behavior.cs" />
    <Compile Include="Pipeline\BehaviorChain.cs" />
    <Compile Include="Serializers\Binary\Config\BinarySerialization.cs" />
    <Compile Include="CriticalError\ConfigureCriticalErrorAction.cs" />
    <Compile Include="DataBus\ConfigureFileShareDataBus.cs" />
    <Compile Include="ConfigureInMemoryFaultManagement.cs" />
    <Compile Include="Features\FeatureActivator.cs" />
    <Compile Include="SecondLevelRetries\Config\SecondLevelRetriesConfigExtensions.cs" />
    <Compile Include="SecondLevelRetries\Config\SecondLevelRetriesSettings.cs" />
    <Compile Include="Serializers\Json\Config\BsonSerialization.cs" />
    <Compile Include="Serializers\Json\Config\JsonSerialization.cs" />
    <Compile Include="Serializers\Json\Config\JsonSerializerConfigurationExtensions.cs" />
    <Compile Include="Serializers\XML\Config\XmlSerialization.cs" />
    <Compile Include="Settings\ScaleOutSettings.cs" />
    <Compile Include="Transports\Msmq\Config\MsmqTransportConfigurator.cs" />
    <Compile Include="Unicast\Messages\DeserializeLogicalMessagesConnector.cs" />
    <Compile Include="Licensing\ConfigureLicenseExtensions.cs" />
    <Compile Include="Timeout\TimeoutManager.cs" />
    <Compile Include="ConfigureQueueCreation.cs" />
    <Compile Include="Transports\ConfigurePurging.cs" />
    <Compile Include="Features\Feature.cs" />
    <Compile Include="Encryption\ConfigureRijndaelEncryptionService.cs" />
    <Compile Include="Config\ConfigurationSource\DefaultConfigurationSource.cs" />
    <Compile Include="Config\ConfigurationSource\IConfigurationSource.cs" />
    <Compile Include="Config\Conventions\EndpointHelper.cs" />
    <Compile Include="Config\IWantToRunWhenConfigurationIsComplete.cs" />
    <Compile Include="Logging\Logging.cs" />
    <Compile Include="Distributor\MasterNode\MasterNodeConfig.cs" />
    <Compile Include="Config\MessageEndpointMapping.cs" />
    <Compile Include="Config\MessageEndpointMappingCollection.cs" />
    <Compile Include="Config\MessageForwardingInCaseOfFaultConfig.cs" />
    <Compile Include="Sagas\Sagas.cs" />
    <Compile Include="Satellites\IAdvancedSatellite.cs" />
    <Compile Include="Settings\SettingsHolder.cs" />
    <Compile Include="Transports\ICreateQueues.cs" />
    <Compile Include="Transports\IDeferMessages.cs" />
    <Compile Include="Transports\IDequeueMessages.cs" />
    <Compile Include="Transports\IManageSubscriptions.cs" />
    <Compile Include="Transports\IPublishMessages.cs" />
    <Compile Include="Transports\ISendMessages.cs" />
    <Compile Include="Transports\TransportDefinition.cs" />
    <Compile Include="Transports\Msmq\Config\Msmq.cs" />
    <Compile Include="Transports\Msmq\Config\MsmqSettings.cs" />
    <Compile Include="Transports\Msmq\HeaderInfo.cs" />
    <Compile Include="Transports\Msmq\MsmqDequeueStrategy.cs" />
    <Compile Include="Transports\Msmq\MsmqMessageSender.cs" />
    <Compile Include="Transports\Msmq\MsmqQueueCreator.cs" />
    <Compile Include="Transports\Msmq\MsmqUnitOfWork.cs" />
    <Compile Include="Transports\Msmq\MsmqUtilities.cs" />
    <Compile Include="Config\MsmqSubscriptionStorageConfig.cs" />
    <Compile Include="Encryption\RijndaelEncryptionServiceConfig.cs" />
    <Compile Include="Config\SatelliteConfigurer.cs" />
    <Compile Include="SecondLevelRetries\Config\SecondLevelRetriesConfig.cs" />
    <Compile Include="SecondLevelRetries\SecondLevelRetries.cs" />
    <Compile Include="Config\TransportConfig.cs" />
    <Compile Include="Config\UnicastBusConfig.cs" />
    <Compile Include="DataBus\DataBusFileBased.cs" />
    <Compile Include="DataBus\DefaultDatabusSerializer.cs" />
    <Compile Include="DataBus\FileShareDataBusImplementation.cs" />
    <Compile Include="DataBus\IDataBus.cs" />
    <Compile Include="DataBus\IDatabusSerializer.cs" />
    <Compile Include="DateTimeExtensions.cs" />
    <Compile Include="DependencyLifecycle.cs" />
    <Compile Include="Encryption\EncryptionMutator.cs" />
    <Compile Include="Encryption\IEncryptionService.cs" />
    <Compile Include="Faults\FaultsHeaderKeys.cs" />
    <Compile Include="Faults\FaultsQueueCreator.cs" />
    <Compile Include="Faults\IManageMessageFailures.cs" />
    <Compile Include="Hosting\Configuration\EndpointNameAttribute.cs" />
    <Compile Include="Monitoring\SLA\EndpointSLAAttribute.cs" />
    <Compile Include="Hosting\Configuration\IConfigureThisEndpoint.cs" />
    <Compile Include="Hosting\Helpers\AssemblyScanner.cs" />
    <Compile Include="Hosting\Helpers\AssemblyScannerResults.cs" />
    <Compile Include="InternalsVisibleTo.cs" />
    <Compile Include="Impersonation\Windows\WindowsIdentityEnricher.cs" />
    <Compile Include="Installation\INeedToInstallSomething.cs" />
    <Compile Include="IWantToRunBeforeConfigurationIsFinalized.cs" />
    <Compile Include="Licensing\LicenseManager.cs" />
    <Compile Include="Logging\ILog.cs" />
    <Compile Include="Logging\ILoggerFactory.cs" />
    <Compile Include="Logging\LogManager.cs" />
    <Compile Include="MessageInterfaces\IMessageMapper.cs" />
    <Compile Include="MessageInterfaces\MessageMapper\Reflection\MessageMapper.cs" />
    <Compile Include="ObjectBuilder\Autofac\AutofacObjectBuilder.cs" />
    <Compile Include="ObjectBuilder\Common\CommonObjectBuilder.cs" />
    <Compile Include="ObjectBuilder\Common\ComponentConfig.cs" />
    <Compile Include="ObjectBuilder\Common\IContainer.cs" />
    <Compile Include="ObjectBuilder\IBuilder.cs" />
    <Compile Include="ObjectBuilder\IComponentConfig.cs" />
    <Compile Include="ObjectBuilder\IConfigureComponents.cs" />
    <Compile Include="Properties\AssemblyInfo.cs" />
    <Compile Include="Properties\Resources.Designer.cs">
      <AutoGen>True</AutoGen>
      <DesignTime>True</DesignTime>
      <DependentUpon>Resources.resx</DependentUpon>
    </Compile>
    <Compile Include="Persistence\InMemory\SagaPersister\InMemorySagaPersister.cs" />
    <Compile Include="Sagas\PropertySagaFinder.cs" />
    <Compile Include="Satellites\ISatellite.cs" />
    <Compile Include="Satellites\SatellitesQueuesCreator.cs" />
    <Compile Include="Scheduling\Schedule.cs" />
    <Compile Include="Scheduling\DefaultScheduler.cs" />
    <Compile Include="Scheduling\InMemoryScheduledTaskStorage.cs" />
    <Compile Include="Scheduling\Messages\ScheduledTask.cs" />
    <Compile Include="Scheduling\ScheduledTaskMessageHandler.cs" />
    <Compile Include="Serializers\Binary\BinaryMessageSerializer.cs" />
    <Compile Include="Serializers\Binary\SimpleMessageMapper.cs" />
    <Compile Include="Serializers\Binary\XContainerSurrogate.cs" />
    <Compile Include="Serializers\Binary\XElementSurrogate.cs" />
    <Compile Include="Serializers\Json\BsonMessageSerializer.cs" />
    <Compile Include="Serializers\Json\Internal\MessageContractResolver.cs" />
    <Compile Include="Serializers\Json\Internal\MessageSerializationBinder.cs" />
    <Compile Include="Serializers\Json\Internal\XContainerConverter.cs" />
    <Compile Include="Serializers\Json\JsonMessageSerializer.cs" />
    <Compile Include="Serializers\Json\JsonMessageSerializerBase.cs" />
    <Compile Include="Serializers\XML\XmlMessageSerializer.cs" />
    <Compile Include="Serializers\XML\XmlSanitizingStream.cs" />
    <Compile Include="Settings\TransactionSettings.cs" />
    <Compile Include="Timeout\Core\DefaultTimeoutManager.cs" />
    <Compile Include="Timeout\Core\IPersistTimeouts.cs" />
    <Compile Include="Timeout\Core\TimeoutData.cs" />
    <Compile Include="Persistence\InMemory\TimeoutPersister\InMemoryTimeoutPersister.cs" />
    <Compile Include="Timeout\Hosting\Windows\TimeoutDispatcherProcessor.cs" />
    <Compile Include="Timeout\Hosting\Windows\TimeoutMessageProcessor.cs" />
    <Compile Include="Timeout\Hosting\Windows\TimeoutPersisterReceiver.cs" />
    <Compile Include="Timeout\Core\TimeoutManagerHeaders.cs" />
    <Compile Include="TransportMessage.cs" />
    <Compile Include="Licensing\LicenseExpiredForm.cs">
      <SubType>Form</SubType>
    </Compile>
    <Compile Include="Licensing\LicenseExpiredForm.Designer.cs">
      <DependentUpon>LicenseExpiredForm.cs</DependentUpon>
    </Compile>
    <Compile Include="Unicast\BackwardCompatibility\MutateMessageContentTypeOfIncomingTransportMessages.cs" />
    <Compile Include="Unicast\BuilderExtensions.cs" />
    <Compile Include="Unicast\Config\LoadMessageHandlersExtentions.cs" />
    <Compile Include="Timeout\Core\TimeoutManagerDeferrer.cs" />
    <Compile Include="Unicast\MessagesEventArgs.cs" />
    <Compile Include="Unicast\Queuing\Installers\ForwardReceivedMessagesToQueueCreator.cs" />
    <Compile Include="Unicast\Subscriptions\MessageDrivenSubscriptions\StorageDrivenPublishing.cs" />
    <Compile Include="Unicast\Subscriptions\MessageDrivenSubscriptions\MessageDrivenSubscriptions.cs" />
    <Compile Include="AutomaticSubscriptions\AutoSubscriptionStrategy.cs" />
    <Compile Include="Unicast\MessageContext.cs" />
    <Compile Include="Unicast\MessageEventArgs.cs" />
    <Compile Include="Unicast\Messages\MessageMetadataRegistry.cs" />
    <Compile Include="Unicast\Messages\MessageMetadata.cs" />
    <Compile Include="Unicast\MessagingBestPractices.cs" />
    <Compile Include="Monitoring\CriticalTime\CriticalTimeCalculator.cs" />
    <Compile Include="Monitoring\SLA\EstimatedTimeToSLABreachCalculator.cs" />
    <Compile Include="Audit\AttachCausationHeadersBehavior.cs" />
    <Compile Include="Unicast\Publishing\StorageDrivenPublisher.cs" />
    <Compile Include="Unicast\Queuing\Installers\EndpointInputQueueCreator.cs" />
    <Compile Include="Unicast\Queuing\Installers\AuditQueueCreator.cs" />
    <Compile Include="Unicast\Queuing\IWantQueueCreated.cs" />
    <Compile Include="Unicast\Queuing\QueueNotFoundException.cs" />
    <Compile Include="Unicast\Queuing\QueuesCreator.cs" />
    <Compile Include="Unicast\Routing\StaticMessageRouter.cs" />
    <Compile Include="Unicast\IMessageHandlerRegistry.cs" />
    <Compile Include="Unicast\MessageHandlerRegistry.cs" />
    <Compile Include="Unicast\Subscriptions\SubscriptionEventArgs.cs" />
    <Compile Include="Unicast\Subscriptions\MessageDrivenSubscriptions\SubscriptionReceiverBehavior.cs" />
    <Compile Include="Persistence\InMemory\SubscriptionStorage\InMemorySubscriptionStorage.cs" />
    <Compile Include="Unicast\Subscriptions\MessageDrivenSubscriptions\ISubscriptionStorage.cs" />
    <Compile Include="Unicast\Subscriptions\MessageDrivenSubscriptions\MessageType.cs" />
    <Compile Include="Persistence\Msmq\SubscriptionStorage\SubscriptionsQueueCreator.cs" />
    <Compile Include="Persistence\Msmq\SubscriptionStorage\Entry.cs" />
    <Compile Include="Persistence\Msmq\SubscriptionStorage\MsmqSubscriptionStorage.cs" />
    <Compile Include="Unicast\Transport\ControlMessageFactory.cs" />
    <Compile Include="Unicast\Transport\FailedMessageProcessingEventArgs.cs" />
    <Compile Include="Unicast\Transport\Config\UseTransportExtensions.cs" />
    <Compile Include="FirstLevelRetries\FlrStatusStorage.cs" />
    <Compile Include="Unicast\Transport\Monitoring\ReceivePerformanceDiagnostics.cs" />
    <Compile Include="Unicast\Transport\ThroughputLimiter.cs" />
    <Compile Include="Unicast\Transport\TransportReceiver.cs" />
    <Compile Include="Unicast\Transport\TransactionSettings.cs" />
    <Compile Include="Unicast\Transport\TransportConnectionString.cs" />
    <Compile Include="Unicast\UnicastBus.cs" />
    <Compile Include="UnitOfWork\IManageUnitsOfWork.cs" />
    <Compile Include="CircuitBreakers\CircuitBreaker.cs" />
    <Compile Include="CircuitBreakers\RepeatedFailuresOverTimeCircuitBreaker.cs" />
    <Compile Include="Utils\DeterministicGuid.cs" />
    <Compile Include="Utils\FileVersionRetriever.cs" />
    <Compile Include="Utils\Reflection\DelegateFactory.cs" />
    <Compile Include="Utils\Reflection\ExtensionMethods.cs" />
    <Compile Include="Utils\Reflection\Reflect.cs" />
    <Compile Include="Utils\RegistryReader.cs" />
    <Compile Include="Encryption\WireEncryptedString.cs" />
    <Compile Include="v6-obsoletes.cs" />
  </ItemGroup>
  <ItemGroup>
    <None Include="packages.config" />
  </ItemGroup>
  <ItemGroup>
    <Folder Include="SecondLevelRetries\Helpers\" />
  </ItemGroup>
  <ItemGroup>
    <Compile Include="Properties\Resharper.Annotations.g.cs" />
    <None Include="Resources\NServiceBus_Logo-  white.png" />
    <None Include="Resources\NServiceBus.png" />
    <None Include="Resources\logo.bmp" />
    <None Include="Resources\logo.png" />
    <None Include="Resources\formicon.ico" />
    <None Include="Resources\error.png" />
    <None Include="Resources\complete.png" />
  </ItemGroup>
  <ItemGroup>
    <EmbeddedResource Include="Properties\Resources.resx">
      <Generator>ResXFileCodeGenerator</Generator>
      <LastGenOutput>Resources.Designer.cs</LastGenOutput>
      <SubType>Designer</SubType>
    </EmbeddedResource>
    <EmbeddedResource Include="Licensing\LicenseExpiredForm.resx">
      <DependentUpon>LicenseExpiredForm.cs</DependentUpon>
      <SubType>Designer</SubType>
    </EmbeddedResource>
  </ItemGroup>
  <Import Project="$(MSBuildToolsPath)\Microsoft.CSharp.targets" />
  <Target Name="AfterBuild" Condition=" '$(Configuration)' == 'Release' ">
    <MakeDir Directories="$(TargetDir)temp\" />
    <Exec Command="&quot;$(SolutionDir)..\tools\IlMerge\ilmerge.exe&quot; /keyfile:&quot;$(SolutionDir)NServiceBus.snk&quot; /internalize /out:&quot;$(TargetDir)temp\$(TargetFileName)&quot; &quot;$(TargetPath)&quot; &quot;$(TargetDir)AutoFac.dll&quot; &quot;$(TargetDir)Newtonsoft.Json.dll&quot; /target:library /targetplatform:&quot;v4,$(FrameworkPathOverride)&quot;" />
    <ItemGroup>
      <TempFiles Include="$(TargetDir)temp\*.*" />
    </ItemGroup>
    <Copy SourceFiles="@(TempFiles)" DestinationFolder="$(TargetDir)" OverwriteReadOnlyFiles="true" />
    <Delete Files="@(TempFiles)" />
    <RemoveDir Directories="$(TargetDir)temp\" />
  </Target>
  <Target Name="EnsureNuGetPackageBuildImports" BeforeTargets="PrepareForBuild">
    <PropertyGroup>
      <ErrorText>This project references NuGet package(s) that are missing on this computer. Enable NuGet Package Restore to download them.  For more information, see http://go.microsoft.com/fwlink/?LinkID=322105. The missing file is {0}.</ErrorText>
    </PropertyGroup>
    <Error Condition="!Exists('..\packages\GitVersionTask.2.0.1\Build\GitVersionTask.targets')" Text="$([System.String]::Format('$(ErrorText)', '..\packages\GitVersionTask.2.0.1\Build\GitVersionTask.targets'))" />
    <Error Condition="!Exists('..\packages\Fody.1.28.1\build\Fody.targets')" Text="$([System.String]::Format('$(ErrorText)', '..\packages\Fody.1.28.1\build\Fody.targets'))" />
    <Error Condition="!Exists('..\packages\NuGetPackager.0.5.4\build\NuGetPackager.targets')" Text="$([System.String]::Format('$(ErrorText)', '..\packages\NuGetPackager.0.5.4\build\NuGetPackager.targets'))" />
  </Target>
  <Import Project="..\packages\GitVersionTask.2.0.1\Build\GitVersionTask.targets" Condition="Exists('..\packages\GitVersionTask.2.0.1\Build\GitVersionTask.targets')" />
  <Import Project="..\packages\Fody.1.28.1\build\Fody.targets" Condition="Exists('..\packages\Fody.1.28.1\build\Fody.targets')" />
  <Import Project="..\packages\NuGetPackager.0.5.4\build\NuGetPackager.targets" Condition="Exists('..\packages\NuGetPackager.0.5.4\build\NuGetPackager.targets')" />
</Project><|MERGE_RESOLUTION|>--- conflicted
+++ resolved
@@ -123,11 +123,8 @@
     <Compile Include="FirstLevelRetries\FirstLevelRetry.cs" />
     <Compile Include="Faults\ErrorQueueSettings.cs" />
     <Compile Include="Faults\StoreFaultsInErrorQueue.cs" />
-<<<<<<< HEAD
     <Compile Include="IResponse.cs" />
-=======
     <Compile Include="IBusExtensions.cs" />
->>>>>>> 432381d9
     <Compile Include="ISendOnlyBusExtensions.cs" />
     <Compile Include="MessageMutator\IMutateOutgoingPhysicalContext.cs" />
     <Compile Include="MessageMutator\OutgoingPhysicalMutatorContext.cs" />
@@ -139,11 +136,8 @@
     <Compile Include="Pipeline\Contexts\TransportReceiveContext.cs" />
     <Compile Include="Pipeline\PipelineModelBuilder.cs" />
     <Compile Include="Pipeline\StageConnector.cs" />
-<<<<<<< HEAD
     <Compile Include="Sagas\SagaMessageHandledBy.cs" />
-=======
     <Compile Include="PublishOptions.cs" />
->>>>>>> 432381d9
     <Compile Include="SendLocalOptions.cs" />
     <Compile Include="SendOptions.cs" />
     <Compile Include="Sagas\ActiveSagaInstance_obsolete.cs" />
