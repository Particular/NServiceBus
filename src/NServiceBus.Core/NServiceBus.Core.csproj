﻿<?xml version="1.0" encoding="utf-8"?>
<Project ToolsVersion="4.0" DefaultTargets="Build" xmlns="http://schemas.microsoft.com/developer/msbuild/2003">
  <Import Project="$(MSBuildExtensionsPath)\$(MSBuildToolsVersion)\Microsoft.Common.props" Condition="Exists('$(MSBuildExtensionsPath)\$(MSBuildToolsVersion)\Microsoft.Common.props')" />
  <PropertyGroup>
    <Configuration Condition=" '$(Configuration)' == '' ">Debug</Configuration>
    <Platform Condition=" '$(Platform)' == '' ">AnyCPU</Platform>
    <ProjectGuid>{DD48B2D0-E996-412D-9157-821ED8B17A9D}</ProjectGuid>
    <OutputType>Library</OutputType>
    <AppDesignerFolder>Properties</AppDesignerFolder>
    <RootNamespace>NServiceBus</RootNamespace>
    <AssemblyName>NServiceBus.Core</AssemblyName>
    <TargetFrameworkVersion>v4.5</TargetFrameworkVersion>
    <FileAlignment>512</FileAlignment>
    <SignAssembly>true</SignAssembly>
    <AssemblyOriginatorKeyFile>..\NServiceBus.snk</AssemblyOriginatorKeyFile>
    <SolutionDir Condition="$(SolutionDir) == '' Or $(SolutionDir) == '*Undefined*'">..\</SolutionDir>
    <TargetFrameworkProfile />
    <NuGetPackageImportStamp>6bf3fb6f</NuGetPackageImportStamp>
    <CreateDeploymentPackage>False</CreateDeploymentPackage>
  </PropertyGroup>
  <PropertyGroup Condition=" '$(Configuration)|$(Platform)' == 'Debug|AnyCPU' ">
    <DebugSymbols>true</DebugSymbols>
    <DebugType>full</DebugType>
    <Optimize>false</Optimize>
    <OutputPath>..\..\binaries\</OutputPath>
    <DefineConstants>TRACE;DEBUG</DefineConstants>
    <ErrorReport>prompt</ErrorReport>
    <WarningLevel>4</WarningLevel>
    <DocumentationFile>..\..\binaries\NServiceBus.Core.xml</DocumentationFile>
    <TreatWarningsAsErrors>true</TreatWarningsAsErrors>
    <Prefer32Bit>false</Prefer32Bit>
  </PropertyGroup>
  <PropertyGroup Condition=" '$(Configuration)|$(Platform)' == 'Release|AnyCPU' ">
    <DebugType>pdbonly</DebugType>
    <Optimize>true</Optimize>
    <OutputPath>..\..\binaries\</OutputPath>
    <DefineConstants>TRACE</DefineConstants>
    <ErrorReport>prompt</ErrorReport>
    <WarningLevel>4</WarningLevel>
    <DocumentationFile>..\..\binaries\NServiceBus.Core.xml</DocumentationFile>
    <TreatWarningsAsErrors>true</TreatWarningsAsErrors>
    <Prefer32Bit>false</Prefer32Bit>
  </PropertyGroup>
  <ItemGroup>
    <None Include="FodyWeavers.xml">
      <SubType>Designer</SubType>
    </None>
    <Reference Include="Autofac">
      <HintPath>..\packages\Autofac.3.5.2\lib\net40\Autofac.dll</HintPath>
    </Reference>
    <Reference Include="Janitor">
      <HintPath>..\packages\Janitor.Fody.1.1.0.0\Lib\portable-net4+sl5+wp8+win8+wpa81+MonoAndroid16+MonoTouch40\Janitor.dll</HintPath>
      <Private>False</Private>
    </Reference>
    <Reference Include="Microsoft.CSharp" />
    <Reference Include="Newtonsoft.Json">
      <HintPath>..\packages\Newtonsoft.Json.5.0.6\lib\net45\Newtonsoft.Json.dll</HintPath>
    </Reference>
    <Reference Include="Obsolete">
      <HintPath>..\packages\Obsolete.Fody.4.0.0\Lib\portable-net4+sl5+wp8+win8+wpa81+MonoAndroid16+MonoTouch40\Obsolete.dll</HintPath>
      <Private>False</Private>
    </Reference>
    <Reference Include="System" />
    <Reference Include="System.ComponentModel.Composition" />
    <Reference Include="System.Configuration" />
    <Reference Include="System.Core" />
    <Reference Include="System.Data" />
    <Reference Include="System.Drawing" />
    <Reference Include="System.Messaging" />
    <Reference Include="System.Security" />
    <Reference Include="System.ServiceModel" />
    <Reference Include="System.ServiceProcess" />
    <Reference Include="System.Transactions" />
    <Reference Include="System.Web" />
    <Reference Include="System.Web.Services" />
    <Reference Include="System.Windows.Forms" />
    <Reference Include="System.Xml" />
    <Reference Include="System.Xml.Linq" />
  </ItemGroup>
  <ItemGroup>
    <Compile Include="App_Packages\Particular.Licensing\License.cs" />
    <Compile Include="App_Packages\Particular.Licensing\LicenseDeserializer.cs" />
    <Compile Include="App_Packages\Particular.Licensing\LicenseExpirationChecker.cs" />
    <Compile Include="App_Packages\Particular.Licensing\LicenseVerifier.cs" />
    <Compile Include="App_Packages\Particular.Licensing\RegistryLicenseStore.cs" />
    <Compile Include="App_Packages\Particular.Licensing\ReleaseDateReader.cs" />
    <Compile Include="App_Packages\Particular.Licensing\TrialStartDateStore.cs" />
    <Compile Include="App_Packages\Particular.Licensing\UniversalDateParser.cs" />
    <Compile Include="App_Packages\Particular.Licensing\UserSidChecker.cs" />
    <Compile Include="BufferedObservable.cs" />
    <Compile Include="Bus.cs" />
    <Compile Include="BusConfiguration.cs" />
    <Compile Include="ConfigureHandlerSettings.cs" />
    <Compile Include="Config\MsmqConnectionStringBuilder.cs" />
    <Compile Include="Container\ContainerCustomizations.cs" />
    <Compile Include="Container\ContainerDefinition.cs" />
    <Compile Include="ConventionsBuilder.cs" />
    <Compile Include="CriticalError\CriticalErrorHandling.cs" />
    <Compile Include="CriticalError\CriticalError.cs" />
    <Compile Include="DataBusPropertyInfo.cs" />
    <Compile Include="DataBus\CustomDataBus.cs" />
    <Compile Include="DataBus\CustomIDataBus.cs" />
    <Compile Include="DataBus\DataBus.cs" />
    <Compile Include="DataBus\DataBusDefinition.cs" />
    <Compile Include="DataBus\DataBusExtentions.cs" />
    <Compile Include="DataBus\FileShareDataBus.cs" />
    <Compile Include="DataBus\UseDataBusExtensions.cs" />
    <Compile Include="Encryption\DecryptBehavior.cs" />
    <Compile Include="Encryption\EncryptBehavior.cs" />
    <Compile Include="Encryption\EncryptedValue.cs" />
    <Compile Include="Encryption\Encryptor.cs" />
    <Compile Include="Encryption\RijndaelExpiredKey.cs" />
    <Compile Include="Encryption\RijndaelExpiredKeyCollection.cs" />
    <Compile Include="Encryption\RijndaelEncryptionService.cs" />
    <Compile Include="BusNotifications.cs" />
    <Compile Include="Faults\FailedMessage.cs" />
    <Compile Include="Faults\ErrorsNotifications.cs" />
    <Compile Include="Faults\ErrorSubscribers.cs" />
    <Compile Include="Features\FeatureRunner.cs" />
    <Compile Include="FirstLevelRetries\FirstLevelRetry.cs" />
    <Compile Include="Faults\ErrorQueueSettings.cs" />
    <Compile Include="Faults\StoreFaultsInErrorQueue.cs" />
    <Compile Include="IResponse.cs" />
    <Compile Include="Pipeline\Contexts\OutgoingHeaders.cs" />
    <Compile Include="Pipeline\Contexts\PhysicalMessageProcessingStageBehavior.cs" />
    <Compile Include="Pipeline\BehaviorInvoker.cs" />
    <Compile Include="Pipeline\Contexts\IncomingContext.cs" />
    <Compile Include="Pipeline\Contexts\TransportReceiveContext.cs" />
    <Compile Include="Pipeline\PipelineModelBuilder.cs" />
    <Compile Include="Pipeline\StageConnector.cs" />
<<<<<<< HEAD
    <Compile Include="Sagas\SagaMessageHandledBy.cs" />
=======
    <Compile Include="Sagas\ActiveSagaInstance_obsolete.cs" />
>>>>>>> 4bce4755
    <Compile Include="Transports\Msmq\MsmqAddress.cs" />
    <Compile Include="Transports\Msmq\MsmqReceiveBehavior.cs" />
    <Compile Include="Transports\Msmq\MsmqReceiveWithNativeTransactionBehavior.cs" />
    <Compile Include="Transports\Msmq\MsmqReceiveWithNoTransactionBehavior.cs" />
    <Compile Include="Transports\OutgoingMessage.cs" />
    <Compile Include="Transports\ReceiveBehavior.cs" />
    <Compile Include="Pipeline\Contexts\PhysicalOutgoingContext.cs" />
    <Compile Include="Unicast\Behaviors\PrepareProcessCommandContextBehavior.cs" />
    <Compile Include="Unicast\Behaviors\PrepareEventContextBehavior.cs" />
    <Compile Include="Unicast\Behaviors\PrepareResponseContextBehavior.cs" />
    <Compile Include="Unicast\Behaviors\PrepareTimoutContextBehavior.cs" />
    <Compile Include="Transports\IncomingMessage.cs" />
    <Compile Include="Unicast\Behaviors\SagaInvocationResult.cs" />
    <Compile Include="Unicast\Behaviors\TransportReceiveToPhysicalMessageProcessingConnector.cs" />
    <Compile Include="Pipeline\Contexts\LogicalMessageProcessingStageBehavior.cs" />
    <Compile Include="Pipeline\IBehaviorInvoker.cs" />
    <Compile Include="SecondLevelRetries\SecondLevelRetry.cs" />
    <Compile Include="Features\AdvanceExtensibilityExtensions.cs" />
    <Compile Include="Features\DisplayDiagnosticsForFeatures.cs" />
    <Compile Include="Features\ExposeSettings.cs" />
    <Compile Include="Features\PrerequisiteStatus.cs" />
    <Compile Include="FirstLevelRetries\FirstLevelRetries.cs" />
    <Compile Include="FirstLevelRetries\FirstLevelRetryPolicy.cs" />
    <Compile Include="Pipeline\ExecutorNotifications.cs" />
    <Compile Include="Pipeline\ExecutorState.cs" />
    <Compile Include="Pipeline\PerCallBehavior.cs" />
    <Compile Include="Pipeline\BehaviorInstance.cs" />
    <Compile Include="Pipeline\IExecutor.cs" />
    <Compile Include="Pipeline\IndividualLimitThreadPoolExecutor.cs" />
    <Compile Include="Pipeline\IndividualThroughputLimitExecutor.cs" />
    <Compile Include="Pipeline\MainPipelineFactory.cs" />
    <Compile Include="Pipeline\PipelineFactory.cs" />
    <Compile Include="Pipeline\Pipeline.cs" />
    <Compile Include="Pipeline\SatellitePipelineFactory.cs" />
    <Compile Include="Pipeline\StaticBehavior.cs" />
    <Compile Include="Pipeline\StepRegistrationSequence.cs" />
    <Compile Include="Pipeline\SynchronousExecutor.cs" />
    <Compile Include="Pipeline\PipelineCollection.cs" />
    <Compile Include="Settings\Concurrency\ConcurrencySettings.cs" />
    <Compile Include="Settings\Concurrency\ConcurrencySettingsExtensions.cs" />
    <Compile Include="Settings\Concurrency\IConcurrencyConfig.cs" />
    <Compile Include="Settings\Concurrency\IndividualConcurrencyConfig.cs" />
    <Compile Include="Settings\Concurrency\IndividualConcurrencySettings.cs" />
    <Compile Include="Settings\IndividualThrottlingSettings.cs" />
    <Compile Include="Settings\Throttling\IndividualLimitThrottlingConfig.cs" />
    <Compile Include="Settings\Throttling\NoLimitThrottlingConfig.cs" />
    <Compile Include="Settings\Throttling\SharedLimitThrottlingConfig.cs" />
    <Compile Include="Settings\Throttling\ThrottlingSettings.cs" />
    <Compile Include="Settings\Throttling\ThrottlingSettingsExtensions.cs" />
    <Compile Include="Settings\Throttling\IThrottlingConfig.cs" />
    <Compile Include="Settings\Concurrency\SharedConcurrencyConfig.cs" />
    <Compile Include="SecondLevelRetries\CustomSecondLevelRetryPolicy.cs" />
    <Compile Include="SecondLevelRetries\SecondLevelRetryPolicy.cs" />
    <Compile Include="SecondLevelRetries\SecondLevelRetriesBehavior.cs" />
    <Compile Include="Transports\DequeueSettings.cs" />
    <Compile Include="Transports\IncomingContextExtensions.cs" />
    <Compile Include="Gateway\IDeduplicateMessages.cs" />
    <Compile Include="Hosting\HostInfoConfigurationExtensions.cs" />
    <Compile Include="Hosting\HostInfoSettings.cs" />
    <Compile Include="IManageMessageHeaders.cs" />
    <Compile Include="INeedInitialization.cs" />
    <Compile Include="Installation\InstallationSupport.cs" />
    <Compile Include="Installation\InstallConfigExtensions.cs" />
    <Compile Include="ISendOnlyBus.cs" />
    <Compile Include="Logging\DefaultFactory.cs" />
    <Compile Include="Logging\LoggingDefinition.cs" />
    <Compile Include="MessageInterfaces\MessageMapper\Reflection\ConcreteProxyCreator.cs" />
    <Compile Include="Monitoring\PerformanceCounterHelper.cs" />
    <Compile Include="Monitoring\CriticalTime\CriticalTimeMonitoringConfig.cs" />
    <Compile Include="Monitoring\CriticalTime\CriticalTimeMonitoring.cs" />
    <Compile Include="Monitoring\SLA\SLAMonitoringConfig.cs" />
    <Compile Include="Observable.cs" />
    <Compile Include="Address.cs" />
    <Compile Include="AddressMode.cs" />
    <Compile Include="Audit\Audit.cs" />
    <Compile Include="AutomaticSubscriptions\AutoSubscribe.cs" />
    <Compile Include="AutomaticSubscriptions\Config\AutoSubscribeSettingsExtensions.cs" />
    <Compile Include="AutomaticSubscriptions\Config\AutoSubscribeSettings.cs" />
    <Compile Include="CompletionResult.cs" />
    <Compile Include="Configure.cs" />
    <Compile Include="Config\AuditConfig.cs" />
    <Compile Include="ContentTypes.cs" />
    <Compile Include="DataBusProperty.cs" />
    <Compile Include="Distributor\MasterNode\DefaultMasterNodeAddress.cs" />
    <Compile Include="DataBus\DataBusReceiveBehavior.cs" />
    <Compile Include="DataBus\DataBusSendBehavior.cs" />
    <Compile Include="Encryption\MemberInfoExtensions.cs" />
    <Compile Include="ExceptionExtensions.cs" />
    <Compile Include="ExpressAttribute.cs" />
    <Compile Include="ExtensionMethods.cs" />
    <Compile Include="Features\FeatureConfigurationContext.cs" />
    <Compile Include="Features\ConfigurationBuilderExtensions.cs" />
    <Compile Include="Features\FeatureStartupTask.cs" />
    <Compile Include="Features\SettingsExtentions.cs" />
    <Compile Include="GitFlowVersion.cs" />
    <Compile Include="HandlerOrdering\First.cs" />
    <Compile Include="HandlerOrdering\ISpecifyMessageHandlerOrdering.cs" />
    <Compile Include="HandlerOrdering\Order.cs" />
    <Compile Include="Headers.cs" />
    <Compile Include="Hosting\Helpers\Image.cs" />
    <Compile Include="Hosting\Helpers\SkippedFile.cs" />
    <Compile Include="Hosting\HostInformation.cs" />
    <Compile Include="IAuthorizeSubscriptions.cs" />
    <Compile Include="IBus.cs" />
    <Compile Include="ICallback.cs" />
    <Compile Include="ICommand.cs" />
    <Compile Include="IdGeneration\CombGuid.cs" />
    <Compile Include="IEvent.cs" />
    <Compile Include="IMessage.cs" />
    <Compile Include="IMessageContext.cs" />
    <Compile Include="IMessageCreator.cs" />
    <Compile Include="IMessageHandler.cs" />
    <Compile Include="Impersonation\Windows\ConfigureWindowsIdentityEnricher.cs" />
    <Compile Include="Persistence\EnabledPersistence.cs" />
    <Compile Include="Persistence\Msmq\Msmq.cs" />
    <Compile Include="Persistence\Msmq\SubscriptionStorage\MsmqSubscriptionPersistence.cs" />
    <Compile Include="Persistence\PersistenceExtentions.cs" />
    <Compile Include="Persistence\PersistenceStartup.cs" />
    <Compile Include="Persistence\PersistenceStorageMerger.cs" />
    <Compile Include="Persistence\Storage.cs" />
    <Compile Include="Persistence\StorageType.cs" />
    <Compile Include="Pipeline\HardcodedPipelineSteps.cs" />
    <Compile Include="Pipeline\PipelineModifications.cs" />
    <Compile Include="Sagas\CorrelationProperty.cs" />
    <Compile Include="Sagas\CustomFinderAdapter.cs" />
    <Compile Include="Sagas\LoadSagaByIdWrapper.cs" />
    <Compile Include="Sagas\SagaFinder.cs" />
    <Compile Include="Sagas\SagaFinderDefinition.cs" />
    <Compile Include="Sagas\SagaMessage.cs" />
    <Compile Include="Sagas\SagaMetadata.cs" />
    <Compile Include="Sagas\SagaMetaModel.cs" />
    <Compile Include="Sagas\SagaToMessageMap.cs" />
    <Compile Include="Sagas\TypeBasedSagaMetaModel.cs" />
    <Compile Include="Pipeline\PipelineNotifications.cs" />
    <Compile Include="Pipeline\StepStarted.cs" />
    <Compile Include="Pipeline\StepEnded.cs" />
    <Compile Include="Scheduling\Scheduler.cs" />
    <Compile Include="Scheduling\TaskDefinition.cs" />
    <Compile Include="Faults\MoveFaultsToErrorQueueBehavior.cs" />
    <Compile Include="SecondLevelRetries\DefaultSecondLevelRetryPolicy.cs" />
    <Compile Include="Serialization\CustomSerialization.cs" />
    <Compile Include="Serialization\CustomSerializer.cs" />
    <Compile Include="Serialization\SerializationConfigExtensions.cs" />
    <Compile Include="Serialization\SerializationDefinition.cs" />
    <Compile Include="Serialization\SerializationExtentions.cs" />
    <Compile Include="Serializers\Binary\Binary.cs" />
    <Compile Include="Serializers\Json\Bson.cs" />
    <Compile Include="Serializers\SerializationFeatureHelper.cs" />
    <Compile Include="Serializers\Json\Json.cs" />
    <Compile Include="Serializers\XML\Config\Xml.cs" />
    <Compile Include="Serializers\XML\Config\XmlSerializationExtentions.cs" />
    <Compile Include="Serializers\XML\Deserializer.cs" />
    <Compile Include="Serializers\XML\Serializer.cs" />
    <Compile Include="Serializers\XML\XmlSerializerCache.cs" />
    <Compile Include="Settings\DurableMessagesConfig.cs" />
    <Compile Include="Timeout\ConfigurationBuilderExtensions.cs" />
    <Compile Include="Unicast\Behaviors\InvokeSagaNotFoundBehavior.cs" />
    <Compile Include="Transports\MessageAvailable.cs" />
    <Compile Include="Transports\Msmq\MsmqReceiveWithTransactionScopeBehavior.cs" />
    <Compile Include="Transports\ReceiveOptions.cs" />
    <Compile Include="Unicast\Behaviors\EnforceMessageIdBehavior.cs" />
    <Compile Include="Unicast\Behaviors\ForwardReceivedMessages.cs" />
    <Compile Include="FirstLevelRetries\FirstLevelRetriesBehavior.cs" />
    <Compile Include="Pipeline\Contexts\HandlingContext.cs" />
    <Compile Include="Unicast\Behaviors\MessageProcessingAbortedException.cs" />
    <Compile Include="Unicast\BusAsyncResultEventArgs.cs" />
    <Compile Include="Unicast\CallbackMessageLookup.cs" />
    <Compile Include="Unicast\CallbackResultEventArgs.cs" />
    <Compile Include="Unicast\Config\RegisterHandlersInOrder.cs" />
    <Compile Include="Monitoring\SLA\SLABehavior.cs" />
    <Compile Include="Monitoring\CriticalTime\CriticalTimeBehavior.cs" />
    <Compile Include="Monitoring\SLA\SLAMonitoring.cs" />
    <Compile Include="Monitoring\ProcessingStatisticsBehavior.cs" />
    <Compile Include="Unicast\ContextualBus.cs" />
    <Compile Include="Unicast\DefaultHostIdGenerator.cs" />
    <Compile Include="MessageDeserializationException.cs" />
    <Compile Include="Unicast\Messages\HostInformationBehavior.cs" />
    <Compile Include="Utils\BaseDictionary.cs" />
    <Compile Include="Utils\WeakKeyDictionary.cs" />
    <Compile Include="Unicast\Transport\Config\TransportExtensions.cs" />
    <Compile Include="Satellites\ExecuteSatelliteHandlerBehavior.cs" />
    <Compile Include="Pipeline\LimitedThreadPoolExecutor.cs" />
    <Compile Include="Pipeline\ThroughputLimitExecutor.cs" />
    <Compile Include="Unicast\Transport\SuppressAmbientTransactionBehavior.cs" />
    <Compile Include="Unicast\Transport\ReceivePerformanceDiagnosticsBehavior.cs" />
    <Compile Include="Unicast\Transport\HandlerTransactionScopeWrapperBehavior.cs" />
    <Compile Include="Satellites\SatelliteTransportReceiver.cs" />
    <Compile Include="Unicast\UnicastBus_IBusImpl.cs" />
    <Compile Include="Utils\Guard.cs" />
    <Compile Include="Utils\ExceptionHeaderHelper.cs" />
    <Compile Include="Utils\ElevateChecker.cs" />
    <Compile Include="IStartableBus.cs" />
    <Compile Include="IWantToRunWhenBusStartsAndStops.cs" />
    <Compile Include="Licensing\NotifyOnInvalidLicenseBehavior.cs" />
    <Compile Include="Licensing\LicenseReminder.cs" />
    <Compile Include="Licensing\LicenseLocationConventions.cs" />
    <Compile Include="Licensing\NonLockingFileReader.cs" />
    <Compile Include="Licensing\StaThreadRunner.cs" />
    <Compile Include="Licensing\LicenseExpiredFormDisplayer.cs" />
    <Compile Include="Logging\ColoredConsoleLogger.cs" />
    <Compile Include="Logging\DefaultLog.cs" />
    <Compile Include="Logging\DefaultLoggerFactory.cs" />
    <Compile Include="Logging\LogLevel.cs" />
    <Compile Include="Logging\LogLevelReader.cs" />
    <Compile Include="Logging\RollingLogger.cs" />
    <Compile Include="Conventions.cs" />
    <Compile Include="MessageIntentEnum.cs" />
    <Compile Include="MessageMutator\IMessageMutator.cs" />
    <Compile Include="MessageMutator\IMutateIncomingMessages.cs" />
    <Compile Include="MessageMutator\IMutateIncomingTransportMessages.cs" />
    <Compile Include="MessageMutator\IMutateOutgoingMessages.cs" />
    <Compile Include="MessageMutator\IMutateOutgoingTransportMessages.cs" />
    <Compile Include="Outbox\IOutboxStorage.cs" />
    <Compile Include="Outbox\Outbox.cs" />
    <Compile Include="Outbox\OutboxAwareAuditer.cs" />
    <Compile Include="Outbox\OutboxConfigExtensions.cs" />
    <Compile Include="Outbox\OutboxMessage.cs" />
    <Compile Include="Outbox\OutboxDeduplicationBehavior.cs" />
    <Compile Include="Outbox\OutboxRecordBehavior.cs" />
    <Compile Include="Outbox\OutboxSendBehavior.cs" />
    <Compile Include="Outbox\OutboxSettings.cs" />
    <Compile Include="Outbox\TransportOperation.cs" />
    <Compile Include="Outbox\TransportOperationConverter.cs" />
    <Compile Include="Persistence\InMemory\Gateway\InMemoryGatewayPersistence.cs" />
    <Compile Include="Persistence\InMemory\InMemory.cs" />
    <Compile Include="Persistence\InMemory\Outbox\InMemoryOutboxPersistence.cs" />
    <Compile Include="Persistence\InMemory\Outbox\InMemoryOutboxStorage.cs" />
    <Compile Include="Persistence\InMemory\SagaPersister\InMemorySagaPersistence.cs" />
    <Compile Include="Persistence\InMemory\SubscriptionStorage\InMemorySubscriptionPersistence.cs" />
    <Compile Include="Persistence\InMemory\TimeoutPersister\InMemoryTimeoutPersistence.cs" />
    <Compile Include="Monitoring\PerformanceMonitorUsersInstaller.cs" />
    <Compile Include="Persistence\InMemory\Gateway\InMemoryGatewayDeduplication.cs" />
    <Compile Include="Persistence\PersistenceDefinition.cs" />
    <Compile Include="Persistence\PersistenceConfig.cs" />
    <Compile Include="Pipeline\BehaviorContext.cs" />
    <Compile Include="Pipeline\BehaviorContextStacker.cs" />
    <Compile Include="MessageMutator\ApplyIncomingMessageMutatorsBehavior.cs" />
    <Compile Include="MessageMutator\ApplyIncomingTransportMessageMutatorsBehavior.cs" />
    <Compile Include="Audit\AuditBehavior.cs" />
    <Compile Include="Pipeline\StepRegistrationsCoordinator.cs" />
    <Compile Include="Pipeline\BehaviorTypeChecker.cs" />
    <Compile Include="Pipeline\Dependency.cs" />
    <Compile Include="Pipeline\PipelineSettings.cs" />
    <Compile Include="Pipeline\RegisterStep.cs" />
    <Compile Include="Pipeline\RemoveStep.cs" />
    <Compile Include="Pipeline\ReplaceBehavior.cs" />
    <Compile Include="Pipeline\WellknownStep.cs" />
    <Compile Include="Sagas\PopulateAutoCorrelationHeadersForRepliesBehavior.cs" />
    <Compile Include="Saga\ContainSagaData.cs" />
    <Compile Include="Saga\IAmStartedByMessages.cs" />
    <Compile Include="Saga\IConfigureHowToFindSagaWithMessage.cs" />
    <Compile Include="Saga\IContainSagaData.cs" />
    <Compile Include="Saga\IFinder.cs" />
    <Compile Include="Saga\IFindSagas.cs" />
    <Compile Include="Saga\IHandleSagaNotFound.cs" />
    <Compile Include="Saga\IHandleTimeouts.cs" />
    <Compile Include="Saga\ISagaPersister.cs" />
    <Compile Include="Saga\Saga.cs" />
    <Compile Include="Saga\SagaPropertyMapper.cs" />
    <Compile Include="Saga\SagaT.cs" />
    <Compile Include="Saga\ToSagaExpression.cs" />
    <Compile Include="Saga\UniqueAttribute_obsolete.cs" />
    <Compile Include="Serialization\IMessageSerializer.cs" />
    <Compile Include="SettingsExtentions.cs" />
    <Compile Include="Settings\ReadOnlySettings.cs" />
    <Compile Include="Settings\ScaleOutExtentions.cs" />
    <Compile Include="Settings\TransactionSettingsExtentions.cs" />
    <Compile Include="Support\RuntimeEnvironment.cs" />
    <Compile Include="Timeout\TimeoutManagerBasedDeferral.cs" />
    <Compile Include="TimeToBeReceivedAttribute.cs" />
    <Compile Include="Transports\ConfigureTransport.cs" />
    <Compile Include="Audit\DefaultMessageAuditer.cs" />
    <Compile Include="Audit\IAuditMessages.cs" />
    <Compile Include="Transports\Msmq\Config\CheckMachineNameForComplianceWithDtcLimitation.cs" />
    <Compile Include="Unicast\Behaviors\CallbackInvocationBehavior.cs" />
    <Compile Include="Unicast\Behaviors\ForwardBehavior.cs" />
    <Compile Include="Unicast\Behaviors\InvokeHandlersBehavior.cs" />
    <Compile Include="Unicast\Behaviors\LoadHandlersConnector.cs" />
    <Compile Include="Unicast\Config\UnicastBus.cs" />
    <Compile Include="Unicast\DeliveryOptions.cs" />
    <Compile Include="Unicast\Messages\ExecuteLogicalMessagesConnector.cs" />
    <Compile Include="Unicast\Messages\LogicalMessage.cs" />
    <Compile Include="Unicast\Behaviors\MessageHandler.cs" />
    <Compile Include="Unicast\Behaviors\LogOutgoingMessageBehavior.cs" />
    <Compile Include="Unicast\Behaviors\ChildContainerBehavior.cs" />
    <Compile Include="Unicast\Behaviors\CreatePhysicalMessageConnector.cs" />
    <Compile Include="Unicast\Behaviors\DispatchMessageToTransportBehavior.cs" />
    <Compile Include="MessageMutator\MutateOutgoingMessageBehavior.cs" />
    <Compile Include="MessageMutator\MutateOutgoingPhysicalMessageBehavior.cs" />
    <Compile Include="Pipeline\Contexts\LogicalMessagesProcessingStageBehavior.cs" />
    <Compile Include="Pipeline\PipelineBase.cs" />
    <Compile Include="Pipeline\Contexts\RootContext.cs" />
    <Compile Include="Pipeline\Contexts\OutgoingContext.cs" />
    <Compile Include="Unicast\Behaviors\SendValidatorBehavior.cs" />
    <Compile Include="Unicast\Behaviors\SerializeMessagesBehavior.cs" />
    <Compile Include="Sagas\ActiveSagaInstance.cs" />
    <Compile Include="Sagas\SagaPersistenceBehavior.cs" />
    <Compile Include="Unicast\Messages\LogicalMessageFactory.cs" />
    <Compile Include="Unicast\PublishOptions.cs" />
    <Compile Include="Unicast\ReplyOptions.cs" />
    <Compile Include="Unicast\SendOptions.cs" />
    <Compile Include="Unicast\Subscriptions\MessageDrivenSubscriptions\SubscriptionManager.cs" />
    <Compile Include="Unicast\Subscriptions\MessageDrivenSubscriptions\StorageInitializer.cs" />
    <Compile Include="Unicast\Transport\TransportMessageExtensions.cs" />
    <Compile Include="UnitOfWork\UnitOfWorkBehavior.cs" />
    <Compile Include="Pipeline\Behavior.cs" />
    <Compile Include="Pipeline\BehaviorChain.cs" />
    <Compile Include="Serializers\Binary\Config\BinarySerialization.cs" />
    <Compile Include="CriticalError\ConfigureCriticalErrorAction.cs" />
    <Compile Include="DataBus\ConfigureFileShareDataBus.cs" />
    <Compile Include="ConfigureInMemoryFaultManagement.cs" />
    <Compile Include="Features\FeatureActivator.cs" />
    <Compile Include="SecondLevelRetries\Config\SecondLevelRetriesConfigExtensions.cs" />
    <Compile Include="SecondLevelRetries\Config\SecondLevelRetriesSettings.cs" />
    <Compile Include="Serializers\Json\Config\BsonSerialization.cs" />
    <Compile Include="Serializers\Json\Config\JsonSerialization.cs" />
    <Compile Include="Serializers\Json\Config\JsonSerializerConfigurationExtensions.cs" />
    <Compile Include="Serializers\XML\Config\XmlSerialization.cs" />
    <Compile Include="Transports\Msmq\CorrelationIdMutatorForBackwardsCompatibilityWithV3.cs" />
    <Compile Include="Settings\ScaleOutSettings.cs" />
    <Compile Include="Transports\Msmq\Config\MsmqTransportConfigurator.cs" />
    <Compile Include="Unicast\Messages\DeserializeLogicalMessagesConnector.cs" />
    <Compile Include="Licensing\ConfigureLicenseExtensions.cs" />
    <Compile Include="Timeout\TimeoutManager.cs" />
    <Compile Include="ConfigureQueueCreation.cs" />
    <Compile Include="Transports\ConfigurePurging.cs" />
    <Compile Include="Features\Feature.cs" />
    <Compile Include="Encryption\ConfigureRijndaelEncryptionService.cs" />
    <Compile Include="Config\ConfigurationSource\DefaultConfigurationSource.cs" />
    <Compile Include="Config\ConfigurationSource\IConfigurationSource.cs" />
    <Compile Include="Config\Conventions\EndpointHelper.cs" />
    <Compile Include="Config\IWantToRunWhenConfigurationIsComplete.cs" />
    <Compile Include="Logging\Logging.cs" />
    <Compile Include="Distributor\MasterNode\MasterNodeConfig.cs" />
    <Compile Include="Config\MessageEndpointMapping.cs" />
    <Compile Include="Config\MessageEndpointMappingCollection.cs" />
    <Compile Include="Config\MessageForwardingInCaseOfFaultConfig.cs" />
    <Compile Include="Sagas\Sagas.cs" />
    <Compile Include="Satellites\IAdvancedSatellite.cs" />
    <Compile Include="Settings\SettingsHolder.cs" />
    <Compile Include="Transports\ICreateQueues.cs" />
    <Compile Include="Transports\IDeferMessages.cs" />
    <Compile Include="Transports\IDequeueMessages.cs" />
    <Compile Include="Transports\IManageSubscriptions.cs" />
    <Compile Include="Transports\IPublishMessages.cs" />
    <Compile Include="Transports\ISendMessages.cs" />
    <Compile Include="Transports\TransportDefinition.cs" />
    <Compile Include="Transports\Msmq\Config\Msmq.cs" />
    <Compile Include="Transports\Msmq\Config\MsmqSettings.cs" />
    <Compile Include="Transports\Msmq\HeaderInfo.cs" />
    <Compile Include="Transports\Msmq\MsmqDequeueStrategy.cs" />
    <Compile Include="Transports\Msmq\MsmqMessageSender.cs" />
    <Compile Include="Transports\Msmq\MsmqQueueCreator.cs" />
    <Compile Include="Transports\Msmq\MsmqUnitOfWork.cs" />
    <Compile Include="Transports\Msmq\MsmqUtilities.cs" />
    <Compile Include="Config\MsmqSubscriptionStorageConfig.cs" />
    <Compile Include="Encryption\RijndaelEncryptionServiceConfig.cs" />
    <Compile Include="Config\SatelliteConfigurer.cs" />
    <Compile Include="SecondLevelRetries\Config\SecondLevelRetriesConfig.cs" />
    <Compile Include="SecondLevelRetries\SecondLevelRetries.cs" />
    <Compile Include="Config\TransportConfig.cs" />
    <Compile Include="Config\UnicastBusConfig.cs" />
    <Compile Include="DataBus\DataBusFileBased.cs" />
    <Compile Include="DataBus\DefaultDatabusSerializer.cs" />
    <Compile Include="DataBus\FileShareDataBusImplementation.cs" />
    <Compile Include="DataBus\IDataBus.cs" />
    <Compile Include="DataBus\IDatabusSerializer.cs" />
    <Compile Include="DateTimeExtensions.cs" />
    <Compile Include="DependencyLifecycle.cs" />
    <Compile Include="Encryption\EncryptionMutator.cs" />
    <Compile Include="Encryption\IEncryptionService.cs" />
    <Compile Include="Faults\FaultsHeaderKeys.cs" />
    <Compile Include="Faults\FaultsQueueCreator.cs" />
    <Compile Include="Faults\IManageMessageFailures.cs" />
    <Compile Include="Hosting\Configuration\EndpointNameAttribute.cs" />
    <Compile Include="Monitoring\SLA\EndpointSLAAttribute.cs" />
    <Compile Include="Hosting\Configuration\IConfigureThisEndpoint.cs" />
    <Compile Include="Hosting\Helpers\AssemblyScanner.cs" />
    <Compile Include="Hosting\Helpers\AssemblyScannerResults.cs" />
    <Compile Include="InternalsVisibleTo.cs" />
    <Compile Include="Impersonation\Windows\WindowsIdentityEnricher.cs" />
    <Compile Include="Installation\INeedToInstallSomething.cs" />
    <Compile Include="IWantToRunBeforeConfigurationIsFinalized.cs" />
    <Compile Include="Licensing\LicenseManager.cs" />
    <Compile Include="Logging\ILog.cs" />
    <Compile Include="Logging\ILoggerFactory.cs" />
    <Compile Include="Logging\LogManager.cs" />
    <Compile Include="MessageInterfaces\IMessageMapper.cs" />
    <Compile Include="MessageInterfaces\MessageMapper\Reflection\MessageMapper.cs" />
    <Compile Include="MessageMutator\IMutateTransportMessages.cs" />
    <Compile Include="ObjectBuilder\Autofac\AutofacObjectBuilder.cs" />
    <Compile Include="ObjectBuilder\Common\CommonObjectBuilder.cs" />
    <Compile Include="ObjectBuilder\Common\ComponentConfig.cs" />
    <Compile Include="ObjectBuilder\Common\IContainer.cs" />
    <Compile Include="ObjectBuilder\IBuilder.cs" />
    <Compile Include="ObjectBuilder\IComponentConfig.cs" />
    <Compile Include="ObjectBuilder\IConfigureComponents.cs" />
    <Compile Include="Properties\AssemblyInfo.cs" />
    <Compile Include="Properties\Resources.Designer.cs">
      <AutoGen>True</AutoGen>
      <DesignTime>True</DesignTime>
      <DependentUpon>Resources.resx</DependentUpon>
    </Compile>
    <Compile Include="Persistence\InMemory\SagaPersister\InMemorySagaPersister.cs" />
    <Compile Include="Sagas\PropertySagaFinder.cs" />
    <Compile Include="Satellites\ISatellite.cs" />
    <Compile Include="Satellites\SatellitesQueuesCreator.cs" />
    <Compile Include="Scheduling\Schedule.cs" />
    <Compile Include="Scheduling\DefaultScheduler.cs" />
    <Compile Include="Scheduling\InMemoryScheduledTaskStorage.cs" />
    <Compile Include="Scheduling\Messages\ScheduledTask.cs" />
    <Compile Include="Scheduling\ScheduledTaskMessageHandler.cs" />
    <Compile Include="Serializers\Binary\BinaryMessageSerializer.cs" />
    <Compile Include="Serializers\Binary\SimpleMessageMapper.cs" />
    <Compile Include="Serializers\Binary\XContainerSurrogate.cs" />
    <Compile Include="Serializers\Binary\XElementSurrogate.cs" />
    <Compile Include="Serializers\Json\BsonMessageSerializer.cs" />
    <Compile Include="Serializers\Json\Internal\MessageContractResolver.cs" />
    <Compile Include="Serializers\Json\Internal\MessageSerializationBinder.cs" />
    <Compile Include="Serializers\Json\Internal\XContainerConverter.cs" />
    <Compile Include="Serializers\Json\JsonMessageSerializer.cs" />
    <Compile Include="Serializers\Json\JsonMessageSerializerBase.cs" />
    <Compile Include="Serializers\XML\XmlMessageSerializer.cs" />
    <Compile Include="Serializers\XML\XmlSanitizingStream.cs" />
    <Compile Include="Settings\TransactionSettings.cs" />
    <Compile Include="Timeout\Core\DefaultTimeoutManager.cs" />
    <Compile Include="Timeout\Core\IPersistTimeouts.cs" />
    <Compile Include="Timeout\Core\TimeoutData.cs" />
    <Compile Include="Persistence\InMemory\TimeoutPersister\InMemoryTimeoutPersister.cs" />
    <Compile Include="Timeout\Hosting\Windows\TimeoutDispatcherProcessor.cs" />
    <Compile Include="Timeout\Hosting\Windows\TimeoutMessageProcessor.cs" />
    <Compile Include="Timeout\Hosting\Windows\TimeoutPersisterReceiver.cs" />
    <Compile Include="Timeout\Core\TimeoutManagerHeaders.cs" />
    <Compile Include="TransportMessage.cs" />
    <Compile Include="Licensing\LicenseExpiredForm.cs">
      <SubType>Form</SubType>
    </Compile>
    <Compile Include="Licensing\LicenseExpiredForm.Designer.cs">
      <DependentUpon>LicenseExpiredForm.cs</DependentUpon>
    </Compile>
    <Compile Include="Unicast\BackwardCompatibility\MutateMessageContentTypeOfIncomingTransportMessages.cs" />
    <Compile Include="Unicast\BuilderExtensions.cs" />
    <Compile Include="Unicast\BusAsyncResult.cs" />
    <Compile Include="Unicast\Callback.cs" />
    <Compile Include="Unicast\Config\LoadMessageHandlersExtentions.cs" />
    <Compile Include="Timeout\Core\TimeoutManagerDeferrer.cs" />
    <Compile Include="Unicast\MessagesEventArgs.cs" />
    <Compile Include="Unicast\Queuing\Installers\ForwardReceivedMessagesToQueueCreator.cs" />
    <Compile Include="Unicast\Subscriptions\MessageDrivenSubscriptions\StorageDrivenPublishing.cs" />
    <Compile Include="Unicast\Subscriptions\MessageDrivenSubscriptions\MessageDrivenSubscriptions.cs" />
    <Compile Include="Unicast\Subscriptions\MessageDrivenSubscriptions\NoopSubscriptionAuthorizer.cs" />
    <Compile Include="AutomaticSubscriptions\AutoSubscriptionStrategy.cs" />
    <Compile Include="Unicast\MessageContext.cs" />
    <Compile Include="Unicast\MessageEventArgs.cs" />
    <Compile Include="Unicast\Messages\MessageMetadataRegistry.cs" />
    <Compile Include="Unicast\Messages\MessageMetadata.cs" />
    <Compile Include="Unicast\MessagingBestPractices.cs" />
    <Compile Include="Monitoring\CriticalTime\CriticalTimeCalculator.cs" />
    <Compile Include="Monitoring\SLA\EstimatedTimeToSLABreachCalculator.cs" />
    <Compile Include="Audit\AttachCausationHeadersBehavior.cs" />
    <Compile Include="Unicast\Publishing\StorageDrivenPublisher.cs" />
    <Compile Include="Unicast\Queuing\Installers\EndpointInputQueueCreator.cs" />
    <Compile Include="Unicast\Queuing\Installers\AuditQueueCreator.cs" />
    <Compile Include="Unicast\Queuing\IWantQueueCreated.cs" />
    <Compile Include="Unicast\Queuing\QueueNotFoundException.cs" />
    <Compile Include="Unicast\Queuing\QueuesCreator.cs" />
    <Compile Include="Unicast\Routing\StaticMessageRouter.cs" />
    <Compile Include="Unicast\IMessageHandlerRegistry.cs" />
    <Compile Include="Unicast\MessageHandlerRegistry.cs" />
    <Compile Include="Unicast\Subscriptions\SubscriptionEventArgs.cs" />
    <Compile Include="Unicast\Subscriptions\MessageDrivenSubscriptions\SubscriptionReceiverBehavior.cs" />
    <Compile Include="Persistence\InMemory\SubscriptionStorage\InMemorySubscriptionStorage.cs" />
    <Compile Include="Unicast\Subscriptions\MessageDrivenSubscriptions\ISubscriptionStorage.cs" />
    <Compile Include="Unicast\Subscriptions\MessageDrivenSubscriptions\MessageType.cs" />
    <Compile Include="Persistence\Msmq\SubscriptionStorage\SubscriptionsQueueCreator.cs" />
    <Compile Include="Persistence\Msmq\SubscriptionStorage\Entry.cs" />
    <Compile Include="Persistence\Msmq\SubscriptionStorage\MsmqSubscriptionStorage.cs" />
    <Compile Include="Unicast\Transport\ControlMessage.cs" />
    <Compile Include="Unicast\Transport\FailedMessageProcessingEventArgs.cs" />
    <Compile Include="Unicast\Transport\Config\UseTransportExtensions.cs" />
    <Compile Include="FirstLevelRetries\FlrStatusStorage.cs" />
    <Compile Include="Unicast\Transport\Monitoring\ReceivePerformanceDiagnostics.cs" />
    <Compile Include="Unicast\Transport\ThroughputLimiter.cs" />
    <Compile Include="Unicast\Transport\TransportReceiver.cs" />
    <Compile Include="Unicast\Transport\TransactionSettings.cs" />
    <Compile Include="Unicast\Transport\TransportConnectionString.cs" />
    <Compile Include="Unicast\UnicastBus.cs" />
    <Compile Include="UnitOfWork\IManageUnitsOfWork.cs" />
    <Compile Include="CircuitBreakers\CircuitBreaker.cs" />
    <Compile Include="CircuitBreakers\RepeatedFailuresOverTimeCircuitBreaker.cs" />
    <Compile Include="Utils\DeterministicGuid.cs" />
    <Compile Include="Utils\FileVersionRetriever.cs" />
    <Compile Include="Utils\Reflection\DelegateFactory.cs" />
    <Compile Include="Utils\Reflection\ExtensionMethods.cs" />
    <Compile Include="Utils\Reflection\Reflect.cs" />
    <Compile Include="Utils\RegistryReader.cs" />
    <Compile Include="Encryption\WireEncryptedString.cs" />
    <Compile Include="v6-obsoletes.cs" />
  </ItemGroup>
  <ItemGroup>
    <None Include="packages.config" />
  </ItemGroup>
  <ItemGroup>
    <Folder Include="SecondLevelRetries\Helpers\" />
  </ItemGroup>
  <ItemGroup>
    <None Include="Resources\NServiceBus_Logo-  white.png" />
    <None Include="Resources\NServiceBus.png" />
    <None Include="Resources\logo.bmp" />
    <None Include="Resources\logo.png" />
    <None Include="Resources\formicon.ico" />
    <None Include="Resources\error.png" />
    <None Include="Resources\complete.png" />
  </ItemGroup>
  <ItemGroup>
    <EmbeddedResource Include="Properties\Resources.resx">
      <Generator>ResXFileCodeGenerator</Generator>
      <LastGenOutput>Resources.Designer.cs</LastGenOutput>
      <SubType>Designer</SubType>
    </EmbeddedResource>
    <EmbeddedResource Include="Licensing\LicenseExpiredForm.resx">
      <DependentUpon>LicenseExpiredForm.cs</DependentUpon>
      <SubType>Designer</SubType>
    </EmbeddedResource>
  </ItemGroup>
  <Import Project="$(MSBuildToolsPath)\Microsoft.CSharp.targets" />
  <Target Name="AfterBuild" Condition=" '$(Configuration)' == 'Release' ">
    <MakeDir Directories="$(TargetDir)temp\" />
    <Exec Command="&quot;$(SolutionDir)..\tools\IlMerge\ilmerge.exe&quot; /keyfile:&quot;$(SolutionDir)NServiceBus.snk&quot; /internalize /out:&quot;$(TargetDir)temp\$(TargetFileName)&quot; &quot;$(TargetPath)&quot; &quot;$(TargetDir)AutoFac.dll&quot; &quot;$(TargetDir)Newtonsoft.Json.dll&quot; /target:library /targetplatform:&quot;v4,$(FrameworkPathOverride)&quot;" />
    <ItemGroup>
      <TempFiles Include="$(TargetDir)temp\*.*" />
    </ItemGroup>
    <Copy SourceFiles="@(TempFiles)" DestinationFolder="$(TargetDir)" OverwriteReadOnlyFiles="true" />
    <Delete Files="@(TempFiles)" />
    <RemoveDir Directories="$(TargetDir)temp\" />
  </Target>
  <Target Name="EnsureNuGetPackageBuildImports" BeforeTargets="PrepareForBuild">
    <PropertyGroup>
      <ErrorText>This project references NuGet package(s) that are missing on this computer. Enable NuGet Package Restore to download them.  For more information, see http://go.microsoft.com/fwlink/?LinkID=322105. The missing file is {0}.</ErrorText>
    </PropertyGroup>
    <Error Condition="!Exists('..\packages\GitVersionTask.2.0.1\Build\GitVersionTask.targets')" Text="$([System.String]::Format('$(ErrorText)', '..\packages\GitVersionTask.2.0.1\Build\GitVersionTask.targets'))" />
    <Error Condition="!Exists('..\packages\Fody.1.28.1\build\Fody.targets')" Text="$([System.String]::Format('$(ErrorText)', '..\packages\Fody.1.28.1\build\Fody.targets'))" />
    <Error Condition="!Exists('..\packages\NuGetPackager.0.5.4\build\NuGetPackager.targets')" Text="$([System.String]::Format('$(ErrorText)', '..\packages\NuGetPackager.0.5.4\build\NuGetPackager.targets'))" />
  </Target>
  <Import Project="..\packages\GitVersionTask.2.0.1\Build\GitVersionTask.targets" Condition="Exists('..\packages\GitVersionTask.2.0.1\Build\GitVersionTask.targets')" />
  <Import Project="..\packages\Fody.1.28.1\build\Fody.targets" Condition="Exists('..\packages\Fody.1.28.1\build\Fody.targets')" />
  <Import Project="..\packages\NuGetPackager.0.5.4\build\NuGetPackager.targets" Condition="Exists('..\packages\NuGetPackager.0.5.4\build\NuGetPackager.targets')" />
</Project><|MERGE_RESOLUTION|>--- conflicted
+++ resolved
@@ -128,11 +128,8 @@
     <Compile Include="Pipeline\Contexts\TransportReceiveContext.cs" />
     <Compile Include="Pipeline\PipelineModelBuilder.cs" />
     <Compile Include="Pipeline\StageConnector.cs" />
-<<<<<<< HEAD
     <Compile Include="Sagas\SagaMessageHandledBy.cs" />
-=======
     <Compile Include="Sagas\ActiveSagaInstance_obsolete.cs" />
->>>>>>> 4bce4755
     <Compile Include="Transports\Msmq\MsmqAddress.cs" />
     <Compile Include="Transports\Msmq\MsmqReceiveBehavior.cs" />
     <Compile Include="Transports\Msmq\MsmqReceiveWithNativeTransactionBehavior.cs" />
