--- conflicted
+++ resolved
@@ -80,27 +80,21 @@
   </ItemGroup>
   <ItemGroup>
     <Compile Include="ConfigurationBuilder.cs" />
-<<<<<<< HEAD
     <Compile Include="ConfigureQueueCreation_Obsolete.cs" />
-=======
     <Compile Include="ConfigureInMemoryFaultManagement_obsolete.cs" />
->>>>>>> eb827e2e
     <Compile Include="Container\ContainerCustomizations.cs" />
     <Compile Include="Container\ContainerDefinition.cs" />
     <Compile Include="CriticalError\ConfigureCriticalErrorAction_Obsolete.cs" />
     <Compile Include="CriticalError\CriticalErrorFeature.cs" />
     <Compile Include="CriticalError\CriticalError.cs" />
     <Compile Include="DataBus\ConfigureFileShareDataBus_Obsolete.cs" />
-<<<<<<< HEAD
     <Compile Include="Encryption\DecryptBehavior.cs" />
     <Compile Include="Encryption\EncryptBehavior.cs" />
     <Compile Include="Encryption\EncryptedValue.cs" />
     <Compile Include="Encryption\EncryptionFeature.cs" />
     <Compile Include="Encryption\ConfigureRijndaelEncryptionService_Obsolete.cs" />
     <Compile Include="Encryption\RijndaelEncryptionService.cs" />
-=======
     <Compile Include="Faults\InMemory\InMemoryFaultManager.cs" />
->>>>>>> eb827e2e
     <Compile Include="Features\DisplayDiagnosticsForFeatures.cs" />
     <Compile Include="Features\PrerequisiteStatus.cs" />
     <Compile Include="Gateway\IDeduplicateMessages.cs" />
