--- conflicted
+++ resolved
@@ -97,13 +97,10 @@
     <Compile Include="BufferedObservable.cs" />
     <Compile Include="Bus.cs" />
     <Compile Include="BusConfiguration.cs" />
-<<<<<<< HEAD
     <Compile Include="Causation\MessageCausation.cs" />
     <Compile Include="ConfigureHandlerSettings.cs" />
-=======
     <Compile Include="ConfigureQueueCreation_Obsolete.cs" />
     <Compile Include="ConfigureInMemoryFaultManagement_obsolete.cs" />
->>>>>>> cd41ab89
     <Compile Include="Routing\DynamicRoutingConfigurationExtensions.cs" />
     <Compile Include="Config\MsmqConnectionStringBuilder.cs" />
     <Compile Include="ConsistencyGuarantees\ApplyDefaultConsistencyGuaranteeBehavior.cs" />
@@ -144,13 +141,10 @@
     <Compile Include="Encryption\RijndaelExpiredKeyCollection.cs" />
     <Compile Include="Encryption\RijndaelEncryptionService.cs" />
     <Compile Include="BusNotifications.cs" />
-<<<<<<< HEAD
     <Compile Include="Extensibility\ExtendableOptions.cs" />
     <Compile Include="Extensibility\ExtendableOptionsExtensions.cs" />
     <Compile Include="Extensibility\ReadOnlyContextBag.cs" />
     <Compile Include="Faults\ConfigureError.cs" />
-=======
->>>>>>> cd41ab89
     <Compile Include="EndpointNotifications.cs" />
     <Compile Include="Faults\FailedMessage.cs" />
     <Compile Include="Faults\ErrorsNotifications.cs" />
@@ -389,11 +383,8 @@
     <Compile Include="Routing\DynamicRoutingProvider.cs" />
     <Compile Include="Routing\FileBasedDynamicRouting\FileBasedRoutingConfigurationExtensions.cs" />
     <Compile Include="EndpointControl\NoMessageBacklogNotifier.cs" />
-<<<<<<< HEAD
     <Compile Include="EndpointControl\EndpointSafeToDisconnect.cs" />    
-=======
     <Compile Include="EndpointControl\EndpointSafeToDisconnect.cs" />
->>>>>>> cd41ab89
     <Compile Include="Sagas\CorrelationProperty.cs" />
     <Compile Include="Sagas\CustomFinderAdapter.cs" />
     <Compile Include="Sagas\LoadSagaByIdWrapper.cs" />
@@ -420,7 +411,6 @@
     <Compile Include="Serializers\Json\Json.cs" />
     <Compile Include="Serializers\XML\Config\Xml.cs" />
     <Compile Include="Serializers\XML\Config\XmlSerializationExtentions.cs" />
-<<<<<<< HEAD
     <Compile Include="Serializers\XML\Deserializer.cs" />
     <Compile Include="Serializers\XML\Serializer.cs" />
     <Compile Include="Serializers\XML\XmlSerializerCache.cs" />
@@ -435,7 +425,6 @@
     <Compile Include="Pipeline\Contexts\HandlingContext.cs" />
     <Compile Include="Unicast\Behaviors\MessageProcessingAbortedException.cs" />
     <Compile Include="Transports\AddressTranslator.cs" />    
-=======
     <Compile Include="Serializers\XML\Config\XmlSerializationSettings_Obsolete.cs" />
     <Compile Include="Settings\DurableMessagesConfig.cs" />
     <Compile Include="Timeout\ConfigurationBuilderExtensions.cs" />
@@ -444,7 +433,6 @@
     <Compile Include="Unicast\Behaviors\ForwardReceivedMessages.cs" />
     <Compile Include="Unicast\BusAsyncResultEventArgs.cs" />
     <Compile Include="Unicast\Config\LoadMessageHandlersExtentions_Obsolete.cs" />
->>>>>>> cd41ab89
     <Compile Include="Unicast\Config\RegisterHandlersInOrder.cs" />
     <Compile Include="Performance\Statistics\SLA\SLABehavior.cs" />
     <Compile Include="Performance\Statistics\CriticalTime\CriticalTimeBehavior.cs" />
@@ -452,7 +440,6 @@
     <Compile Include="Performance\Statistics\ProcessingStatisticsBehavior.cs" />
     <Compile Include="Unicast\ContextualBus.cs" />
     <Compile Include="MessageDeserializationException.cs" />
-<<<<<<< HEAD
     <Compile Include="Hosting\AuditHostInformationBehavior.cs" />
     <Compile Include="Unicast\IContextualBus.cs" />
     <Compile Include="Unicast\IRealBus.cs" />
@@ -462,20 +449,15 @@
     <Compile Include="Utils\MessageQueueExtensions.cs" />
     <Compile Include="Utils\PathUtilities.cs" />
     <Compile Include="Utils\WeakKeyDictionary.cs" />
-=======
->>>>>>> cd41ab89
     <Compile Include="Routing\FileBasedDynamicRouting\FileBasedRoundRobinRoutingProvider.cs" />
     <Compile Include="Routing\FileBasedDynamicRouting\FileBasedRoundRobinDynamicRouting.cs" />
     <Compile Include="Routing\FileBasedDynamicRouting\FileBasedRoundRobinDistribution.cs" />
     <Compile Include="Routing\IProvideDynamicRouting.cs" />
     <Compile Include="Routing\DynamicRouting.cs" />
-<<<<<<< HEAD
     <Compile Include="Routing\DynamicRoutingDefinition.cs" />        
-=======
     <Compile Include="Routing\DynamicRoutingDefinition.cs" />
     <Compile Include="Routing\RoutingExtensions.cs" />
     <Compile Include="Unicast\Transport\Config\TransportConfiguration.cs" />
->>>>>>> cd41ab89
     <Compile Include="Unicast\Transport\Config\TransportExtensions.cs" />
     <Compile Include="Pipeline\LimitedThreadPoolExecutor.cs" />
     <Compile Include="Pipeline\ThroughputLimitExecutor.cs" />
@@ -709,13 +691,10 @@
     <Compile Include="Causation\AttachCausationHeadersBehavior.cs" />
     <Compile Include="Routing\StorageDrivenPublishing\StorageDrivenDispatcher.cs" />
     <Compile Include="Unicast\Queuing\QueueNotFoundException.cs" />
-<<<<<<< HEAD
     <Compile Include="Unicast\Queuing\QueuesCreator.cs" />    
-=======
     <Compile Include="Unicast\Queuing\QueuesCreator.cs" />
     <Compile Include="Routing\StaticMessageRouter.cs" />
     <Compile Include="Unicast\IMessageHandlerRegistry.cs" />
->>>>>>> cd41ab89
     <Compile Include="Unicast\MessageHandlerRegistry.cs" />
     <Compile Include="Routing\MessageDrivenSubscriptions\SubscriptionReceiverBehavior.cs" />
     <Compile Include="Persistence\InMemory\SubscriptionStorage\InMemorySubscriptionStorage.cs" />
