﻿<?xml version="1.0" encoding="utf-8"?>
<Project ToolsVersion="4.0" DefaultTargets="Build" xmlns="http://schemas.microsoft.com/developer/msbuild/2003">
  <Import Project="$(MSBuildExtensionsPath)\$(MSBuildToolsVersion)\Microsoft.Common.props" Condition="Exists('$(MSBuildExtensionsPath)\$(MSBuildToolsVersion)\Microsoft.Common.props')" />
  <PropertyGroup>
    <Configuration Condition=" '$(Configuration)' == '' ">Debug</Configuration>
    <Platform Condition=" '$(Platform)' == '' ">AnyCPU</Platform>
    <ProjectGuid>{DD48B2D0-E996-412D-9157-821ED8B17A9D}</ProjectGuid>
    <OutputType>Library</OutputType>
    <AppDesignerFolder>Properties</AppDesignerFolder>
    <RootNamespace>NServiceBus</RootNamespace>
    <AssemblyName>NServiceBus.Core</AssemblyName>
    <TargetFrameworkVersion>v4.5</TargetFrameworkVersion>
    <FileAlignment>512</FileAlignment>
    <SignAssembly>true</SignAssembly>
    <AssemblyOriginatorKeyFile>..\NServiceBus.snk</AssemblyOriginatorKeyFile>
    <FodyPath>..\packages\Fody</FodyPath>
    <SolutionDir Condition="$(SolutionDir) == '' Or $(SolutionDir) == '*Undefined*'">..\</SolutionDir>
    <TargetFrameworkProfile />
  </PropertyGroup>
  <PropertyGroup Condition=" '$(Configuration)|$(Platform)' == 'Debug|AnyCPU' ">
    <DebugSymbols>true</DebugSymbols>
    <DebugType>full</DebugType>
    <Optimize>false</Optimize>
    <OutputPath>..\..\binaries\</OutputPath>
    <DefineConstants>TRACE;DEBUG;MAKE_AutofacObjectBuilder_INTERNAL</DefineConstants>
    <ErrorReport>prompt</ErrorReport>
    <WarningLevel>4</WarningLevel>
    <DocumentationFile>..\..\binaries\NServiceBus.Core.xml</DocumentationFile>
    <NoWarn>1591,1573,618</NoWarn>
    <TreatWarningsAsErrors>true</TreatWarningsAsErrors>
    <Prefer32Bit>false</Prefer32Bit>
  </PropertyGroup>
  <PropertyGroup Condition=" '$(Configuration)|$(Platform)' == 'Release|AnyCPU' ">
    <DebugType>pdbonly</DebugType>
    <Optimize>true</Optimize>
    <OutputPath>..\..\binaries\</OutputPath>
    <DefineConstants>TRACE;MAKE_AutofacObjectBuilder_INTERNAL</DefineConstants>
    <ErrorReport>prompt</ErrorReport>
    <WarningLevel>4</WarningLevel>
    <DocumentationFile>..\..\binaries\NServiceBus.Core.xml</DocumentationFile>
    <NoWarn>1591,1573,618</NoWarn>
    <TreatWarningsAsErrors>true</TreatWarningsAsErrors>
    <Prefer32Bit>false</Prefer32Bit>
  </PropertyGroup>
  <ItemGroup>
    <None Include="Fody.targets" />
    <None Include="FodyWeavers.xml">
      <SubType>Designer</SubType>
    </None>
    <Reference Include="Autofac">
      <HintPath>..\packages\Autofac\lib\net40\Autofac.dll</HintPath>
    </Reference>
    <Reference Include="Interop.MSMQ">
      <HintPath>..\..\lib\Interop.MSMQ.dll</HintPath>
    </Reference>
    <Reference Include="Janitor">
      <HintPath>..\packages\Janitor.Fody\Lib\portable-net4+sl4+wp7+win8+MonoAndroid16+MonoTouch40\Janitor.dll</HintPath>
    </Reference>
    <Reference Include="log4net">
      <HintPath>..\packages\log4net\lib\2.0\log4net.dll</HintPath>
    </Reference>
    <Reference Include="Microsoft.CSharp" />
    <Reference Include="Newtonsoft.Json">
      <HintPath>..\packages\Newtonsoft.Json\lib\net40\Newtonsoft.Json.dll</HintPath>
    </Reference>
    <Reference Include="Obsolete">
      <HintPath>..\packages\Obsolete.Fody\Lib\NET35\Obsolete.dll</HintPath>
    </Reference>
    <Reference Include="Raven.Abstractions">
      <HintPath>..\packages\RavenDB.Client\lib\net40\Raven.Abstractions.dll</HintPath>
    </Reference>
    <Reference Include="Raven.Client.Lightweight">
      <HintPath>..\packages\RavenDB.Client\lib\net40\Raven.Client.Lightweight.dll</HintPath>
    </Reference>
    <Reference Include="System" />
    <Reference Include="System.ComponentModel.Composition" />
    <Reference Include="System.Configuration" />
    <Reference Include="System.Core" />
    <Reference Include="System.Data" />
    <Reference Include="System.Drawing" />
    <Reference Include="System.Messaging" />
    <Reference Include="System.Security" />
    <Reference Include="System.ServiceModel" />
    <Reference Include="System.Transactions" />
    <Reference Include="System.Web" />
    <Reference Include="System.Web.Services" />
    <Reference Include="System.Windows.Forms" />
    <Reference Include="System.Xml" />
    <Reference Include="System.Xml.Linq" />
  </ItemGroup>
  <ItemGroup>
    <Compile Include="Address.cs" />
    <Compile Include="AddressMode.cs" />
    <Compile Include="AllAssemblies.cs" />
    <Compile Include="App_Packages\Particular.Licensing\License.cs" />
    <Compile Include="App_Packages\Particular.Licensing\LicenseDeserializer.cs" />
    <Compile Include="App_Packages\Particular.Licensing\LicenseExpirationChecker.cs" />
    <Compile Include="App_Packages\Particular.Licensing\LicenseVerifier.cs" />
    <Compile Include="App_Packages\Particular.Licensing\RegistryLicenseStore.cs" />
    <Compile Include="App_Packages\Particular.Licensing\ReleaseDateReader.cs" />
    <Compile Include="App_Packages\Particular.Licensing\TrialStartDateStore.cs" />
    <Compile Include="App_Packages\Particular.Licensing\UniversalDateParser.cs" />
    <Compile Include="App_Packages\Particular.Licensing\UserSidChecker.cs" />
    <Compile Include="Audit\Audit.cs" />
    <Compile Include="Audit\InitMessageAuditer.cs" />
    <Compile Include="Audit\MessageAuditer.cs" />
    <Compile Include="AutomaticSubscriptions\AutoSubscribe.cs" />
    <Compile Include="AutomaticSubscriptions\AutoSubscriber.cs" />
    <Compile Include="AutomaticSubscriptions\Config\AutoSubscribeSettingsExtensions.cs" />
    <Compile Include="AutomaticSubscriptions\Config\AutoSubscribeSettings.cs" />
    <Compile Include="CompletionResult.cs" />
    <Compile Include="Configure.cs" />
    <Compile Include="Config\AuditConfig.cs" />
    <Compile Include="Config\ChannelCollection.cs" />
    <Compile Include="Config\ChannelConfig.cs" />
    <Compile Include="ContentTypes.cs" />
    <Compile Include="DataBusProperty.cs" />
    <Compile Include="Distributor\MasterNode\DefaultMasterNodeAddress.cs" />
    <Compile Include="Config\SiteCollection.cs" />
    <Compile Include="Config\SiteConfig.cs" />
    <Compile Include="Config\WindowsInstallerRunner.cs" />
    <Compile Include="DataBus\DataBusReceiveBehavior.cs" />
    <Compile Include="DataBus\DataBusSendBehavior.cs" />
    <Compile Include="Encryption\MemberInfoExtensions.cs" />
    <Compile Include="ExceptionExtensions.cs" />
    <Compile Include="ExpressAttribute.cs" />
    <Compile Include="ExtensionMethods.cs" />
    <Compile Include="Gateway\Channels\DataReceivedOnChannelArgs.cs" />
    <Compile Include="Gateway\Channels\Http\SetDefaultResponder.cs" />
    <Compile Include="Gateway\Receiving\ChannelReceiverHeaderReader.cs" />
    <Compile Include="Gateway\Receiving\IdempotentChannelReceiver.cs" />
    <Compile Include="Gateway\Sending\CallType.cs" />
    <Compile Include="Gateway\GatewayTransaction.cs" />
    <Compile Include="GitFlowVersion.cs" />
    <Compile Include="HandlerOrdering\First.cs" />
    <Compile Include="HandlerOrdering\ISpecifyMessageHandlerOrdering.cs" />
    <Compile Include="HandlerOrdering\Order.cs" />
    <Compile Include="Headers.cs" />
    <Compile Include="Hosting\Configuration\IWantCustomLogging.cs" />
    <Compile Include="Hosting\Configuration\IWantTheEndpointConfig.cs" />
    <Compile Include="Hosting\Configuration\IWantTheListOfActiveProfiles.cs" />
    <Compile Include="Hosting\Configuration\SLAInitializer.cs" />
    <Compile Include="Hosting\Helpers\Image.cs" />
    <Compile Include="Hosting\Helpers\SkippedFile.cs" />
    <Compile Include="Hosting\HostInformation.cs" />
    <Compile Include="IAuthorizeSubscriptions.cs" />
    <Compile Include="IBus.cs" />
    <Compile Include="ICallback.cs" />
    <Compile Include="ICommand.cs" />
    <Compile Include="IdGeneration\CombGuid.cs" />
    <Compile Include="IEvent.cs" />
    <Compile Include="IInMemoryOperations.cs" />
    <Compile Include="IMessage.cs" />
    <Compile Include="IMessageContext.cs" />
    <Compile Include="IMessageCreator.cs" />
    <Compile Include="IMessageHandler.cs" />
    <Compile Include="IMessageModule.cs" />
    <Compile Include="Impersonation\Windows\ConfigureWindowsIdentityEnricher.cs" />
    <Compile Include="INeedInitialization.cs" />
    <Compile Include="Installation\GatewayHttpListenerInstaller.cs" />
    <Compile Include="Installation\ElevateChecker.cs" />
    <Compile Include="IStartableBus.cs" />
    <Compile Include="IWantToRunWhenBusStartsAndStops.cs" />
    <Compile Include="Licensing\LicenseBehavior.cs" />
    <Compile Include="Licensing\LicenseInitializer.cs" />
    <Compile Include="Licensing\LicenseLocationConventions.cs" />
    <Compile Include="Licensing\NonLockingFileReader.cs" />
    <Compile Include="Licensing\StaThreadRunner.cs" />
    <Compile Include="Licensing\LicenseExpiredFormDisplayer.cs" />
    <Compile Include="MessageConventionException.cs" />
    <Compile Include="MessageConventionExtensions.cs" />
    <Compile Include="MessageIntentEnum.cs" />
    <Compile Include="MessageMutator\IMessageMutator.cs" />
    <Compile Include="MessageMutator\IMutateIncomingMessages.cs" />
    <Compile Include="MessageMutator\IMutateOutgoingMessages.cs" />
    <Compile Include="Outbox\IOutboxStorage.cs" />
    <Compile Include="Outbox\Outbox.cs" />
    <Compile Include="Outbox\OutboxMessage.cs" />
    <Compile Include="Outbox\OutboxDeduplicationBehavior.cs" />
    <Compile Include="Outbox\OutboxRecordBehavior.cs" />
    <Compile Include="Outbox\OutboxSendBehavior.cs" />
    <Compile Include="Outbox\TransportOperation.cs" />
    <Compile Include="Persistence\InMemory\Gateway\InMemoryGatewayPersistence.cs" />
    <Compile Include="Persistence\InMemory\Outbox\InMemoryOutboxPersistence.cs" />
    <Compile Include="Persistence\InMemory\Outbox\InMemoryOutboxStorage.cs" />
    <Compile Include="Persistence\InMemory\SagaPersister\InMemorySagaPersistence.cs" />
    <Compile Include="Persistence\InMemory\SubscriptionStorage\InMemorySubscriptionPersistence.cs" />
    <Compile Include="Persistence\InMemory\TimeoutPersister\InMemoryTimeoutPersistence.cs" />
    <Compile Include="Persistence\Raven\RavenUserInstaller.cs" />
    <Compile Include="Installation\PerformanceMonitorUsersInstaller.cs" />
    <Compile Include="Gateway\GatewayExtensions.cs" />
    <Compile Include="Persistence\InMemory\Gateway\InMemoryGatewayDeduplication.cs" />
    <Compile Include="Persistence\InMemory\Gateway\InMemoryGatewayPersister.cs" />
    <Compile Include="Persistence\Raven\Gateway\GatewayMessage.cs" />
    <Compile Include="Persistence\Raven\Gateway\RavenDBDeduplication.cs" />
    <Compile Include="Persistence\Raven\Gateway\RavenDBPersistence.cs" />
    <Compile Include="Persistence\UsePersistence.cs" />
    <Compile Include="Pipeline\BehaviorContext.cs" />
    <Compile Include="Pipeline\BehaviorContextStacker.cs" />
    <Compile Include="MessageMutator\ApplyIncomingMessageMutatorsBehavior.cs" />
    <Compile Include="MessageMutator\ApplyIncomingTransportMessageMutatorsBehavior.cs" />
    <Compile Include="Audit\AuditBehavior.cs" />
    <Compile Include="Pipeline\BehaviorRegistrationsCoordinator.cs" />
    <Compile Include="Pipeline\Contexts\ConfigurationContext.cs" />
    <Compile Include="Pipeline\DefaultPipelineSettings.cs" />
    <Compile Include="Pipeline\PipelineBuilder.cs" />
    <Compile Include="Pipeline\PipelineSettings.cs" />
    <Compile Include="Pipeline\RegisterBehavior.cs" />
    <Compile Include="Pipeline\RemoveBehavior.cs" />
    <Compile Include="Pipeline\ReplaceBehavior.cs" />
    <Compile Include="Pipeline\SnapshotRegion.cs" />
    <Compile Include="Pipeline\WellKnownBehavior.cs" />
    <Compile Include="Sagas\AuditInvokedSagaBehavior.cs" />
    <Compile Include="Sagas\RemoveIncomingHeadersBehavior.cs" />
    <Compile Include="Sagas\SagaSendBehavior.cs" />
<<<<<<< HEAD
    <Compile Include="Startup\BaseConfigurationBehavior.cs" />
    <Compile Include="Startup\ConfigureContainerTypesBehavior.cs" />
    <Compile Include="Startup\IFinalizeConfigurationBehavior.cs" />
    <Compile Include="Startup\INeedInitializationBehavior.cs" />
    <Compile Include="Startup\InitializeFeaturesBehavior.cs" />
    <Compile Include="Startup\InstantiateFeaturesBehavior.cs" />
    <Compile Include="Startup\IWantToRunBeforeConfigurationBehavior.cs" />
    <Compile Include="Startup\IWantToRunBeforeConfigurationIsFinalizedBehavior.cs" />
    <Compile Include="Startup\IWantToRunWhenConfigurationIsCompleteBehavior.cs" />
    <Compile Include="Startup\PreventChangesBehavior.cs" />
=======
    <Compile Include="Saga\ContainSagaData.cs" />
    <Compile Include="Saga\IAmStartedByMessages.cs" />
    <Compile Include="Saga\IConfigurable.cs" />
    <Compile Include="Saga\IConfigureHowToFindSagaWithMessage.cs" />
    <Compile Include="Saga\IContainSagaData.cs" />
    <Compile Include="Saga\IFinder.cs" />
    <Compile Include="Saga\IFindSagas.cs" />
    <Compile Include="Saga\IHandleSagaNotFound.cs" />
    <Compile Include="Saga\IHandleTimeouts.cs" />
    <Compile Include="Saga\ISagaPersister.cs" />
    <Compile Include="Saga\Saga.cs" />
    <Compile Include="Saga\SagaT.cs" />
    <Compile Include="Saga\ToSagaExpression.cs" />
    <Compile Include="Saga\UniqueAttribute.cs" />
    <Compile Include="Serialization\IMessageSerializer.cs" />
    <Compile Include="Support\RuntimeEnvironment.cs" />
    <Compile Include="TimeToBeReceivedAttribute.cs" />
>>>>>>> dad6d2bc
    <Compile Include="Transports\ConfigureTransport.cs" />
    <Compile Include="Unicast\Behaviors\CallbackInvocationBehavior.cs" />
    <Compile Include="Unicast\Behaviors\ForwardBehavior.cs" />
    <Compile Include="Unicast\Behaviors\InvokeHandlersBehavior.cs" />
    <Compile Include="Unicast\Behaviors\LoadHandlersBehavior.cs" />
    <Compile Include="Unicast\Behaviors\SetCurrentMessageBeingHandledBehavior.cs" />
    <Compile Include="Unicast\Messages\ExecuteLogicalMessagesBehavior.cs" />
    <Compile Include="Unicast\Messages\LogicalMessage.cs" />
    <Compile Include="Unicast\Behaviors\MessageHandler.cs" />
    <Compile Include="Unicast\Behaviors\MessageHandlingLoggingBehavior.cs" />
    <Compile Include="Unicast\Behaviors\ChildContainerBehavior.cs" />
    <Compile Include="Unicast\Behaviors\CreatePhysicalMessageBehavior.cs" />
    <Compile Include="Unicast\Behaviors\DispatchMessageToTransportBehavior.cs" />
    <Compile Include="MessageMutator\MutateOutgoingMessageBehavior.cs" />
    <Compile Include="MessageMutator\MutateOutgoingPhysicalMessageBehavior.cs" />
    <Compile Include="Pipeline\Contexts\IncomingContext.cs" />
    <Compile Include="Pipeline\PipelineExecutor.cs" />
    <Compile Include="Pipeline\Contexts\RootContext.cs" />
    <Compile Include="Pipeline\Contexts\OutgoingContext.cs" />
    <Compile Include="Unicast\Behaviors\SendValidatorBehavior.cs" />
    <Compile Include="Unicast\Behaviors\SerializeMessagesBehavior.cs" />
    <Compile Include="Sagas\ActiveSagaInstance.cs" />
    <Compile Include="Sagas\SagaPersistenceBehavior.cs" />
    <Compile Include="Unicast\Messages\LogicalMessageFactory.cs" />
    <Compile Include="Unicast\SendOptions.cs" />
    <Compile Include="Unicast\Subscriptions\MessageDrivenSubscriptions\StorageInitializer.cs" />
    <Compile Include="UnitOfWork\UnitOfWorkBehavior.cs" />
    <Compile Include="Pipeline\IBehavior.cs" />
    <Compile Include="Pipeline\BehaviorChain.cs" />
    <Compile Include="Serializers\Binary\Config\BinarySerialization.cs" />
    <Compile Include="Serializers\Binary\Config\ConfigureBinarySerializer.cs" />
    <Compile Include="ConfigureCriticalErrorAction.cs" />
    <Compile Include="ConfigureDefaultBuilder.cs" />
    <Compile Include="Distributor\ConfigureDistributor.cs" />
    <Compile Include="ConfigureFaultsForwarder.cs" />
    <Compile Include="ConfigureFileShareDataBus.cs" />
    <Compile Include="ConfigureGateway.cs" />
    <Compile Include="ConfigureInMemoryFaultManagement.cs" />
    <Compile Include="DataBus\InMemory\InMemoryDataBus.cs" />
    <Compile Include="Features\FeatureSettings.cs" />
    <Compile Include="Features\FeatureInitializer.cs" />
    <Compile Include="Gateway\Channels\ChannelTypeAttribute.cs" />
    <Compile Include="Gateway\Deduplication\GatewayMessage.cs" />
    <Compile Include="Gateway\Deduplication\IDeduplicateMessages.cs" />
    <Compile Include="Gateway\HeaderManagement\DataBusHeaderManager.cs" />
    <Compile Include="Gateway\Receiving\SingleCallChannelReceiver.cs" />
    <Compile Include="Gateway\Sending\SingleCallChannelForwarder.cs" />
    <Compile Include="SecondLevelRetries\Config\FeatureSettingsExtensions.cs" />
    <Compile Include="SecondLevelRetries\Config\SecondLevelRetriesSettings.cs" />
    <Compile Include="Serializers\Binary\Config\BinarySerializerConfigurationExtensions.cs" />
    <Compile Include="Serializers\Json\Config\BsonSerialization.cs" />
    <Compile Include="Serializers\Json\Config\JsonSerialization.cs" />
    <Compile Include="Serializers\Json\Config\JsonSerializerConfigurationExtensions.cs" />
    <Compile Include="Serializers\Serializers.cs" />
    <Compile Include="Serializers\XML\Config\XmlSerialization.cs" />
    <Compile Include="Serializers\XML\Config\XmlSerializationSettings.cs" />
    <Compile Include="Serializers\XML\Config\XmlSerializerConfigurationExtensions.cs" />
    <Compile Include="Settings\SerializationSettings.cs" />
    <Compile Include="Transports\Msmq\CorrelationIdMutatorForBackwardsCompatibilityWithV3.cs" />
    <Compile Include="Settings\ScaleOutSettings.cs" />
    <Compile Include="Transports\Msmq\Config\MsmqTransport.cs" />
    <Compile Include="Unicast\Messages\ExtractLogicalMessagesBehavior.cs" />
    <Compile Include="Unicast\Config\FinalizeUnicastBusConfiguration.cs" />
    <Compile Include="Gateway\DefaultInputAddress.cs" />
    <Compile Include="Gateway\Gateway.cs" />
    <Compile Include="Hosting\Profiles\IHandleAnyProfile.cs" />
    <Compile Include="Persistence\InMemory\InMemoryPersistence.cs" />
    <Compile Include="Persistence\InMemory\Obsoletes\ConfigureInMemorySagaPersister.cs" />
    <Compile Include="Persistence\InMemory\Obsoletes\ConfigureInMemorySubscriptionStorage.cs" />
    <Compile Include="Serializers\Json\Config\ConfigureJsonSerializer.cs" />
    <Compile Include="Distributor\MasterNode\ConfigureMasterNode.cs" />
    <Compile Include="Licensing\ConfigureLicenseExtensions.cs" />
    <Compile Include="Settings\TransportSettings.cs" />
    <Compile Include="Timeout\TimeoutManager.cs" />
    <Compile Include="Transports\Msmq\Config\ConfigureMsmqMessageQueue.cs" />
    <Compile Include="Persistence\Msmq\SubscriptionStorage\ConfigureMsmqSubscriptionStorage.cs" />
    <Compile Include="ConfigureQueueCreation.cs" />
    <Compile Include="ConfigurePurging.cs" />
    <Compile Include="Features\Feature.cs" />
    <Compile Include="Persistence\Raven\ConfigureRavenPersistence.cs" />
    <Compile Include="Persistence\Raven\SagaPersister\ConfigureRavenSagaPersister.cs" />
    <Compile Include="Persistence\Raven\SubscriptionStorage\ConfigureRavenSubscriptionStorage.cs" />
    <Compile Include="ConfigureRijndaelEncryptionService.cs" />
    <Compile Include="ConfigureSagas.cs" />
    <Compile Include="Timeout\ConfigureTimeoutManager.cs" />
    <Compile Include="ConfigureUnicastBus.cs" />
    <Compile Include="Serializers\XML\Config\ConfigureXmlSerializer.cs" />
    <Compile Include="Config\AddressInitializer.cs" />
    <Compile Include="Config\Advanced\ConfigureSettingLocalAddressNameAction.cs" />
    <Compile Include="Config\ConfigurationSource\DefaultConfigurationSource.cs" />
    <Compile Include="Config\ConfigurationSource\IConfigurationSource.cs" />
    <Compile Include="Config\Conventions\EndpointHelper.cs" />
    <Compile Include="Config\ConfigureExtensions.cs" />
    <Compile Include="Config\GatewayConfig.cs" />
    <Compile Include="Config\IWantToRunWhenConfigurationIsComplete.cs" />
    <Compile Include="Config\Logging.cs" />
    <Compile Include="Distributor\MasterNode\MasterNodeConfig.cs" />
    <Compile Include="Config\MessageEndpointMapping.cs" />
    <Compile Include="Config\MessageEndpointMappingCollection.cs" />
    <Compile Include="Config\MessageForwardingInCaseOfFaultConfig.cs" />
    <Compile Include="Config\MsmqMessageQueueConfig.cs" />
    <Compile Include="Config\IFinalizeConfiguration.cs" />
    <Compile Include="Persistence\Raven\StoreAccessor.cs" />
    <Compile Include="Sagas\Sagas.cs" />
    <Compile Include="Satellites\IAdvancedSatellite.cs" />
    <Compile Include="Settings\ISetDefaultSettings.cs" />
    <Compile Include="Settings\SettingsHolder.cs" />
    <Compile Include="Transports\IConfigureTransport.cs" />
    <Compile Include="Transports\ICreateQueues.cs" />
    <Compile Include="Transports\IDeferMessages.cs" />
    <Compile Include="Transports\IDequeueMessages.cs" />
    <Compile Include="Transports\IManageSubscriptions.cs" />
    <Compile Include="Transports\IPublishMessages.cs" />
    <Compile Include="Transports\ISendMessages.cs" />
    <Compile Include="Transports\TransportDefinition.cs" />
    <Compile Include="Transports\Msmq\Config\Msmq.cs" />
    <Compile Include="Transports\Msmq\Config\MsmqSettings.cs" />
    <Compile Include="Transports\Msmq\HeaderInfo.cs" />
    <Compile Include="Transports\Msmq\MsmqDequeueStrategy.cs" />
    <Compile Include="Transports\Msmq\MsmqMessageSender.cs" />
    <Compile Include="Transports\Msmq\MsmqQueueCreator.cs" />
    <Compile Include="Transports\Msmq\MsmqUnitOfWork.cs" />
    <Compile Include="Transports\Msmq\MsmqUtilities.cs" />
    <Compile Include="Config\MsmqSubscriptionStorageConfig.cs" />
    <Compile Include="Config\RijndaelEncryptionServiceConfig.cs" />
    <Compile Include="Config\SatelliteConfigurer.cs" />
    <Compile Include="SecondLevelRetries\Config\SecondLevelRetriesConfig.cs" />
    <Compile Include="SecondLevelRetries\SecondLevelRetries.cs" />
    <Compile Include="Config\TransportConfig.cs" />
    <Compile Include="Config\UnicastBusConfig.cs" />
    <Compile Include="DataBus\Config\Bootstrapper.cs" />
    <Compile Include="DataBus\DefaultDatabusSerializer.cs" />
    <Compile Include="DataBus\FileShare\FileShareDataBus.cs" />
    <Compile Include="DataBus\IDataBus.cs" />
    <Compile Include="DataBus\IDatabusSerializer.cs" />
    <Compile Include="DateTimeExtensions.cs" />
    <Compile Include="DependencyLifecycle.cs" />
    <Compile Include="Encryption\Bootstrapper.cs" />
    <Compile Include="Encryption\EncryptionMessageMutator.cs" />
    <Compile Include="Encryption\IEncryptionService.cs" />
    <Compile Include="Encryption\Rijndael\EncryptionService.cs" />
    <Compile Include="EndpointConventions.cs" />
    <Compile Include="Faults\FaultsHeaderKeys.cs" />
    <Compile Include="Faults\Forwarder\Config\FaultsQueueCreator.cs" />
    <Compile Include="Faults\Forwarder\FaultManager.cs" />
    <Compile Include="Faults\IManageMessageFailures.cs" />
    <Compile Include="Faults\InMemory\FaultManager.cs" />
    <Compile Include="Gateway\Channels\Channel.cs" />
    <Compile Include="Gateway\Channels\ChannelFactory.cs" />
    <Compile Include="Gateway\Channels\Http\DefaultResponder.cs" />
    <Compile Include="Gateway\Receiving\ChannelException.cs" />
    <Compile Include="Gateway\Channels\Http\HttpChannelReceiver.cs" />
    <Compile Include="Gateway\Channels\Http\HttpChannelSender.cs" />
    <Compile Include="Gateway\Channels\Http\HttpHeaders.cs" />
    <Compile Include="Gateway\Channels\Http\IHttpResponder.cs" />
    <Compile Include="Gateway\Channels\IChannelReceiver.cs" />
    <Compile Include="Gateway\Channels\IChannelSender.cs" />
    <Compile Include="Gateway\HeaderManagement\GatewayHeaderManager.cs" />
    <Compile Include="Gateway\HeaderManagement\GatewayHeaders.cs" />
    <Compile Include="Gateway\HeaderManagement\HeaderMapper.cs" />
    <Compile Include="Gateway\Notifications\IMessageNotifier.cs" />
    <Compile Include="Gateway\Notifications\INotifyAboutMessages.cs" />
    <Compile Include="Gateway\Notifications\MessageNotifier.cs" />
    <Compile Include="Gateway\Notifications\MessageReceivedOnChannelArgs.cs" />
    <Compile Include="Gateway\Persistence\IPersistMessages.cs" />
    <Compile Include="Gateway\Receiving\ConfigurationBasedChannelManager.cs" />
    <Compile Include="Gateway\Receiving\ConventionBasedChannelManager.cs" />
    <Compile Include="Gateway\Receiving\GatewayReceiver.cs" />
    <Compile Include="Gateway\Receiving\IManageReceiveChannels.cs" />
    <Compile Include="Gateway\Receiving\IReceiveMessagesFromSites.cs" />
    <Compile Include="Gateway\Routing\Endpoints\DefaultEndpointRouter.cs" />
    <Compile Include="Gateway\Routing\IRouteMessagesToEndpoints.cs" />
    <Compile Include="Gateway\Routing\IRouteMessagesToSites.cs" />
    <Compile Include="Gateway\Routing\Site.cs" />
    <Compile Include="Gateway\Routing\Sites\ConfigurationBasedSiteRouter.cs" />
    <Compile Include="Gateway\Routing\Sites\KeyPrefixConventionSiteRouter.cs" />
    <Compile Include="Gateway\Routing\Sites\OriginatingSiteHeaderRouter.cs" />
    <Compile Include="Gateway\Sending\CallInfo.cs" />
    <Compile Include="Gateway\Sending\GatewaySender.cs" />
    <Compile Include="Gateway\Sending\IdempotentChannelForwarder.cs" />
    <Compile Include="Gateway\Sending\IForwardMessagesToSites.cs" />
    <Compile Include="Gateway\Utils\Hasher.cs" />
    <Compile Include="Hosting\Configuration\ConfigurationManager.cs" />
    <Compile Include="Hosting\Configuration\EndpointNameAttribute.cs" />
    <Compile Include="Hosting\Configuration\EndpointSLAAttribute.cs" />
    <Compile Include="Hosting\Configuration\IConfigureLogging.cs" />
    <Compile Include="Hosting\Configuration\IConfigureThisEndpoint.cs" />
    <Compile Include="Hosting\Configuration\IWantCustomInitialization.cs" />
    <Compile Include="Hosting\Helpers\AssemblyListExtensions.cs" />
    <Compile Include="Hosting\Helpers\AssemblyScanner.cs" />
    <Compile Include="Hosting\Helpers\AssemblyScannerResults.cs" />
    <Compile Include="InternalsVisibleTo.cs" />
    <Compile Include="Hosting\Profiles\IHandleProfile.cs" />
    <Compile Include="Hosting\Profiles\IProfile.cs" />
    <Compile Include="Hosting\Profiles\ProfileActivator.cs" />
    <Compile Include="Hosting\Profiles\ProfileManager.cs" />
    <Compile Include="Hosting\Roles\IConfigureRole.cs" />
    <Compile Include="Hosting\Roles\IRole.cs" />
    <Compile Include="Hosting\Roles\RoleManager.cs" />
    <Compile Include="Hosting\Wcf\WcfManager.cs">
      <SubType>Code</SubType>
    </Compile>
    <Compile Include="Hosting\Wcf\WcfServiceHost.cs">
      <SubType>Code</SubType>
    </Compile>
    <Compile Include="IExcludesBuilder.cs" />
    <Compile Include="IIncludesBuilder.cs" />
    <Compile Include="Impersonation\Windows\WindowsIdentityEnricher.cs" />
    <Compile Include="Install.cs" />
    <Compile Include="Installation\Environments\Windows.cs" />
    <Compile Include="Installation\IEnvironment.cs" />
    <Compile Include="Installation\INeedToInstallSomething.cs" />
    <Compile Include="IWantToRunBeforeConfiguration.cs" />
    <Compile Include="IWantToRunBeforeConfigurationIsFinalized.cs" />
    <Compile Include="IWcfService.cs" />
    <Compile Include="Licensing\LicenseManager.cs" />
    <Compile Include="Logging\ILog.cs" />
    <Compile Include="Logging\ILoggerFactory.cs" />
    <Compile Include="Logging\Internal\ReflectionExtensions.cs" />
    <Compile Include="Logging\Internal\TypeExtensions.cs" />
    <Compile Include="Logging\Log4NetBridge\ConfigureInternalLog4NetBridge.cs" />
    <Compile Include="Logging\Log4NetBridge\Log4NetBridgeAppender.cs" />
    <Compile Include="Logging\Loggers\ConsoleLogger.cs" />
    <Compile Include="Logging\Loggers\ConsoleLoggerFactory.cs" />
    <Compile Include="Logging\Loggers\Log4NetAdapter\Log4NetAppenderFactory.cs" />
    <Compile Include="Logging\Loggers\Log4NetAdapter\Log4NetConfigurator.cs" />
    <Compile Include="Logging\Loggers\Log4NetAdapter\Log4NetLogger.cs" />
    <Compile Include="Logging\Loggers\Log4NetAdapter\Log4NetLoggerFactory.cs" />
    <Compile Include="Logging\Loggers\NLogAdapter\NLogConfigurator.cs" />
    <Compile Include="Logging\Loggers\NLogAdapter\NLogLogger.cs" />
    <Compile Include="Logging\Loggers\NLogAdapter\NLogLoggerFactory.cs" />
    <Compile Include="Logging\Loggers\NLogAdapter\NLogTargetFactory.cs" />
    <Compile Include="Logging\Loggers\NullLogger.cs" />
    <Compile Include="Logging\Loggers\NullLoggerFactory.cs" />
    <Compile Include="Logging\LoggingLibraryException.cs" />
    <Compile Include="Logging\LogManager.cs" />
    <Compile Include="SecondLevelRetries\DefaultRetryPolicy.cs" />
    <Compile Include="SecondLevelRetries\Helpers\TransportMessageHelpers.cs" />
    <Compile Include="SecondLevelRetries\SecondLevelRetriesProcessor.cs" />
    <Compile Include="SecondLevelRetries\Helpers\SecondLevelRetriesHeaders.cs" />
    <Compile Include="MessageConventions.cs" />
    <Compile Include="MessageHeaders\HeaderBootstrapper.cs" />
    <Compile Include="MessageInterfaces\IMessageMapper.cs" />
    <Compile Include="MessageInterfaces\MessageMapper\Reflection\MessageMapper.cs" />
    <Compile Include="MessageMutator\IMutateTransportMessages.cs" />
    <Compile Include="MonitoringConfig.cs" />
    <Compile Include="ObjectBuilder\Autofac\AutofacObjectBuilder.cs" />
    <Compile Include="ObjectBuilder\Common\CommonObjectBuilder.cs" />
    <Compile Include="ObjectBuilder\Common\ComponentConfig.cs" />
    <Compile Include="ObjectBuilder\Common\Config\ConfigureCommon.cs" />
    <Compile Include="ObjectBuilder\Common\Config\ConfigureContainer.cs" />
    <Compile Include="ObjectBuilder\Common\IContainer.cs" />
    <Compile Include="ObjectBuilder\Common\SynchronizedInvoker.cs" />
    <Compile Include="ObjectBuilder\IBuilder.cs" />
    <Compile Include="ObjectBuilder\IComponentConfig.cs" />
    <Compile Include="ObjectBuilder\IConfigureComponents.cs" />
    <Compile Include="Persistence\ConcurrencyException.cs" />
    <Compile Include="Persistence\Raven\RavenConventions.cs" />
    <Compile Include="Persistence\Raven\RavenPersistenceConstants.cs" />
    <Compile Include="Persistence\Raven\RavenSessionFactory.cs" />
    <Compile Include="Persistence\Raven\RavenUnitofWork.cs" />
    <Compile Include="Properties\AssemblyInfo.cs" />
    <Compile Include="Properties\Resources.Designer.cs">
      <AutoGen>True</AutoGen>
      <DesignTime>True</DesignTime>
      <DependentUpon>Resources.resx</DependentUpon>
    </Compile>
    <Compile Include="Persistence\InMemory\SagaPersister\InMemorySagaPersister.cs" />
    <Compile Include="Persistence\Raven\SagaPersister\RavenSagaPersister.cs" />
    <Compile Include="Sagas\ConfigureHowToFindSagaWithMessageDispatcher.cs" />
    <Compile Include="Sagas\ConfigureTimeoutAsSystemMessages.cs" />
    <Compile Include="Sagas\Finders\HeaderSagaIdFinder.cs" />
    <Compile Include="Sagas\Finders\PropertySagaFinder.cs" />
    <Compile Include="Satellites\Config\SatelliteContext.cs" />
    <Compile Include="Satellites\ISatellite.cs" />
    <Compile Include="Satellites\SatellitesQueuesCreator.cs" />
    <Compile Include="Satellites\SatelliteLauncher.cs" />
    <Compile Include="Schedule.cs" />
    <Compile Include="Scheduling\Configuration\ConfigureScheduledTaskAsSystemMessages.cs" />
    <Compile Include="Scheduling\Configuration\SchedulerConfiguration.cs" />
    <Compile Include="Scheduling\DefaultScheduler.cs" />
    <Compile Include="Scheduling\InMemoryScheduledTaskStorage.cs" />
    <Compile Include="Scheduling\IScheduledTaskStorage.cs" />
    <Compile Include="Scheduling\IScheduler.cs" />
    <Compile Include="Scheduling\Messages\ScheduledTask.cs" />
    <Compile Include="Scheduling\ScheduledTask.cs" />
    <Compile Include="Scheduling\ScheduledTaskMessageHandler.cs" />
    <Compile Include="Serializers\Binary\BinaryMessageSerializer.cs" />
    <Compile Include="Serializers\Binary\SimpleMessageMapper.cs" />
    <Compile Include="Serializers\Binary\XContainerSurrogate.cs" />
    <Compile Include="Serializers\Binary\XElementSurrogate.cs" />
    <Compile Include="Serializers\Json\BsonMessageSerializer.cs" />
    <Compile Include="Serializers\Json\Internal\MessageContractResolver.cs" />
    <Compile Include="Serializers\Json\Internal\MessageSerializationBinder.cs" />
    <Compile Include="Serializers\Json\Internal\XContainerConverter.cs" />
    <Compile Include="Serializers\Json\JsonMessageSerializer.cs" />
    <Compile Include="Serializers\Json\JsonMessageSerializerBase.cs" />
    <Compile Include="Serializers\XML\Config\MessageTypesInitializer.cs" />
    <Compile Include="Serializers\XML\XmlMessageSerializer.cs" />
    <Compile Include="Serializers\XML\XmlSanitizingStream.cs" />
    <Compile Include="ServiceAsyncResult.cs" />
    <Compile Include="SetLoggingLibrary.cs" />
    <Compile Include="Settings\Endpoint.cs" />
    <Compile Include="Settings\TransactionSettings.cs" />
    <Compile Include="SyncConfig.cs" />
    <Compile Include="Gateway\Channels\Http\MTATaskScheduler.cs" />
    <Compile Include="Timeout\Core\DefaultTimeoutManager.cs" />
    <Compile Include="Timeout\Core\IPersistTimeouts.cs" />
    <Compile Include="Timeout\Core\TimeoutData.cs" />
    <Compile Include="Timeout\Hosting\Windows\ManageMessageFailuresWithoutSlr.cs" />
    <Compile Include="Persistence\InMemory\TimeoutPersister\InMemoryTimeoutPersister.cs" />
    <Compile Include="Persistence\Raven\TimeoutPersister\RavenTimeoutPersistence.cs" />
    <Compile Include="Timeout\Hosting\Windows\TimeoutDispatcherProcessor.cs" />
    <Compile Include="Timeout\Hosting\Windows\TimeoutMessageProcessor.cs" />
    <Compile Include="Timeout\Hosting\Windows\TimeoutPersisterReceiver.cs" />
    <Compile Include="Timeout\Core\TimeoutManagerHeaders.cs" />
    <Compile Include="TransactionalConfigManager.cs" />
    <Compile Include="TransportMessage.cs" />
    <Compile Include="Licensing\LicenseExpiredForm.cs">
      <SubType>Form</SubType>
    </Compile>
    <Compile Include="Licensing\LicenseExpiredForm.Designer.cs">
      <DependentUpon>LicenseExpiredForm.cs</DependentUpon>
    </Compile>
    <Compile Include="Unicast\BackwardCompatibility\MutateMessageContentTypeOfIncomingTransportMessages.cs" />
    <Compile Include="Unicast\BackwardCompatibility\SetIsSagaMessageHeaderForV3XMessages.cs" />
    <Compile Include="Unicast\BuilderExtensions.cs" />
    <Compile Include="Unicast\BusAsyncResult.cs" />
    <Compile Include="Unicast\Callback.cs" />
    <Compile Include="Unicast\Config\ConfigUnicastBus.cs" />
    <Compile Include="Unicast\Config\DefaultToTimeoutManagerBasedDeferral.cs" />
    <Compile Include="Unicast\DefaultDispatcherFactory.cs" />
    <Compile Include="Timeout\Core\TimeoutManagerDeferrer.cs" />
    <Compile Include="Unicast\Config\DefaultTransportForHost.cs" />
    <Compile Include="Unicast\HandlerInvocationCache.cs" />
    <Compile Include="Transports\MessageForwarder.cs" />
    <Compile Include="Unicast\MessagesEventArgs.cs" />
    <Compile Include="Unicast\Queuing\Installers\ForwardReceivedMessagesToQueueCreator.cs" />
    <Compile Include="Unicast\Subscriptions\MessageDrivenSubscriptions\StorageDrivenPublisher.cs" />
    <Compile Include="Unicast\Subscriptions\MessageDrivenSubscriptions\MessageDrivenSubscriptions.cs" />
    <Compile Include="Unicast\Subscriptions\MessageDrivenSubscriptions\NoopSubscriptionAuthorizer.cs" />
    <Compile Include="AutomaticSubscriptions\AutoSubscriptionStrategy.cs" />
    <Compile Include="Unicast\IMessageDispatcherFactory.cs" />
    <Compile Include="Unicast\MessageContext.cs" />
    <Compile Include="Unicast\MessageEventArgs.cs" />
    <Compile Include="Unicast\Messages\MessageMetadataRegistry.cs" />
    <Compile Include="Unicast\Messages\MessageMetadata.cs" />
    <Compile Include="Unicast\MessagingBestPractices.cs" />
    <Compile Include="Unicast\Monitoring\CriticalTimeCalculator.cs" />
    <Compile Include="Unicast\Monitoring\EstimatedTimeToSLABreachCalculator.cs" />
    <Compile Include="Unicast\Monitoring\PerformanceCounterInitializer.cs" />
    <Compile Include="Unicast\Monitoring\ProcessingStatistics.cs" />
    <Compile Include="Unicast\Monitoring\CausationMutator.cs" />
    <Compile Include="Unicast\Publishing\StorageDrivenPublisher.cs" />
    <Compile Include="Unicast\Queuing\FailedToSendMessageException.cs" />
    <Compile Include="Unicast\Queuing\Installers\EndpointInputQueueCreator.cs" />
    <Compile Include="Unicast\Queuing\Installers\AuditQueueCreator.cs" />
    <Compile Include="Unicast\Queuing\IWantQueueCreated.cs" />
    <Compile Include="Transports\Msmq\Config\CheckMachineNameForComplianceWithDTCLimitation.cs" />
    <Compile Include="Unicast\Queuing\QueueNotFoundException.cs" />
    <Compile Include="Unicast\Queuing\QueuesCreator.cs" />
    <Compile Include="Unicast\Routing\StaticMessageRouter.cs" />
    <Compile Include="Unicast\IMessageHandlerRegistry.cs" />
    <Compile Include="Unicast\MessageHandlerRegistry.cs" />
    <Compile Include="Unicast\Subscriptions\SubscriptionEventArgs.cs" />
    <Compile Include="Unicast\Subscriptions\MessageDrivenSubscriptions\MessageDrivenSubscriptionManager.cs" />
    <Compile Include="Persistence\InMemory\SubscriptionStorage\InMemorySubscriptionStorage.cs" />
    <Compile Include="Unicast\Subscriptions\MessageDrivenSubscriptions\ISubscriptionStorage.cs" />
    <Compile Include="Unicast\Subscriptions\MessageDrivenSubscriptions\MessageType.cs" />
    <Compile Include="Persistence\Msmq\SubscriptionStorage\Config\SubscriptionsQueueCreator.cs" />
    <Compile Include="Persistence\Msmq\SubscriptionStorage\Entry.cs" />
    <Compile Include="Persistence\Msmq\SubscriptionStorage\MsmqSubscriptionStorage.cs" />
    <Compile Include="Persistence\Raven\SubscriptionStorage\RavenSubscriptionStorage.cs" />
    <Compile Include="Persistence\Raven\SubscriptionStorage\Subscription.cs" />
    <Compile Include="Unicast\Transport\ControlMessage.cs" />
    <Compile Include="Unicast\Transport\FailedMessageProcessingEventArgs.cs" />
    <Compile Include="Unicast\Transport\ITransport.cs" />
    <Compile Include="Unicast\Transport\StartedMessageProcessingEventArgs.cs" />
    <Compile Include="Unicast\Transport\Config\SetTransportThresholds.cs" />
    <Compile Include="Unicast\Transport\Config\TransportReceiverConfig.cs" />
    <Compile Include="Unicast\Transport\FirstLevelRetries.cs" />
    <Compile Include="Unicast\Transport\Monitoring\ReceivePerformanceDiagnostics.cs" />
    <Compile Include="Unicast\Transport\ThroughputLimiter.cs" />
    <Compile Include="Unicast\Transport\TransportReceiver.cs" />
    <Compile Include="Unicast\Transport\TransactionSettings.cs" />
    <Compile Include="Unicast\Transport\TransportMessageAvailableEventArgs.cs" />
    <Compile Include="Unicast\Transport\TransportConnectionString.cs" />
    <Compile Include="Unicast\Transport\TransportMessageHandlingFailedException.cs" />
    <Compile Include="Unicast\Transport\TransportMessageReceivedEventArgs.cs" />
    <Compile Include="Unicast\UnicastBus.cs" />
    <Compile Include="UnitOfWork\IManageUnitsOfWork.cs" />
    <Compile Include="CircuitBreakers\CircuitBreaker.cs" />
    <Compile Include="CircuitBreakers\RepeatedFailuresOverTimeCircuitBreaker.cs" />
    <Compile Include="Utils\DeterministicGuid.cs" />
    <Compile Include="Utils\FileVersionRetriever.cs" />
    <Compile Include="Utils\Reflection\DelegateFactory.cs" />
    <Compile Include="Utils\Reflection\ExtensionMethods.cs" />
    <Compile Include="Utils\Reflection\Reflect.cs" />
    <Compile Include="Utils\RegistryReader.cs" />
    <Compile Include="Utils\StackTracePreserver.cs" />
    <Compile Include="WcfService.cs" />
    <Compile Include="WireEncryptedString.cs" />
  </ItemGroup>
  <ItemGroup>
    <None Include="ripple.dependencies.config">
      <SubType>Designer</SubType>
    </None>
  </ItemGroup>
  <ItemGroup>
    <Folder Include="Unicast\Monitoring\Config\" />
  </ItemGroup>
  <ItemGroup>
    <None Include="Resources\NServiceBus_Logo-  white.png" />
    <None Include="Resources\NServiceBus.png" />
    <None Include="Resources\logo.bmp" />
    <None Include="Resources\logo.png" />
    <None Include="Resources\formicon.ico" />
    <None Include="Resources\error.png" />
    <None Include="Resources\complete.png" />
  </ItemGroup>
  <ItemGroup>
    <EmbeddedResource Include="Properties\Resources.resx">
      <Generator>ResXFileCodeGenerator</Generator>
      <LastGenOutput>Resources.Designer.cs</LastGenOutput>
      <SubType>Designer</SubType>
    </EmbeddedResource>
    <EmbeddedResource Include="Licensing\LicenseExpiredForm.resx">
      <DependentUpon>LicenseExpiredForm.cs</DependentUpon>
      <SubType>Designer</SubType>
    </EmbeddedResource>
  </ItemGroup>
  <Import Project="$(MSBuildToolsPath)\Microsoft.CSharp.targets" />
  <Import Project="Fody.targets" />
  <Import Project="$(SolutionDir)..\BuildSupport\RippleRestoreTask.targets" />
  <Target Name="AfterBuild" Condition=" '$(Configuration)' == 'Release' ">
    <MakeDir Directories="$(TargetDir)temp\" />
    <Exec Command="&quot;$(SolutionDir)..\tools\IlMerge\ilmerge.exe&quot; /keyfile:&quot;$(SolutionDir)NServiceBus.snk&quot; /internalize /out:&quot;$(TargetDir)temp\$(TargetFileName)&quot; &quot;$(TargetPath)&quot; &quot;$(TargetDir)log4net.dll&quot; &quot;$(TargetDir)Interop.MSMQ.dll&quot; &quot;$(TargetDir)AutoFac.dll&quot; &quot;$(TargetDir)Newtonsoft.Json.dll&quot; /target:library /targetplatform:&quot;v4,$(FrameworkPathOverride)&quot;" />
    <ItemGroup>
      <TempFiles Include="$(TargetDir)temp\*.*" />
    </ItemGroup>
    <Copy SourceFiles="@(TempFiles)" DestinationFolder="$(TargetDir)" OverwriteReadOnlyFiles="true" />
    <Delete Files="@(TempFiles)" />
    <RemoveDir Directories="$(TargetDir)temp\" />
  </Target>
  <Import Project="$(SolutionDir)..\BuildSupport\GitVersionTask\Build\GitVersionTask.targets" />
</Project><|MERGE_RESOLUTION|>--- conflicted
+++ resolved
@@ -213,7 +213,6 @@
     <Compile Include="Sagas\AuditInvokedSagaBehavior.cs" />
     <Compile Include="Sagas\RemoveIncomingHeadersBehavior.cs" />
     <Compile Include="Sagas\SagaSendBehavior.cs" />
-<<<<<<< HEAD
     <Compile Include="Startup\BaseConfigurationBehavior.cs" />
     <Compile Include="Startup\ConfigureContainerTypesBehavior.cs" />
     <Compile Include="Startup\IFinalizeConfigurationBehavior.cs" />
@@ -224,7 +223,6 @@
     <Compile Include="Startup\IWantToRunBeforeConfigurationIsFinalizedBehavior.cs" />
     <Compile Include="Startup\IWantToRunWhenConfigurationIsCompleteBehavior.cs" />
     <Compile Include="Startup\PreventChangesBehavior.cs" />
-=======
     <Compile Include="Saga\ContainSagaData.cs" />
     <Compile Include="Saga\IAmStartedByMessages.cs" />
     <Compile Include="Saga\IConfigurable.cs" />
@@ -242,7 +240,6 @@
     <Compile Include="Serialization\IMessageSerializer.cs" />
     <Compile Include="Support\RuntimeEnvironment.cs" />
     <Compile Include="TimeToBeReceivedAttribute.cs" />
->>>>>>> dad6d2bc
     <Compile Include="Transports\ConfigureTransport.cs" />
     <Compile Include="Unicast\Behaviors\CallbackInvocationBehavior.cs" />
     <Compile Include="Unicast\Behaviors\ForwardBehavior.cs" />
