namespace NServiceBus
{
    using System;
    using System.Collections.Generic;
    using System.Linq;
    using System.Threading.Tasks;
    using Installation;
    using Logging;
    using ObjectBuilder;
    using Outbox;
    using Persistence;
    using Pipeline;
    using Routing;
    using Settings;
    using Transport;
    using Unicast;

    class CreateQueuesInstaller : INeedToInstallSomething
    {
        readonly TransportReceiveInfrastructure transportReceiveInfrastructure;
        readonly QueueBindings queueBindings;

        public CreateQueuesInstaller(TransportReceiveInfrastructure transportReceiveInfrastructure, QueueBindings queueBindings)
        {
            this.transportReceiveInfrastructure = transportReceiveInfrastructure;
            this.queueBindings = queueBindings;
        }

        public Task Install(string identity)
        {
            var queueCreator = transportReceiveInfrastructure.QueueCreatorFactory();
            return queueCreator.CreateQueueIfNecessary(queueBindings, identity);
        }
    }

    class ReceiveComponent
    {
        ReceiveComponent(Configuration configuration,
            PipelineComponent pipelineComponent,
            CriticalError criticalError,
            string errorQueue,
            TransportReceiveInfrastructure transportReceiveInfrastructure,
            QueueBindings queueBindings)
        {
            this.configuration = configuration;
            this.pipelineComponent = pipelineComponent;
            this.criticalError = criticalError;
            this.errorQueue = errorQueue;
            this.transportReceiveInfrastructure = transportReceiveInfrastructure;
        }

        public static Configuration PrepareConfiguration(Settings settings, TransportComponent.Configuration transportConfiguration)
        {
            var isSendOnlyEndpoint = settings.IsSendOnlyEndpoint;

            if (isSendOnlyEndpoint && settings.CustomLocalAddressProvided)
            {
                throw new Exception($"Specifying a base name for the input queue using `{nameof(ReceiveSettingsExtensions.OverrideLocalAddress)}(baseInputQueueName)` is not supported for send-only endpoints.");
            }

            var endpointName = settings.EndpointName;
            var discriminator = settings.EndpointInstanceDiscriminator;
            var queueNameBase = settings.CustomLocalAddress ?? endpointName;
            var purgeOnStartup = settings.PurgeOnStartup;

            //note: This is an old hack, we are passing the endpoint name to bind but we only care about the properties
            var mainInstanceProperties = transportConfiguration.BindToLocalEndpoint(new EndpointInstance(endpointName)).Properties;

            var logicalAddress = LogicalAddress.CreateLocalAddress(queueNameBase, mainInstanceProperties);

            var localAddress = transportConfiguration.ToTransportAddress(logicalAddress);

            string instanceSpecificQueue = null;
            if (discriminator != null)
            {
                instanceSpecificQueue = transportConfiguration.ToTransportAddress(logicalAddress.CreateIndividualizedAddress(discriminator));
            }

            var transactionMode = GetRequiredTransactionMode(settings, transportConfiguration);

            var pushRuntimeSettings = settings.PushRuntimeSettings;

            var receiveConfiguration = new Configuration(
                logicalAddress,
                queueNameBase,
                localAddress,
                instanceSpecificQueue,
                transactionMode,
                pushRuntimeSettings,
                purgeOnStartup,
                settings.PipelineCompletedSubscribers ?? new Notification<ReceivePipelineCompleted>(),
                isSendOnlyEndpoint,
                settings.ExecuteTheseHandlersFirst,
                settings.MessageHandlerRegistry);

            settings.RegisterReceiveConfigurationForBackwardsCompatibility(receiveConfiguration);

            return receiveConfiguration;
        }

        static TransportTransactionMode GetRequiredTransactionMode(Settings settings, TransportComponent.Configuration transportConfiguration)
        {
            var transportTransactionSupport = transportConfiguration.SupportedTransactionMode;

<<<<<<< HEAD
        public static ReceiveComponent Initialize(Configuration configuration,
            ReceiveConfiguration transportReceiveConfiguration,
            TransportInfrastructure transportInfrastructure,
            PipelineComponent pipelineComponent,
            string errorQueue,
            HostingComponent hostingComponent,
            PipelineSettings pipelineSettings,
            QueueBindings queueBindings)
        {
            TransportReceiveInfrastructure transportReceiveInfrastructure = null;
            if (transportReceiveConfiguration != null)
            {
                transportReceiveInfrastructure = transportInfrastructure.ConfigureReceiveInfrastructure();

                if (configuration.ShouldCreateQueues)
                {
                    hostingComponent.Container.RegisterSingleton(new CreateQueuesInstaller(transportReceiveInfrastructure, queueBindings));
                }
            }

            var receiveComponent = new ReceiveComponent(transportReceiveConfiguration,
                pipelineComponent,
                hostingComponent.CriticalError,
                errorQueue, 
                transportReceiveInfrastructure,
                queueBindings);
=======
            //if user haven't asked for a explicit level use what the transport supports
            if (!settings.UserHasProvidedTransportTransactionMode)
            {
                return transportTransactionSupport;
            }

            var requestedTransportTransactionMode = settings.UserTransportTransactionMode;

            if (requestedTransportTransactionMode > transportTransactionSupport)
            {
                throw new Exception($"Requested transaction mode `{requestedTransportTransactionMode}` can't be satisfied since the transport only supports `{transportTransactionSupport}`");
            }

            return requestedTransportTransactionMode;
        }

        public static ReceiveComponent Initialize(
            Configuration configuration,
            TransportComponent.Configuration transportConfiguration,
            PipelineComponent pipelineComponent,
            string errorQueue,
            HostingComponent.Configuration hostingConfiguration,
            PipelineSettings pipelineSettings)

        {
            var receiveComponent = new ReceiveComponent(configuration,
                pipelineComponent,
                hostingConfiguration.CriticalError,
                errorQueue);
>>>>>>> ef1bcfd9

            receiveComponent.BindQueues(queueBindings);

            pipelineSettings.Register("TransportReceiveToPhysicalMessageProcessingConnector", b =>
            {
                var storage = hostingConfiguration.Container.HasComponent<IOutboxStorage>() ? b.Build<IOutboxStorage>() : new NoOpOutboxStorage();
                return new TransportReceiveToPhysicalMessageConnector(storage);
            }, "Allows to abort processing the message");

            pipelineSettings.Register("LoadHandlersConnector", b =>
            {
                var adapter = hostingConfiguration.Container.HasComponent<ISynchronizedStorageAdapter>() ? b.Build<ISynchronizedStorageAdapter>() : new NoOpSynchronizedStorageAdapter();
                var syncStorage = hostingConfiguration.Container.HasComponent<ISynchronizedStorage>() ? b.Build<ISynchronizedStorage>() : new NoOpSynchronizedStorage();

                return new LoadHandlersConnector(b.Build<MessageHandlerRegistry>(), syncStorage, adapter);
            }, "Gets all the handlers to invoke from the MessageHandler registry based on the message type.");

            pipelineSettings.Register("ExecuteUnitOfWork", new UnitOfWorkBehavior(), "Executes the UoW");

            pipelineSettings.Register("InvokeHandlers", new InvokeHandlerTerminator(), "Calls the IHandleMessages<T>.Handle(T)");

            if (!hostingConfiguration.Container.HasComponent<MessageHandlerRegistry>())
            {
                var orderedHandlers = configuration.ExecuteTheseHandlersFirst;

                LoadMessageHandlers(configuration, orderedHandlers, hostingConfiguration.Container, hostingConfiguration.AvailableTypes);
            }

            if (configuration != null)
            {
                hostingConfiguration.AddStartupDiagnosticsSection("Receiving", new
                {
                    configuration.LocalAddress,
                    configuration.InstanceSpecificQueue,
                    configuration.LogicalAddress,
                    configuration.PurgeOnStartup,
                    configuration.QueueNameBase,
                    TransactionMode = configuration.TransactionMode.ToString("G"),
                    configuration.PushRuntimeSettings.MaxConcurrency,
                    Satellites = configuration.SatelliteDefinitions.Select(s => new
                    {
                        s.Name,
                        s.ReceiveAddress,
                        TransactionMode = s.RequiredTransportTransactionMode.ToString("G"),
                        s.RuntimeSettings.MaxConcurrency
                    }).ToArray()
                });
            }

            return receiveComponent;
        }

<<<<<<< HEAD
        public async Task PrepareToStart(IBuilder builder, 
        RecoverabilityComponent recoverabilityComponent, 
        MessageOperations messageOperations, 
        IPipelineCache pipelineCache)
=======
        public async Task PrepareToStart(IBuilder builder,
            RecoverabilityComponent recoverabilityComponent,
            MessageOperations messageOperations,
            IPipelineCache pipelineCache,
            TransportComponent transportComponent)
>>>>>>> ef1bcfd9
        {
            if (configuration.IsSendOnlyEndpoint)
            {
                return;
            }

            var receivePipeline = pipelineComponent.CreatePipeline<ITransportReceiveContext>(builder);
            mainPipelineExecutor = new MainPipelineExecutor(builder, pipelineCache, messageOperations, configuration.PipelineCompletedSubscribers, receivePipeline);

            if (configuration.PurgeOnStartup)
            {
                Logger.Warn("All queues owned by the endpoint will be purged on startup.");
            }

            AddReceivers(builder, recoverabilityComponent.GetRecoverabilityExecutorFactory(builder), transportReceiveInfrastructure.MessagePumpFactory);

            foreach (var receiver in receivers)
            {
                try
                {
                    await receiver.Init().ConfigureAwait(false);
                }
                catch (Exception ex)
                {
                    Logger.Fatal($"Receiver {receiver.Id} failed to initialize.", ex);
                    throw;
                }
            }
        }

        public async Task ReceivePreStartupChecks()
        {
            if (transportReceiveInfrastructure != null)
            {
                var result = await transportReceiveInfrastructure.PreStartupCheck().ConfigureAwait(false);

                if (!result.Succeeded)
                {
                    throw new Exception($"Pre start-up check failed: {result.ErrorMessage}");
                }
            }
        }

        public async Task Start()
        {
            foreach (var receiver in receivers)
            {
                try
                {
                    await receiver.Start().ConfigureAwait(false);
                }
                catch (Exception ex)
                {
                    Logger.Fatal($"Receiver {receiver.Id} failed to start.", ex);
                    throw;
                }
            }
        }

        public Task Stop()
        {
            var receiverStopTasks = receivers.Select(async receiver =>
            {
                Logger.DebugFormat("Stopping {0} receiver", receiver.Id);
                await receiver.Stop().ConfigureAwait(false);
                Logger.DebugFormat("Stopped {0} receiver", receiver.Id);
            });

            return Task.WhenAll(receiverStopTasks);
        }

        void BindQueues(QueueBindings queueBindings)
        {
            if (configuration.IsSendOnlyEndpoint)
            {
                return;
            }

            queueBindings.BindReceiving(configuration.LocalAddress);

            if (configuration.InstanceSpecificQueue != null)
            {
                queueBindings.BindReceiving(configuration.InstanceSpecificQueue);
            }

            foreach (var satellitePipeline in configuration.SatelliteDefinitions)
            {
                queueBindings.BindReceiving(satellitePipeline.ReceiveAddress);
            }
        }

        void AddReceivers(IBuilder builder, RecoverabilityExecutorFactory recoverabilityExecutorFactory, Func<IPushMessages> messagePumpFactory)
        {
            var requiredTransactionSupport = configuration.TransactionMode;

            var recoverabilityExecutor = recoverabilityExecutorFactory.CreateDefault(configuration.LocalAddress);
            var pushSettings = new PushSettings(configuration.LocalAddress, errorQueue, configuration.PurgeOnStartup, requiredTransactionSupport);
            var dequeueLimitations = configuration.PushRuntimeSettings;

            receivers.Add(new TransportReceiver(MainReceiverId, messagePumpFactory(), pushSettings, dequeueLimitations, mainPipelineExecutor, recoverabilityExecutor, criticalError));

            if (configuration.InstanceSpecificQueue != null)
            {
                var instanceSpecificQueue = configuration.InstanceSpecificQueue;
                var instanceSpecificRecoverabilityExecutor = recoverabilityExecutorFactory.CreateDefault(instanceSpecificQueue);
                var sharedReceiverPushSettings = new PushSettings(instanceSpecificQueue, errorQueue, configuration.PurgeOnStartup, requiredTransactionSupport);

                receivers.Add(new TransportReceiver(MainReceiverId, messagePumpFactory(), sharedReceiverPushSettings, dequeueLimitations, mainPipelineExecutor, instanceSpecificRecoverabilityExecutor, criticalError));
            }

            foreach (var satellitePipeline in configuration.SatelliteDefinitions)
            {
                var satelliteRecoverabilityExecutor = recoverabilityExecutorFactory.Create(satellitePipeline.RecoverabilityPolicy, satellitePipeline.ReceiveAddress);
                var satellitePushSettings = new PushSettings(satellitePipeline.ReceiveAddress, errorQueue, configuration.PurgeOnStartup, satellitePipeline.RequiredTransportTransactionMode);

                receivers.Add(new TransportReceiver(satellitePipeline.Name, messagePumpFactory(), satellitePushSettings, satellitePipeline.RuntimeSettings, new SatellitePipelineExecutor(builder, satellitePipeline), satelliteRecoverabilityExecutor, criticalError));
            }
        }

        static void LoadMessageHandlers(Configuration configuration, List<Type> orderedTypes, IConfigureComponents container, ICollection<Type> availableTypes)
        {
            var types = new List<Type>(availableTypes);

            foreach (var t in orderedTypes)
            {
                types.Remove(t);
            }

            types.InsertRange(0, orderedTypes);

            ConfigureMessageHandlersIn(configuration, types, container);
        }

        static void ConfigureMessageHandlersIn(Configuration configuration, IEnumerable<Type> types, IConfigureComponents container)
        {
            var handlerRegistry = configuration.messageHandlerRegistry;

            foreach (var t in types.Where(IsMessageHandler))
            {
                container.ConfigureComponent(t, DependencyLifecycle.InstancePerUnitOfWork);
                handlerRegistry.RegisterHandler(t);
            }

            container.RegisterSingleton(handlerRegistry);
        }

        public static bool IsMessageHandler(Type type)
        {
            if (type.IsAbstract || type.IsGenericTypeDefinition)
            {
                return false;
            }

            return type.GetInterfaces()
                .Where(@interface => @interface.IsGenericType)
                .Select(@interface => @interface.GetGenericTypeDefinition())
                .Any(genericTypeDef => genericTypeDef == IHandleMessagesType);
        }

        Configuration configuration;
        List<TransportReceiver> receivers = new List<TransportReceiver>();
        readonly PipelineComponent pipelineComponent;
        IPipelineExecutor mainPipelineExecutor;
        CriticalError criticalError;
        string errorQueue;
        readonly TransportReceiveInfrastructure transportReceiveInfrastructure;

        const string MainReceiverId = "Main";

        static Type IHandleMessagesType = typeof(IHandleMessages<>);
        static ILog Logger = LogManager.GetLogger<ReceiveComponent>();

        public class Settings
        {
            public Settings(SettingsHolder settings)
            {
                this.settings = settings;
            }

            public List<Type> ExecuteTheseHandlersFirst => settings.GetOrCreate<List<Type>>();

            public MessageHandlerRegistry MessageHandlerRegistry => settings.GetOrCreate<MessageHandlerRegistry>();

<<<<<<< HEAD
            public bool ShouldCreateQueues
            {
                get
                {
                    return settings.Get<bool>("Transport.CreateQueues");
                }
                set
                {
                    settings.Set("Transport.CreateQueues", value);
                }
            }

=======
            public bool CustomLocalAddressProvided => settings.HasExplicitValue(ReceiveSettingsExtensions.CustomLocalAddressKey);

            public string CustomLocalAddress => settings.GetOrDefault<string>(ReceiveSettingsExtensions.CustomLocalAddressKey);

            public string EndpointName => settings.EndpointName();

            public string EndpointInstanceDiscriminator => settings.GetOrDefault<string>(EndpointInstanceDiscriminatorSettingsKey);

            public bool UserHasProvidedTransportTransactionMode => settings.HasSetting<TransportTransactionMode>();

            public TransportTransactionMode UserTransportTransactionMode => settings.Get<TransportTransactionMode>();

            public bool PurgeOnStartup
            {
                get => settings.GetOrDefault<bool>(TransportPurgeOnStartupSettingsKey);
                set => settings.Set(TransportPurgeOnStartupSettingsKey, value);
            }

            public PushRuntimeSettings PushRuntimeSettings
            {
                get
                {
                    if (settings.TryGet(out PushRuntimeSettings value))
                    {
                        return value;
                    }

                    return PushRuntimeSettings.Default;
                }
                set => settings.Set(value);
            }

            public Notification<ReceivePipelineCompleted> PipelineCompletedSubscribers => settings.GetOrCreate<Notification<ReceivePipelineCompleted>>();

            public bool IsSendOnlyEndpoint => settings.Get<bool>(EndpointSendOnlySettingKey);

>>>>>>> ef1bcfd9
            readonly SettingsHolder settings;

            const string EndpointInstanceDiscriminatorSettingsKey = "EndpointInstanceDiscriminator";
            const string TransportPurgeOnStartupSettingsKey = "Transport.PurgeOnStartup";
            const string EndpointSendOnlySettingKey = "Endpoint.SendOnly";

            public void RegisterReceiveConfigurationForBackwardsCompatibility(Configuration configuration)
            {
                //note: remove once settings.LogicalAddress() , .LocalAddress() and .InstanceSpecificQueue() has been obsoleted
                settings.Set(configuration);
            }

            public void SetDefaultPushRuntimeSettings(PushRuntimeSettings pushRuntimeSettings)
            {
                settings.SetDefault(pushRuntimeSettings);
            }
        }

        public class Configuration
        {
            public Configuration(LogicalAddress logicalAddress,
                string queueNameBase,
                string localAddress,
                string instanceSpecificQueue,
                TransportTransactionMode transactionMode,
                PushRuntimeSettings pushRuntimeSettings,
                bool purgeOnStartup,
                Notification<ReceivePipelineCompleted> pipelineCompletedSubscribers,
                bool isSendOnlyEndpoint,
                List<Type> executeTheseHandlersFirst,
                MessageHandlerRegistry messageHandlerRegistry)
            {
                LogicalAddress = logicalAddress;
                QueueNameBase = queueNameBase;
                LocalAddress = localAddress;
                InstanceSpecificQueue = instanceSpecificQueue;
                TransactionMode = transactionMode;
                PushRuntimeSettings = pushRuntimeSettings;
                PurgeOnStartup = purgeOnStartup;
                IsSendOnlyEndpoint = isSendOnlyEndpoint;
                PipelineCompletedSubscribers = pipelineCompletedSubscribers;
                ExecuteTheseHandlersFirst = executeTheseHandlersFirst;
                satelliteDefinitions = new List<SatelliteDefinition>();
                this.messageHandlerRegistry = messageHandlerRegistry;
            }

            public LogicalAddress LogicalAddress { get; }

            public string LocalAddress { get; }

            public string InstanceSpecificQueue { get; }

            public TransportTransactionMode TransactionMode { get; }

            public PushRuntimeSettings PushRuntimeSettings { get; }

            public string QueueNameBase { get; }

            public IReadOnlyList<SatelliteDefinition> SatelliteDefinitions => satelliteDefinitions;

            public bool PurgeOnStartup { get; }

            public bool IsSendOnlyEndpoint { get; }

            public Notification<ReceivePipelineCompleted> PipelineCompletedSubscribers;

            public List<Type> ExecuteTheseHandlersFirst { get; }

            public void AddSatelliteReceiver(string name, string transportAddress, PushRuntimeSettings runtimeSettings, Func<RecoverabilityConfig, ErrorContext, RecoverabilityAction> recoverabilityPolicy, Func<IBuilder, MessageContext, Task> onMessage)
            {
                var satelliteDefinition = new SatelliteDefinition(name, transportAddress, TransactionMode, runtimeSettings, recoverabilityPolicy, onMessage);

                satelliteDefinitions.Add(satelliteDefinition);
            }

            List<SatelliteDefinition> satelliteDefinitions;

            //This should only be used by the receive component it self
            internal readonly MessageHandlerRegistry messageHandlerRegistry;
        }
    }
}<|MERGE_RESOLUTION|>--- conflicted
+++ resolved
@@ -39,8 +39,7 @@
             PipelineComponent pipelineComponent,
             CriticalError criticalError,
             string errorQueue,
-            TransportReceiveInfrastructure transportReceiveInfrastructure,
-            QueueBindings queueBindings)
+            TransportReceiveInfrastructure transportReceiveInfrastructure)
         {
             this.configuration = configuration;
             this.pipelineComponent = pipelineComponent;
@@ -49,7 +48,7 @@
             this.transportReceiveInfrastructure = transportReceiveInfrastructure;
         }
 
-        public static Configuration PrepareConfiguration(Settings settings, TransportComponent.Configuration transportConfiguration)
+        public static Configuration PrepareConfiguration(Settings settings, TransportInfrastructure transportInfrastructure)
         {
             var isSendOnlyEndpoint = settings.IsSendOnlyEndpoint;
 
@@ -64,19 +63,19 @@
             var purgeOnStartup = settings.PurgeOnStartup;
 
             //note: This is an old hack, we are passing the endpoint name to bind but we only care about the properties
-            var mainInstanceProperties = transportConfiguration.BindToLocalEndpoint(new EndpointInstance(endpointName)).Properties;
+            var mainInstanceProperties = transportInfrastructure.BindToLocalEndpoint(new EndpointInstance(endpointName)).Properties;
 
             var logicalAddress = LogicalAddress.CreateLocalAddress(queueNameBase, mainInstanceProperties);
 
-            var localAddress = transportConfiguration.ToTransportAddress(logicalAddress);
+            var localAddress = transportInfrastructure.ToTransportAddress(logicalAddress);
 
             string instanceSpecificQueue = null;
             if (discriminator != null)
             {
-                instanceSpecificQueue = transportConfiguration.ToTransportAddress(logicalAddress.CreateIndividualizedAddress(discriminator));
-            }
-
-            var transactionMode = GetRequiredTransactionMode(settings, transportConfiguration);
+                instanceSpecificQueue = transportInfrastructure.ToTransportAddress(logicalAddress.CreateIndividualizedAddress(discriminator));
+            }
+
+            var transactionMode = GetRequiredTransactionMode(settings, transportInfrastructure);
 
             var pushRuntimeSettings = settings.PushRuntimeSettings;
 
@@ -91,45 +90,19 @@
                 settings.PipelineCompletedSubscribers ?? new Notification<ReceivePipelineCompleted>(),
                 isSendOnlyEndpoint,
                 settings.ExecuteTheseHandlersFirst,
-                settings.MessageHandlerRegistry);
+                settings.MessageHandlerRegistry,
+                transportInfrastructure,
+                settings.ShouldCreateQueues);
 
             settings.RegisterReceiveConfigurationForBackwardsCompatibility(receiveConfiguration);
 
             return receiveConfiguration;
         }
 
-        static TransportTransactionMode GetRequiredTransactionMode(Settings settings, TransportComponent.Configuration transportConfiguration)
-        {
-            var transportTransactionSupport = transportConfiguration.SupportedTransactionMode;
-
-<<<<<<< HEAD
-        public static ReceiveComponent Initialize(Configuration configuration,
-            ReceiveConfiguration transportReceiveConfiguration,
-            TransportInfrastructure transportInfrastructure,
-            PipelineComponent pipelineComponent,
-            string errorQueue,
-            HostingComponent hostingComponent,
-            PipelineSettings pipelineSettings,
-            QueueBindings queueBindings)
-        {
-            TransportReceiveInfrastructure transportReceiveInfrastructure = null;
-            if (transportReceiveConfiguration != null)
-            {
-                transportReceiveInfrastructure = transportInfrastructure.ConfigureReceiveInfrastructure();
-
-                if (configuration.ShouldCreateQueues)
-                {
-                    hostingComponent.Container.RegisterSingleton(new CreateQueuesInstaller(transportReceiveInfrastructure, queueBindings));
-                }
-            }
-
-            var receiveComponent = new ReceiveComponent(transportReceiveConfiguration,
-                pipelineComponent,
-                hostingComponent.CriticalError,
-                errorQueue, 
-                transportReceiveInfrastructure,
-                queueBindings);
-=======
+        static TransportTransactionMode GetRequiredTransactionMode(Settings settings, TransportInfrastructure transportInfrastructure)
+        {
+            var transportTransactionSupport = transportInfrastructure.TransactionMode;
+
             //if user haven't asked for a explicit level use what the transport supports
             if (!settings.UserHasProvidedTransportTransactionMode)
             {
@@ -148,18 +121,30 @@
 
         public static ReceiveComponent Initialize(
             Configuration configuration,
-            TransportComponent.Configuration transportConfiguration,
             PipelineComponent pipelineComponent,
             string errorQueue,
             HostingComponent.Configuration hostingConfiguration,
-            PipelineSettings pipelineSettings)
-
-        {
-            var receiveComponent = new ReceiveComponent(configuration,
+            PipelineSettings pipelineSettings,
+            QueueBindings queueBindings)
+        {
+            TransportReceiveInfrastructure transportReceiveInfrastructure = null;
+            if (!configuration.IsSendOnlyEndpoint)
+            {
+                transportReceiveInfrastructure = configuration.transportInfrastructure.ConfigureReceiveInfrastructure();
+
+                if (configuration.CreateQueues)
+                {
+                    //TODO are installers always picked up?
+                    hostingConfiguration.Container.RegisterSingleton(new CreateQueuesInstaller(transportReceiveInfrastructure, queueBindings));
+                }
+            }
+
+            var receiveComponent = new ReceiveComponent(
+                configuration,
                 pipelineComponent,
                 hostingConfiguration.CriticalError,
-                errorQueue);
->>>>>>> ef1bcfd9
+                errorQueue, 
+                transportReceiveInfrastructure);
 
             receiveComponent.BindQueues(queueBindings);
 
@@ -188,42 +173,31 @@
                 LoadMessageHandlers(configuration, orderedHandlers, hostingConfiguration.Container, hostingConfiguration.AvailableTypes);
             }
 
-            if (configuration != null)
-            {
-                hostingConfiguration.AddStartupDiagnosticsSection("Receiving", new
-                {
-                    configuration.LocalAddress,
-                    configuration.InstanceSpecificQueue,
-                    configuration.LogicalAddress,
-                    configuration.PurgeOnStartup,
-                    configuration.QueueNameBase,
-                    TransactionMode = configuration.TransactionMode.ToString("G"),
-                    configuration.PushRuntimeSettings.MaxConcurrency,
-                    Satellites = configuration.SatelliteDefinitions.Select(s => new
-                    {
-                        s.Name,
-                        s.ReceiveAddress,
-                        TransactionMode = s.RequiredTransportTransactionMode.ToString("G"),
-                        s.RuntimeSettings.MaxConcurrency
-                    }).ToArray()
-                });
-            }
+            hostingConfiguration.AddStartupDiagnosticsSection("Receiving", new
+            {
+                configuration.LocalAddress,
+                configuration.InstanceSpecificQueue,
+                configuration.LogicalAddress,
+                configuration.PurgeOnStartup,
+                configuration.QueueNameBase,
+                TransactionMode = configuration.TransactionMode.ToString("G"),
+                configuration.PushRuntimeSettings.MaxConcurrency,
+                Satellites = configuration.SatelliteDefinitions.Select(s => new
+                {
+                    s.Name,
+                    s.ReceiveAddress,
+                    TransactionMode = s.RequiredTransportTransactionMode.ToString("G"),
+                    s.RuntimeSettings.MaxConcurrency
+                }).ToArray()
+            });
 
             return receiveComponent;
         }
 
-<<<<<<< HEAD
-        public async Task PrepareToStart(IBuilder builder, 
-        RecoverabilityComponent recoverabilityComponent, 
-        MessageOperations messageOperations, 
-        IPipelineCache pipelineCache)
-=======
         public async Task PrepareToStart(IBuilder builder,
             RecoverabilityComponent recoverabilityComponent,
             MessageOperations messageOperations,
-            IPipelineCache pipelineCache,
-            TransportComponent transportComponent)
->>>>>>> ef1bcfd9
+        IPipelineCache pipelineCache)
         {
             if (configuration.IsSendOnlyEndpoint)
             {
@@ -407,20 +381,12 @@
 
             public MessageHandlerRegistry MessageHandlerRegistry => settings.GetOrCreate<MessageHandlerRegistry>();
 
-<<<<<<< HEAD
             public bool ShouldCreateQueues
             {
-                get
-                {
-                    return settings.Get<bool>("Transport.CreateQueues");
-                }
-                set
-                {
-                    settings.Set("Transport.CreateQueues", value);
-                }
-            }
-
-=======
+                get => settings.Get<bool>("Transport.CreateQueues");
+                set => settings.Set("Transport.CreateQueues", value);
+            }
+
             public bool CustomLocalAddressProvided => settings.HasExplicitValue(ReceiveSettingsExtensions.CustomLocalAddressKey);
 
             public string CustomLocalAddress => settings.GetOrDefault<string>(ReceiveSettingsExtensions.CustomLocalAddressKey);
@@ -457,7 +423,6 @@
 
             public bool IsSendOnlyEndpoint => settings.Get<bool>(EndpointSendOnlySettingKey);
 
->>>>>>> ef1bcfd9
             readonly SettingsHolder settings;
 
             const string EndpointInstanceDiscriminatorSettingsKey = "EndpointInstanceDiscriminator";
@@ -488,7 +453,9 @@
                 Notification<ReceivePipelineCompleted> pipelineCompletedSubscribers,
                 bool isSendOnlyEndpoint,
                 List<Type> executeTheseHandlersFirst,
-                MessageHandlerRegistry messageHandlerRegistry)
+                MessageHandlerRegistry messageHandlerRegistry, 
+                TransportInfrastructure transportInfrastructure,
+                bool createQueues)
             {
                 LogicalAddress = logicalAddress;
                 QueueNameBase = queueNameBase;
@@ -502,6 +469,8 @@
                 ExecuteTheseHandlersFirst = executeTheseHandlersFirst;
                 satelliteDefinitions = new List<SatelliteDefinition>();
                 this.messageHandlerRegistry = messageHandlerRegistry;
+                this.transportInfrastructure = transportInfrastructure;
+                this.CreateQueues = createQueues;
             }
 
             public LogicalAddress LogicalAddress { get; }
@@ -525,6 +494,9 @@
             public Notification<ReceivePipelineCompleted> PipelineCompletedSubscribers;
 
             public List<Type> ExecuteTheseHandlersFirst { get; }
+
+            //TODO
+            public bool CreateQueues { get; }
 
             public void AddSatelliteReceiver(string name, string transportAddress, PushRuntimeSettings runtimeSettings, Func<RecoverabilityConfig, ErrorContext, RecoverabilityAction> recoverabilityPolicy, Func<IBuilder, MessageContext, Task> onMessage)
             {
@@ -537,6 +509,7 @@
 
             //This should only be used by the receive component it self
             internal readonly MessageHandlerRegistry messageHandlerRegistry;
+            internal readonly TransportInfrastructure transportInfrastructure;
         }
     }
 }