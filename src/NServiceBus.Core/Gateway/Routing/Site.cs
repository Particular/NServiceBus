namespace NServiceBus.Gateway.Routing
{
    using Channels;

    public class Site
    {
        public Site()
        {
            DefaultLegacyModeToEnabled();
        }

        public Channel Channel { get; set; }
        public string Key { get; set; }
        public bool LegacyMode { get; set; }
<<<<<<< HEAD
        public string ReplyChannel { get; set; }
=======

        [ObsoleteEx(RemoveInVersion = "5.0", Message = "From v5 we need to set the legacy mode to false.")]
        void DefaultLegacyModeToEnabled()
        {
            LegacyMode = true;
        }
>>>>>>> e0467ea4
    }
}<|MERGE_RESOLUTION|>--- conflicted
+++ resolved
@@ -12,15 +12,11 @@
         public Channel Channel { get; set; }
         public string Key { get; set; }
         public bool LegacyMode { get; set; }
-<<<<<<< HEAD
-        public string ReplyChannel { get; set; }
-=======
 
         [ObsoleteEx(RemoveInVersion = "5.0", Message = "From v5 we need to set the legacy mode to false.")]
         void DefaultLegacyModeToEnabled()
         {
             LegacyMode = true;
         }
->>>>>>> e0467ea4
     }
 }