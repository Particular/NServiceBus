--- conflicted
+++ resolved
@@ -2,11 +2,6 @@
 {
     using System;
     using NServiceBus.ObjectBuilder;
-<<<<<<< HEAD
-    using NServiceBus.Saga;
-=======
-    using NServiceBus.Unicast.Messages;
->>>>>>> 4bce4755
 
     /// <summary>
     /// Finds the given type of saga by looking it up based on the given property.
