--- conflicted
+++ resolved
@@ -317,18 +317,10 @@
             return sagaEntity;
         }
 
-<<<<<<< HEAD
-        IInvokeHandlerContext currentContext;
         readonly SagaMetadataCollection sagaMetadataCollection;
         readonly ISagaPersister sagaPersister;
         readonly ICancelDeferredMessages timeoutCancellation;
         readonly ISagaIdGenerator sagaIdGenerator;
-=======
-        SagaMetadataCollection sagaMetadataCollection;
-
-        ISagaPersister sagaPersister;
-        ICancelDeferredMessages timeoutCancellation;
->>>>>>> 4b774bb7
 
         static readonly Task<IContainSagaData> DefaultSagaDataCompletedTask = Task.FromResult(default(IContainSagaData));
         static readonly ILog logger = LogManager.GetLogger<SagaPersistenceBehavior>();
