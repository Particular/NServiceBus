namespace NServiceBus.Saga
{
    /// <summary>
    /// Representation of a message that is related to a saga
    /// </summary>
    public class SagaMessage
    {
        readonly bool isAllowedToStartSaga;
        readonly string messageType;

        /// <summary>
        /// Creates a new instance of <see cref="SagaMessage"/>.
        /// </summary>
        /// <param name="messageType">Type of the message</param>
        /// <param name="isAllowedToStart"><code>true</code> if the message can start the saga, <code>false</code> otherwise.</param>
        public SagaMessage(string messageType, bool isAllowedToStart)
        {
            this.messageType = messageType;
            isAllowedToStartSaga = isAllowedToStart;
        }

        /// <summary>
        /// The type of the message.
        /// </summary>
        public string MessageType
        {
            get { return messageType; }
        }

        /// <summary>
<<<<<<< HEAD
        /// The message kind indicating how the given message type is handled
        /// </summary>
        public readonly SagaMessageHandledBy MessageHandledBy;

        internal SagaMessage(string messageType, SagaMessageHandledBy sagaMessageHandledBy)
        {
            MessageType = messageType;
            MessageHandledBy = sagaMessageHandledBy;
            IsAllowedToStartSaga =
                MessageHandledBy == SagaMessageHandledBy.StartedByCommand || 
                MessageHandledBy == SagaMessageHandledBy.StartedByEvent || 
                MessageHandledBy == SagaMessageHandledBy.StartedByMessage;
=======
        /// True if the message can start the saga.
        /// </summary>
        public bool IsAllowedToStartSaga
        {
            get { return isAllowedToStartSaga; }
>>>>>>> 4bce4755
        }
    }
}<|MERGE_RESOLUTION|>--- conflicted
+++ resolved
@@ -12,11 +12,13 @@
         /// Creates a new instance of <see cref="SagaMessage"/>.
         /// </summary>
         /// <param name="messageType">Type of the message</param>
-        /// <param name="isAllowedToStart"><code>true</code> if the message can start the saga, <code>false</code> otherwise.</param>
-        public SagaMessage(string messageType, bool isAllowedToStart)
+        public SagaMessage(string messageType, SagaMessageHandledBy sagaMessageHandledBy)
         {
             this.messageType = messageType;
-            isAllowedToStartSaga = isAllowedToStart;
+            isAllowedToStartSaga =
+                MessageHandledBy == SagaMessageHandledBy.StartedByCommand || 
+                MessageHandledBy == SagaMessageHandledBy.StartedByEvent || 
+                MessageHandledBy == SagaMessageHandledBy.StartedByMessage;;
         }
 
         /// <summary>
@@ -28,26 +30,12 @@
         }
 
         /// <summary>
-<<<<<<< HEAD
         /// The message kind indicating how the given message type is handled
-        /// </summary>
-        public readonly SagaMessageHandledBy MessageHandledBy;
-
-        internal SagaMessage(string messageType, SagaMessageHandledBy sagaMessageHandledBy)
-        {
-            MessageType = messageType;
-            MessageHandledBy = sagaMessageHandledBy;
-            IsAllowedToStartSaga =
-                MessageHandledBy == SagaMessageHandledBy.StartedByCommand || 
-                MessageHandledBy == SagaMessageHandledBy.StartedByEvent || 
-                MessageHandledBy == SagaMessageHandledBy.StartedByMessage;
-=======
-        /// True if the message can start the saga.
         /// </summary>
         public bool IsAllowedToStartSaga
         {
             get { return isAllowedToStartSaga; }
->>>>>>> 4bce4755
+
         }
     }
 }