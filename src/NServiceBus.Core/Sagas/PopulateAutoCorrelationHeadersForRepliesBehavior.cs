﻿namespace NServiceBus
{
    using System;
<<<<<<< HEAD
    using NServiceBus.Pipeline;
    using NServiceBus.Pipeline.Contexts;
    using NServiceBus.Sagas;
=======
    using NServiceBus.Saga;
    using Pipeline;
    using Pipeline.Contexts;
    using Unicast;
    using Unicast.Transport;

>>>>>>> 4bce4755

    class PopulateAutoCorrelationHeadersForRepliesBehavior : Behavior<OutgoingContext>
    {
        public override void Invoke(OutgoingContext context, Action next)
        {
            if (context.IsControlMessage())
            {
                next();
                return;
            }

            AttachSagaDetailsToOutGoingMessage(context);

            FlowDetailsForRequestingSagaToOutgoingMessage(context);

            next();
        }

        static void FlowDetailsForRequestingSagaToOutgoingMessage(OutgoingContext context)
        {
            TransportMessage incomingMessage;

            if (context.TryGet(TransportReceiveContext.IncomingPhysicalMessageKey, out incomingMessage))
            {
                //flow the the saga id of the calling saga (if any) to outgoing message in order to support autocorrelation
                if (context.Intent == MessageIntentEnum.Reply)
                {
                    string sagaId;

                    if (incomingMessage.Headers.TryGetValue(Headers.OriginatingSagaId, out sagaId))
                    {
                        context.Headers[Headers.SagaId] = sagaId;
                    }

                    string sagaType;

                    if (incomingMessage.Headers.TryGetValue(Headers.OriginatingSagaType, out sagaType))
                    {
                        context.Headers[Headers.SagaType] = sagaType;
                    }
                }
            }
        }

        static void AttachSagaDetailsToOutGoingMessage(OutgoingContext context)
        {
            ActiveSagaInstance saga;


            //attach the current saga details to the outgoing headers for correlation
            if (context.TryGet(out saga) && HasBeenFound(saga))
            {
                context.Headers[Headers.OriginatingSagaId] = saga.SagaId;
                context.Headers[Headers.OriginatingSagaType] = saga.Metadata.SagaType.AssemblyQualifiedName;
            }
        }

        static bool HasBeenFound(ActiveSagaInstance saga)
        {
            return !saga.NotFound;
        }
    }
}<|MERGE_RESOLUTION|>--- conflicted
+++ resolved
@@ -1,18 +1,9 @@
 ﻿namespace NServiceBus
 {
     using System;
-<<<<<<< HEAD
-    using NServiceBus.Pipeline;
-    using NServiceBus.Pipeline.Contexts;
-    using NServiceBus.Sagas;
-=======
     using NServiceBus.Saga;
     using Pipeline;
     using Pipeline.Contexts;
-    using Unicast;
-    using Unicast.Transport;
-
->>>>>>> 4bce4755
 
     class PopulateAutoCorrelationHeadersForRepliesBehavior : Behavior<OutgoingContext>
     {
