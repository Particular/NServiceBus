namespace NServiceBus
{
    using System;
    using System.Collections.Generic;
    using System.Diagnostics;
    using System.IO;
    using System.Linq;
    using System.Reflection;
    using System.Text;
    using System.Web;
    using Config.ConfigurationSource;
    using Config.Conventions;
    using Features;
    using Hosting.Helpers;
    using Logging;
    using ObjectBuilder;
    using Pipeline;
    using Pipeline.Contexts;
    using Settings;
    using Startup;

    /// <summary>
    /// Central configuration entry point.
    /// </summary>
    public class Configure
    {
        /// <summary>
        /// Provides static access to the configuration object.
        /// </summary>
        public static Configure Instance
        {
            get
            {
                //we can't check for null here since that would break the way we do extension methods (the must be on a instance)
                return instance;
            }
        }

        /// <summary>
        /// Provides access to the settings holder
        /// </summary>
        public  SettingsHolder Settings
        {
            get
            {
                return SettingsHolder.Instance;
            }
        }

        /// <summary>
        /// True if any of the <see cref="With()"/> has been called.
        /// </summary>
        public static bool WithHasBeenCalled()
        {
            return instance != null;
        }


        /// <summary>
        /// Gets/sets the builder.
        /// </summary>
        /// <remarks>
        /// Setting the builder should only be done by NServiceBus framework code.
        /// </remarks>
        public IBuilder Builder
        {
            get
            {
                if (builder == null)
                {
                    throw new InvalidOperationException("You can't access Configure.Instance.Builder before calling specifying a builder. Please add a call to Configure.DefaultBuilder() or any of the other supported builders to set one up");
                }

                return builder;

            }
            set { builder = value; }
        }

        /// <summary>
        /// True if a builder has been defined.
        /// </summary>
        public static bool BuilderIsConfigured()
        {
            if (!WithHasBeenCalled())
                return false;

            return Instance.HasBuilder();
        }

        bool HasBuilder()
        {
            return builder != null && configurer != null;
        }

        IBuilder builder;

        /// <summary>
        /// Gets/sets the configuration source to be used.
        /// </summary>
        public IConfigurationSource ConfigurationSource { get; set; }

        /// <summary>
        /// Sets the current configuration source.
        /// </summary>
        public Configure CustomConfigurationSource(IConfigurationSource configurationSource)
        {
            ConfigurationSource = configurationSource;
            return this;
        }

        /// <summary>
        /// Gets/sets the object used to configure components.
        /// This object should eventually reference the same container as the Builder.
        /// </summary>
        public IConfigureComponents Configurer
        {
            get
            {
                if (configurer == null)
                {
                    throw new InvalidOperationException("You can't access Configure.Instance.Configurer before calling specifying a builder. Please add a call to Configure.DefaultBuilder() or any of the other supported builders to set one up");
                }

                return configurer;
            }
            set
            {
                configurer = value;
                WireUpConfigSectionOverrides();
                InvokeBeforeConfigurationInitializers();
            }
        }

        IConfigureComponents configurer;
        static bool configSectionOverridesInitialized;

        void WireUpConfigSectionOverrides()
        {
            if (configSectionOverridesInitialized)
            {
                return;
            }

            TypesToScan
                .Where(t => t.GetInterfaces().Any(IsGenericConfigSource))
                .ToList().ForEach(t => configurer.ConfigureComponent(t, DependencyLifecycle.InstancePerCall));

            configSectionOverridesInitialized = true;
        }

        /// <summary>
        /// Protected constructor to enable creation only via the With method.
        /// </summary>
        protected Configure()
        {
            ConfigurationSource = new DefaultConfigurationSource();
        }

        static Endpoint endpoint;

        public static Endpoint Endpoint { get { return endpoint ?? (endpoint = new Endpoint()); } }

        static TransactionSettings transactionSetting;

        public static TransactionSettings Transactions { get { return transactionSetting ?? (transactionSetting = new TransactionSettings()); } }

        public static TransportSettings Transports { get { return transports ?? (transports = new TransportSettings()); } }

        static TransportSettings transports;

        public FeatureSettings Features { get { return features ?? (features = new FeatureSettings()); } }

        FeatureSettings features;

        public static SerializationSettings Serialization { get { return serialization ?? (serialization = new SerializationSettings()); } }

        static SerializationSettings serialization;

        public PipelineSettings Pipeline { get { return pipelineSettings ?? (pipelineSettings = new PipelineSettings()); } }

        static PipelineSettings pipelineSettings;

        /// <summary>
        /// Allows the user to control how the current endpoint behaves when scaled out.
        /// </summary>
        public static void ScaleOut(Action<ScaleOutSettings> customScaleOutSettings)
        {
            customScaleOutSettings(new ScaleOutSettings());
        }

        /// <summary>
        /// Creates a new configuration object scanning assemblies in the regular runtime directory.
        /// </summary>
        public static Configure With()
        {
            if (HttpRuntime.AppDomainAppId != null)
                return With(HttpRuntime.BinDirectory);

            return With(AppDomain.CurrentDomain.BaseDirectory);
        }

        /// <summary>
        /// Configure to scan for assemblies in the given directory rather than the regular runtime directory.
        /// </summary>
        public static Configure With(string probeDirectory)
        {
            lastProbeDirectory = probeDirectory;
            return With(GetAssembliesInDirectory(probeDirectory));
        }

        /// <summary>
        /// Configure to use the types found in the given assemblies.
        /// </summary>
        public static Configure With(IEnumerable<Assembly> assemblies)
        {
            return With(assemblies.ToArray());
        }

        /// <summary>
        /// Configure to scan the given assemblies only.
        /// </summary>
        public static Configure With(params Assembly[] assemblies)
        {
            var types = GetAllowedTypes(assemblies);

            return With(types);
        }

        /// <summary>
        /// Configure to scan the given types.
        /// </summary>
        public static Configure With(IEnumerable<Type> typesToScan)
        {
            if (instance == null)
            {
                instance = new Configure();
            }

            TypesToScan = typesToScan.Union(GetAllowedTypes(Assembly.GetExecutingAssembly())).ToList();

            if (HttpRuntime.AppDomainAppId == null)
            {
                var baseDirectory = lastProbeDirectory ?? AppDomain.CurrentDomain.BaseDirectory;
                var hostPath = Path.Combine(baseDirectory, "NServiceBus.Host.exe");
                if (File.Exists(hostPath))
                {
                    TypesToScan = TypesToScan.Union(GetAllowedTypes(Assembly.LoadFrom(hostPath))).ToList();
                }
            }

            //TODO: re-enable when we make message scanning lazy #1617
            //TypesToScan = TypesToScan.Union(GetMessageTypes(TypesToScan)).ToList();

            Logger.DebugFormat("Number of types to scan: {0}", TypesToScan.Count);

            EndpointHelper.StackTraceToExamine = new StackTrace();

            instance.InvokeISetDefaultSettings();

            return instance;
        }

        //TODO: re-enable when we make message scanning lazy #1617
        //static IEnumerable<Type> GetMessageTypes(IList<Type> types)
        //{
        //    return types.SelectMany(MessageHandlerRegistry.GetMessageTypesIfIsMessageHandler);
        //}

        /// <summary>
        /// Provides an instance to a startable bus.
        /// </summary>
        public IStartableBus CreateBus()
        {
            var configurationContext = new ConfigurationContext(TypesToScan);

            configurationContext.Set(this);

            var pipe = new PipelineExecutor(Activator.CreateInstance, configurationContext);

            var configurationBehaviors = new List<Type>
            {
                typeof(InstantiateFeaturesBehavior),
                typeof(IWantToRunBeforeConfigurationBehavior),
                typeof(INeedInitializationBehavior),
                typeof(InitializeFeaturesBehavior),
                typeof(IWantToRunBeforeConfigurationIsFinalizedBehavior),
                typeof(ConfigureContainerTypesBehavior),
                typeof(PreventChangesBehavior),
                typeof(IFinalizeConfigurationBehavior),
                typeof(IWantToRunWhenConfigurationIsCompleteBehavior)
            };

            pipe.InvokePipeline(configurationBehaviors, pipe.CurrentContext);

            if (!Configurer.HasComponent<IStartableBus>())
            {
                Instance.UnicastBus();
            }

            return Builder.Build<IStartableBus>();
        }

        static bool beforeConfigurationInitializersCalled;
        bool invokeISetDefaultSettingsCalled;

        void InvokeISetDefaultSettings()
        {
            if (invokeISetDefaultSettingsCalled)
            {
                return;
            }

            ForAllTypes<ISetDefaultSettings>(t => Activator.CreateInstance(t));

            invokeISetDefaultSettingsCalled = true;
        }

        void InvokeBeforeConfigurationInitializers()
        {
            if (beforeConfigurationInitializersCalled)
            {
                return;
            }

            ActivateAndInvoke<IWantToRunBeforeConfiguration>(t => t.Init(this));

            beforeConfigurationInitializersCalled = true;
        }

        /// <summary>
        /// Finalizes the configuration by invoking all initialisers.
        /// </summary>
        public void Initialize()
        {
<<<<<<< HEAD
            
=======
            if (initialized)
            {
                return;
            }

            ForAllTypes<Feature>(t => Features.Add((Feature)Activator.CreateInstance(t)));

            ForAllTypes<IWantToRunWhenConfigurationIsComplete>(t => Configurer.ConfigureComponent(t, DependencyLifecycle.InstancePerCall));

            ForAllTypes<IWantToRunWhenBusStartsAndStops>(t => Configurer.ConfigureComponent(t, DependencyLifecycle.InstancePerCall));

            InvokeBeforeConfigurationInitializers();

            ActivateAndInvoke<INeedInitialization>(t => t.Init(this));

            // HACK: I need this guy to run before IWantToRunBeforeConfigurationIsFinalized
            new FeatureInitializer().Run(this);

            ActivateAndInvoke<IWantToRunBeforeConfigurationIsFinalized>(t => t.Run(this));

            ForAllTypes<INeedToInstallSomething<Windows>>(t => Instance.Configurer.ConfigureComponent(t, DependencyLifecycle.InstancePerCall));

            //lockdown the settings
            Settings.PreventChanges();

            ActivateAndInvoke<IFinalizeConfiguration>(t => t.FinalizeConfiguration(this));

            initialized = true;

            Builder.BuildAll<IWantToRunWhenConfigurationIsComplete>()
                .ToList()
                .ForEach(o => o.Run(this));
>>>>>>> dad6d2bc
        }


        /// <summary>
        /// Applies the given action to all the scanned types that can be assigned to <typeparamref name="T"/>.
        /// </summary>
        public void ForAllTypes<T>(Action<Type> action) where T : class
        {
// ReSharper disable HeapView.SlowDelegateCreation
            TypesToScan.Where(t => typeof(T).IsAssignableFrom(t) && !(t.IsAbstract || t.IsInterface))
// ReSharper restore HeapView.SlowDelegateCreation
              .ToList().ForEach(action);
        }

        /// <summary>
        /// Returns types in assemblies found in the current directory.
        /// </summary>
        public static IList<Type> TypesToScan { get; private set; }

        /// <summary>
        /// Returns the requested config section using the current configuration source.
        /// </summary>
        public T GetConfigSection<T>() where T : class,new()
        {
            if (TypesToScan == null)
            {
                return ConfigurationSource.GetConfiguration<T>();
            }

// ReSharper disable HeapView.SlowDelegateCreation
            var sectionOverrideType = TypesToScan.FirstOrDefault(t => typeof (IProvideConfiguration<T>).IsAssignableFrom(t));
// ReSharper restore HeapView.SlowDelegateCreation

            if (sectionOverrideType == null)
            {
                return ConfigurationSource.GetConfiguration<T>();
            }

            var sectionOverride = (IProvideConfiguration<T>)Activator.CreateInstance(sectionOverrideType);

            return sectionOverride.GetConfiguration();
        }

        /// <summary>
        /// Load and return all assemblies in the given directory except the given ones to exclude.
        /// </summary>
        /// <param name="path">Path to scan</param>
        /// <param name="assembliesToSkip">The exclude must either be the full assembly name or a prefix-pattern.</param>
        public static IEnumerable<Assembly> GetAssembliesInDirectory(string path, params string[] assembliesToSkip)
        {
            var assemblyScanner = new AssemblyScanner(path);
            assemblyScanner.MustReferenceAtLeastOneAssembly.Add(typeof(IHandleMessages<>).Assembly);
            if (assembliesToSkip != null)
            {
                assemblyScanner.AssembliesToSkip = assembliesToSkip.ToList();
            }
            return assemblyScanner
                .GetScannableAssemblies()
                .Assemblies;
        }

        /// <summary>
        /// Configures the given type with the given <see cref="DependencyLifecycle"/>.
        /// </summary>
        public static IComponentConfig<T> Component<T>(DependencyLifecycle lifecycle)
        {
            if (Instance == null)
                throw new InvalidOperationException("You need to call Configure.With() before calling Configure.Component<T>()");

            return Instance.Configurer.ConfigureComponent<T>(lifecycle);
        }

        /// <summary>
        /// Configures the given type with the given lifecycle <see cref="DependencyLifecycle"/>.
        /// </summary>
        public static IComponentConfig Component(Type type, DependencyLifecycle lifecycle)
        {
            if (Instance == null)
                throw new InvalidOperationException("You need to call Configure.With() before calling Configure.Component()");

            return Instance.Configurer.ConfigureComponent(type, lifecycle);
        }

        /// <summary>
        /// Configures the given type with the given <see cref="DependencyLifecycle"/>.
        /// </summary>
        public static IComponentConfig<T> Component<T>(Func<T> componentFactory, DependencyLifecycle lifecycle)
        {
            if (Instance == null)
                throw new InvalidOperationException("You need to call Configure.With() before calling Configure.Component<T>()");

            return Instance.Configurer.ConfigureComponent(componentFactory, lifecycle);
        }

        /// <summary>
        /// Configures the given type with the given <see cref="DependencyLifecycle"/>
        /// </summary>
        public static IComponentConfig<T> Component<T>(Func<IBuilder,T> componentFactory, DependencyLifecycle lifecycle)
        {
	        if (Instance == null)
		        throw new InvalidOperationException("You need to call Configure.With() before calling Configure.Component<T>()");

	        return Instance.Configurer.ConfigureComponent(componentFactory, lifecycle);
        }
		  
        /// <summary>
        /// Returns true if a component of type <typeparamref name="T"/> exists in the container.
        /// </summary>
        public static bool HasComponent<T>()
        {
            return HasComponent(typeof(T));
        }


        /// <summary>
        /// Returns true if a component of type <paramref name="componentType"/> exists in the container.
        /// </summary>
        public static bool HasComponent(Type componentType)
        {
            if (Instance == null)
                throw new InvalidOperationException("You need to call Configure.With() before calling Configure.HasComponent");

            return Instance.Configurer.HasComponent(componentType);
        }


        /// <summary>
        /// The name of this endpoint.
        /// </summary>
        public static string EndpointName
        {
            get { return GetEndpointNameAction(); }
        }

        /// <summary>
        /// The function used to get the name of this endpoint.
        /// </summary>
        public static Func<string> GetEndpointNameAction = () => EndpointHelper.GetDefaultEndpointName();

        /// <summary>
        /// The function used to get the version of this endpoint.
        /// </summary>
        public static Func<string> DefineEndpointVersionRetriever = () => EndpointHelper.GetEndpointVersion();

        static IEnumerable<Type> GetAllowedTypes(params Assembly[] assemblies)
        {
            var types = new List<Type>();
            Array.ForEach(
                assemblies,
                a =>
                {
                    try
                    {
                        types.AddRange(a.GetTypes()
                                        .Where(AssemblyScanner.IsAllowedType));
                    }
                    catch (ReflectionTypeLoadException e)
                    {
                        var errorMessage = AssemblyScanner.FormatReflectionTypeLoadException(a.FullName, e);
                        LogManager.GetLogger(typeof(Configure)).Warn(errorMessage);
                        //intentionally swallow exception
                    }
                });
            return types;
        }

        /// <summary>
        /// The function used to get the name of this endpoint.
        /// </summary>
        public static Func<FileInfo, Assembly> LoadAssembly = s => Assembly.LoadFrom(s.FullName);

        void ActivateAndInvoke<T>(Action<T> action, TimeSpan? thresholdForWarning = null) where T : class
        {
            if (!thresholdForWarning.HasValue)
                thresholdForWarning = TimeSpan.FromSeconds(5);

            var totalTime = new Stopwatch();

            totalTime.Start();

            var details = new List<Tuple<Type, TimeSpan>>();

            ForAllTypes<T>(t =>
            {
                var sw = new Stopwatch();

                sw.Start();
                var instanceToInvoke = (T)Activator.CreateInstance(t);
                action(instanceToInvoke);
                sw.Stop();

                details.Add(new Tuple<Type, TimeSpan>(t, sw.Elapsed));
            });

            totalTime.Stop();

            var message = string.Format("Invocation of {0} completed in {1:f2} s", typeof(T).FullName, totalTime.Elapsed.TotalSeconds);

            var logAsWarn = details.Any(d => d.Item2 > thresholdForWarning);

            var detailsMessage = new StringBuilder();

            detailsMessage.AppendLine(" - Details:");

// ReSharper disable HeapView.SlowDelegateCreation
            foreach (var detail in details.OrderByDescending(d => d.Item2))
// ReSharper restore HeapView.SlowDelegateCreation
            {
                detailsMessage.AppendLine(string.Format("{0} - {1:f4} s", detail.Item1.FullName, detail.Item2.TotalSeconds));
            }


            if (logAsWarn)
            {
                Logger.Warn(message + detailsMessage);
            }
            else
            {
                Logger.Info(message);
                Logger.Debug(detailsMessage.ToString());
            }
        }

        static bool IsGenericConfigSource(Type t)
        {
            if (!t.IsGenericType)
            {
                return false;
            }

            var args = t.GetGenericArguments();
            if (args.Length != 1)
            {
                return false;
            }

            return typeof(IProvideConfiguration<>).MakeGenericType(args).IsAssignableFrom(t);
        }

        static string lastProbeDirectory;
        static Configure instance;
        static ILog Logger
        {
            get
            {
                return LogManager.GetLogger(typeof(Configure));
            }
        }
    }
}<|MERGE_RESOLUTION|>--- conflicted
+++ resolved
@@ -333,42 +333,7 @@
         /// </summary>
         public void Initialize()
         {
-<<<<<<< HEAD
             
-=======
-            if (initialized)
-            {
-                return;
-            }
-
-            ForAllTypes<Feature>(t => Features.Add((Feature)Activator.CreateInstance(t)));
-
-            ForAllTypes<IWantToRunWhenConfigurationIsComplete>(t => Configurer.ConfigureComponent(t, DependencyLifecycle.InstancePerCall));
-
-            ForAllTypes<IWantToRunWhenBusStartsAndStops>(t => Configurer.ConfigureComponent(t, DependencyLifecycle.InstancePerCall));
-
-            InvokeBeforeConfigurationInitializers();
-
-            ActivateAndInvoke<INeedInitialization>(t => t.Init(this));
-
-            // HACK: I need this guy to run before IWantToRunBeforeConfigurationIsFinalized
-            new FeatureInitializer().Run(this);
-
-            ActivateAndInvoke<IWantToRunBeforeConfigurationIsFinalized>(t => t.Run(this));
-
-            ForAllTypes<INeedToInstallSomething<Windows>>(t => Instance.Configurer.ConfigureComponent(t, DependencyLifecycle.InstancePerCall));
-
-            //lockdown the settings
-            Settings.PreventChanges();
-
-            ActivateAndInvoke<IFinalizeConfiguration>(t => t.FinalizeConfiguration(this));
-
-            initialized = true;
-
-            Builder.BuildAll<IWantToRunWhenConfigurationIsComplete>()
-                .ToList()
-                .ForEach(o => o.Run(this));
->>>>>>> dad6d2bc
         }
 
 
