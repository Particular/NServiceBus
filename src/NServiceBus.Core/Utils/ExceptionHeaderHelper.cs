--- conflicted
+++ resolved
@@ -8,25 +8,6 @@
     {
         public static void SetExceptionHeaders(Dictionary<string, string> headers, Exception e)
         {
-<<<<<<< HEAD
-            var headers = message.Headers;
-            SetExceptionHeaders(headers, e, failedQueue, reason, useLegacyStackTrace);
-        }
-
-        public static void SetExceptionHeaders(this OutgoingMessage message, Exception e, string failedQueue, string reason = null)
-        {
-            var headers = message.Headers;
-            SetExceptionHeaders(headers, e, failedQueue, reason, useLegacyStackTrace);
-        }
-
-        internal static void SetExceptionHeaders(Dictionary<string, string> headers, Exception e, string failedQueue, string reason, bool legacyStackTrace)
-        {
-            if (!string.IsNullOrWhiteSpace(reason))
-            {
-                headers["NServiceBus.ExceptionInfo.Reason"] = reason;
-            }
-=======
->>>>>>> d061342e
             headers["NServiceBus.ExceptionInfo.ExceptionType"] = e.GetType().FullName;
 
             if (e.InnerException != null)
