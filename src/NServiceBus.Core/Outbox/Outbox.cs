--- conflicted
+++ resolved
@@ -27,12 +27,7 @@
                 behaviorList.InsertAfter<UnitOfWorkBehavior, OutboxRecordBehavior>();
             }
 
-<<<<<<< HEAD
-
             public override void Override(BehaviorList<OutgoingContext> behaviorList)
-=======
-            public override void Override(BehaviorList<SendPhysicalMessageContext> behaviorList)
->>>>>>> 1ec11188
             {
                 if (!IsEnabled<Outbox>())
                 {
