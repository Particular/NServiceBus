--- conflicted
+++ resolved
@@ -66,13 +66,6 @@
                 foreach (var markerProfile in GetMarkerRoles(specifier.GetType(), roleType))
                     Logger.Info("Role " + markerProfile + " is marked.");
             }
-<<<<<<< HEAD
-            if (!roleFound)
-            {
-                throw new Exception("Did you forget to specify the endpoint role? Please make sure you specify the endpoint role as either 'AsA_Client','AsA_Publisher', 'AsA_Server' or some other custom 'IRole'.");
-            }
-=======
->>>>>>> e020f317
         }
 
         private IEnumerable<string> GetMarkerRoles(Type configuredEndpoint, Type roleType)
