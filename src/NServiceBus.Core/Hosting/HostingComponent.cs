﻿namespace NServiceBus
{
    using System;
    using System.Collections.Generic;
    using System.Diagnostics;
    using System.Net;
    using System.Runtime;
    using System.Threading.Tasks;
    using Hosting;
    using Pipeline;
    using Settings;
    using Support;

    class HostingComponent
    {
        HostingComponent(Configuration configuration)
        {
            this.configuration = configuration;
            HostInformation = new HostInformation(configuration.HostId, configuration.DisplayName, configuration.Properties);
        }

        public string EndpointName => configuration.EndpointName;

        public HostInformation HostInformation { get; }

        public static HostingComponent Initialize(Configuration configuration,
<<<<<<< HEAD
            ContainerComponent containerComponent)
=======
            ContainerComponent containerComponent,
            PipelineSettings pipelineSettings)
>>>>>>> 72981475
        {
            var hostingComponent = new HostingComponent(configuration);

            containerComponent.ContainerConfiguration.ConfigureComponent(() => hostingComponent.HostInformation, DependencyLifecycle.SingleInstance);

<<<<<<< HEAD
=======
            pipelineSettings.Register("AuditHostInformation", new AuditHostInformationBehavior(hostingComponent.HostInformation, configuration.EndpointName), "Adds audit host information");
            pipelineSettings.Register("AddHostInfoHeaders", new AddHostInfoHeadersBehavior(hostingComponent.HostInformation, configuration.EndpointName), "Adds host info headers to outgoing headers");


>>>>>>> 72981475
            hostingComponent.AddStartupDiagnosticsSection("Hosting", new
            {
                hostingComponent.HostInformation.HostId,
                HostDisplayName = hostingComponent.HostInformation.DisplayName,
                RuntimeEnvironment.MachineName,
                OSPlatform = Environment.OSVersion.Platform,
                OSVersion = Environment.OSVersion.VersionString,
                GCSettings.IsServerGC,
                GCLatencyMode = GCSettings.LatencyMode,
                Environment.ProcessorCount,
                Environment.Is64BitProcess,
                CLRVersion = Environment.Version,
                Environment.WorkingSet,
                Environment.SystemPageSize,
                HostName = Dns.GetHostName(),
                Environment.UserName,
                PathToExe = PathUtilities.SanitizedPath(Environment.CommandLine)
            });

            return hostingComponent;
        }

        public void AddStartupDiagnosticsSection(string sectionName, object section)
        {
            configuration.StartupDiagnostics.Add(sectionName, section);
        }

        public Task Start()
        {
            var hostStartupDiagnosticsWriter = HostStartupDiagnosticsWriterFactory.GetDiagnosticsWriter(configuration);

            return hostStartupDiagnosticsWriter.Write(configuration.StartupDiagnostics.entries);
        }

        Configuration configuration;

        public class Configuration
        {
            public Configuration(SettingsHolder settings)
            {
                this.settings = settings;

                fullPathToStartingExe = PathUtilities.SanitizedPath(Environment.CommandLine);

                settings.SetDefault(DisplayNameSettingsKey, RuntimeEnvironment.MachineName);
                settings.SetDefault(PropertiesSettingsKey, new Dictionary<string, string>
                {
                    {"Machine", RuntimeEnvironment.MachineName},
                    {"ProcessID", Process.GetCurrentProcess().Id.ToString()},
                    {"UserName", Environment.UserName},
                    {"PathToExecutable", fullPathToStartingExe}
                });

                settings.Set(new StartupDiagnosticEntries());
            }

            public Guid HostId
            {
                get { return settings.Get<Guid>(HostIdSettingsKey); }
                set { settings.Set(HostIdSettingsKey, value); }
            }

            public string DisplayName
            {
                get { return settings.Get<string>(DisplayNameSettingsKey); }
                set { settings.Set(DisplayNameSettingsKey, value); }
            }

            public string EndpointName
            {
                get { return settings.EndpointName(); }
            }

            public Dictionary<string, string> Properties
            {
                get { return settings.Get<Dictionary<string, string>>(PropertiesSettingsKey); }
                set { settings.Set(PropertiesSettingsKey, value); }
            }

            public StartupDiagnosticEntries StartupDiagnostics
            {
                get { return settings.Get<StartupDiagnosticEntries>(); }
                set { settings.Set(value); }
            }

            public string DiagnosticsPath
            {
                get { return settings.GetOrDefault<string>(DiagnosticsPathSettingsKey); }
                set { settings.Set(DiagnosticsPathSettingsKey, value); }
            }

            public Func<string, Task> HostDiagnosticsWriter
            {
                get { return settings.GetOrDefault<Func<string, Task>>(HostDiagnosticsWriterSettingsKey); }
                set { settings.Set(HostDiagnosticsWriterSettingsKey, value); }
            }

            // Since the host id default is using MD5 which breaks MIPS compliant users we need to delay setting the default until users have a chance to override
            // via a custom feature to be backwards compatible.
            // For more details see the test: When_feature_overrides_hostid_from_feature_default
            // When this is removed in v8 downstreams can no longer rely on the setting to always be there
            [ObsoleteEx(RemoveInVersion = "8", TreatAsErrorFromVersion = "7")]
            internal void ApplyHostIdDefaultIfNeeded()
            {
                if (settings.HasExplicitValue(HostIdSettingsKey))
                {
                    return;
                }

                settings.SetDefault(HostIdSettingsKey, DeterministicGuid.Create(fullPathToStartingExe, RuntimeEnvironment.MachineName));
            }

            SettingsHolder settings;
            string fullPathToStartingExe;

            const string HostIdSettingsKey = "NServiceBus.HostInformation.HostId";
            const string DisplayNameSettingsKey = "NServiceBus.HostInformation.DisplayName";
            const string PropertiesSettingsKey = "NServiceBus.HostInformation.Properties";
            const string DiagnosticsPathSettingsKey = "Diagnostics.RootPath";
            const string HostDiagnosticsWriterSettingsKey = "HostDiagnosticsWriter";
        }
    }
}<|MERGE_RESOLUTION|>--- conflicted
+++ resolved
@@ -24,24 +24,12 @@
         public HostInformation HostInformation { get; }
 
         public static HostingComponent Initialize(Configuration configuration,
-<<<<<<< HEAD
             ContainerComponent containerComponent)
-=======
-            ContainerComponent containerComponent,
-            PipelineSettings pipelineSettings)
->>>>>>> 72981475
         {
             var hostingComponent = new HostingComponent(configuration);
 
             containerComponent.ContainerConfiguration.ConfigureComponent(() => hostingComponent.HostInformation, DependencyLifecycle.SingleInstance);
 
-<<<<<<< HEAD
-=======
-            pipelineSettings.Register("AuditHostInformation", new AuditHostInformationBehavior(hostingComponent.HostInformation, configuration.EndpointName), "Adds audit host information");
-            pipelineSettings.Register("AddHostInfoHeaders", new AddHostInfoHeadersBehavior(hostingComponent.HostInformation, configuration.EndpointName), "Adds host info headers to outgoing headers");
-
-
->>>>>>> 72981475
             hostingComponent.AddStartupDiagnosticsSection("Hosting", new
             {
                 hostingComponent.HostInformation.HostId,
