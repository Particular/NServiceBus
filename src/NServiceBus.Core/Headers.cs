--- conflicted
+++ resolved
@@ -225,7 +225,6 @@
         public const string TimeToBeReceived = "NServiceBus.TimeToBeReceived";
 
         /// <summary>
-<<<<<<< HEAD
         /// Traceparent header according to the W3C spec:
         /// https://www.w3.org/TR/trace-context/#traceparent-header
         /// 23 November 2021. 
@@ -245,10 +244,10 @@
         /// 8 June 2022.
         /// </summary>
         public const string DiagnosticsBaggage = "baggage";
-=======
+
+        /// <summary>
         /// The content type used to serialize the data bus properties in the message.
         /// </summary>
         public const string DataBusContentType = "NServiceBus.DataBus.ContentType";
->>>>>>> c0d25009
     }
 }