--- conflicted
+++ resolved
@@ -245,16 +245,7 @@
         public const string MessageIntent = "NServiceBus.MessageIntent";
 
         /// <summary>
-<<<<<<< HEAD
-        /// The identifier to lookup the key to decrypt the encrypted data. 
-        /// </summary>
-        public const string RijndaelKeyIdentifier = "NServiceBus.RijndaelKeyIdentifier";
-
-        /// <summary>
-        /// Get the header with the given key. Cannot be used to change its value.
-=======
         /// The identifier to lookup the key to decrypt the encrypted data.
->>>>>>> 610f9766
         /// </summary>
         public const string RijndaelKeyIdentifier = "NServiceBus.RijndaelKeyIdentifier";
 
