--- conflicted
+++ resolved
@@ -1,6 +1,5 @@
 ﻿namespace NServiceBus.Features
 {
-<<<<<<< HEAD
     using System;
     using System.Collections.Generic;
     using System.Diagnostics;
@@ -9,51 +8,24 @@
     using System.Security;
     using System.Transactions;
     using NServiceBus.Config;
-    using NServiceBus.Logging;
+    using Logging;
     using NServiceBus.ObjectBuilder;
     using NServiceBus.Pipeline;
     using NServiceBus.Settings;
-    using NServiceBus.Transports;
-    using NServiceBus.Transports.Msmq;
-    using NServiceBus.Transports.Msmq.Config;
-    using NServiceBus.Utils;
-=======
-    using NServiceBus.Config;
-    using NServiceBus.Faults;
     using NServiceBus.Logging;
     using NServiceBus.Routing;
     using NServiceBus.Transports;
     using NServiceBus.Transports.Msmq;
     using NServiceBus.Transports.Msmq.Config;
->>>>>>> cd41ab89
+    using NServiceBus.Utils;
 
     /// <summary>
     ///     Used to configure the MSMQ transport.
     /// </summary>
     public class MsmqTransportConfigurator : ConfigureTransport
     {
-        /// <summary>
-        /// Logical address translator to the parameter that is passed to <see cref="IProvideDynamicRouting.TryGetRouteAddress"/>.
-        /// </summary>
-        protected override AddressTranslator Translator
+        internal MsmqTransportConfigurator()
         {
-            get { return translator = translator ?? new MsmqTranslator(); }
-        }
-
-        /// <summary>
-        ///     <see cref="ConfigureTransport.ExampleConnectionStringForErrorMessage" />
-        /// </summary>
-        protected override string ExampleConnectionStringForErrorMessage
-        {
-            get { return "cacheSendConnection=true;journal=false;deadLetter=true"; }
-        }
-
-        /// <summary>
-        ///     <see cref="ConfigureTransport.RequiresConnectionString" />
-        /// </summary>
-        protected override bool RequiresConnectionString
-        {
-<<<<<<< HEAD
             DependsOn<UnicastBus>();
             RegisterStartupTask<CheckQueuePermissions>();
         }
@@ -61,18 +33,6 @@
         class CheckQueuePermissions : FeatureStartupTask
         {
             IBuilder builder;
-=======
-            get { return false; }
-        }
-
-        /// <summary>
-        ///     Initializes a new instance of <see cref="ConfigureTransport" />.
-        /// </summary>
-        protected override void Configure(FeatureConfigurationContext context, string connectionString)
-        {
-            new CheckMachineNameForComplianceWithDtcLimitation()
-                .Check();
->>>>>>> cd41ab89
 
             public CheckQueuePermissions(IBuilder builder)
             {
@@ -211,7 +171,6 @@
                 .ConfigureProperty(t => t.Settings, settings);
         }
 
-<<<<<<< HEAD
         /// <summary>
         /// <see cref="ConfigureTransport.ExampleConnectionStringForErrorMessage"/>.
         /// </summary>
@@ -229,25 +188,5 @@
         }
 
         ReceiveOptions options;
-=======
-        const string Message =
-            @"
-MsmqMessageQueueConfig section has been deprecated in favor of using a connectionString instead.
-Here is an example of what is required:
-  <connectionStrings>
-    <add name=""NServiceBus/Transport"" connectionString=""cacheSendConnection=true;journal=false;deadLetter=true"" />
-  </connectionStrings>";
-
-        static ILog Logger = LogManager.GetLogger<MsmqTransportConfigurator>();
-        MsmqTranslator translator;
-
-        class MsmqTranslator : AddressTranslator
-        {
-            public override string Translate(Address address)
-            {
-                return address.Queue;
-            }
-        }
->>>>>>> cd41ab89
     }
 }