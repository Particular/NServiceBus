--- conflicted
+++ resolved
@@ -24,15 +24,10 @@
             transactionMode = settings.RequiredTransactionMode;
 
             path = Path.Combine(basePath, settings.InputQueue);
-<<<<<<< HEAD
-
             Directory.CreateDirectory(Path.Combine(path, ".committed"));
 
             bodyDir = Path.Combine(path, BodyDirName);
 
-=======
-            
->>>>>>> 625f2b73
             purgeOnStartup = settings.PurgeOnStartup;
 
             receiveCircuitBreaker = new RepeatedFailuresOverTimeCircuitBreaker("LearningTransportReceive", TimeSpan.FromSeconds(30), ex => criticalError.Raise("Failed to receive from " + settings.InputQueue, ex));
