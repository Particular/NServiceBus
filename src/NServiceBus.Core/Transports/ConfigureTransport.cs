namespace NServiceBus.Transports
{
    using System;
<<<<<<< HEAD
    using Features;
    using NServiceBus.ObjectBuilder;
    using NServiceBus.Pipeline;
=======
    using NServiceBus.Features;
>>>>>>> cd41ab89
    using NServiceBus.Routing;
    using NServiceBus.Settings;
    using NServiceBus.Unicast.Transport;

    /// <summary>
    ///     Base class for configuring <see cref="TransportDefinition" /> features.
    /// </summary>
    public abstract class ConfigureTransport : Feature
    {
        /// <summary>
        ///     Initializes a new instance of <see cref="ConfigureTransport" />.
        /// </summary>
        protected ConfigureTransport()
        {
            Defaults(s => s.SetDefault<TransportConnectionString>(TransportConnectionString.Default));

            Defaults(s => s.SetDefault("NServiceBus.LocalAddress", GetDefaultEndpointAddress(s)));

            Defaults(s => s.SetDefault("Routing.Translator", Translator));

            Defaults(s =>
            {
                var localAddress = GetLocalAddress(s);
                if (!String.IsNullOrEmpty(localAddress) && !s.HasExplicitValue("NServiceBus.LocalAddress"))
                {
                    s.Set("NServiceBus.LocalAddress", localAddress);
                }
            });
        }

        /// <summary>
<<<<<<< HEAD
        /// <see cref="Feature.Setup"/>.
=======
        ///     Logical address translator to the parameter that is passed to
        ///     <see cref="IProvideDynamicRouting.TryGetRouteAddress" />.
        /// </summary>
        protected virtual AddressTranslator Translator
        {
            get { return translator = translator ?? new AddressTranslator(); }
        }

        /// <summary>
        ///     Used by implementations to provide an example connection string that till be used for the possible exception thrown
        ///     if the <see cref="RequiresConnectionString" /> requirement is not met.
        /// </summary>
        protected abstract string ExampleConnectionStringForErrorMessage { get; }

        /// <summary>
        ///     Used by implementations to control if a connection string is necessary.
        /// </summary>
        /// <remarks>
        ///     If this is true and a connection string is not returned by
        ///     <see cref="TransportConnectionString.GetConnectionStringOrNull" /> then an exception will be thrown.
        /// </remarks>
        protected virtual bool RequiresConnectionString
        {
            get { return true; }
        }

        /// <summary>
        ///     <see cref="Feature.Setup" />
>>>>>>> cd41ab89
        /// </summary>
        protected internal override void Setup(FeatureConfigurationContext context)
        {
            context.Settings.Get<QueueBindings>().BindReceiving(context.Settings.LocalAddress());
            var connectionString = context.Settings.Get<TransportConnectionString>().GetConnectionStringOrNull();
            var selectedTransportDefinition = context.Settings.Get<TransportDefinition>();

            if (connectionString == null && RequiresConnectionString)
            {
                throw new InvalidOperationException(String.Format(Message, GetConfigFileIfExists(), selectedTransportDefinition.GetType().Name, ExampleConnectionStringForErrorMessage));
            }

            context.Container.RegisterSingleton(selectedTransportDefinition);
            context.Container.RegisterSingleton(context.Settings.Get<AddressTranslator>("Routing.Translator"));
            context.Container.ConfigureComponent<DynamicRoutingProvider>(DependencyLifecycle.SingleInstance);
<<<<<<< HEAD
 
=======
>>>>>>> cd41ab89

            if (!context.Settings.Get<bool>("Endpoint.SendOnly"))
            {
                var receiveBehaviorFactory = GetReceiveBehaviorFactory(new ReceiveOptions(context.Settings));
                context.RegisterReceiveBehavior(receiveBehaviorFactory);
            }
            Configure(context, connectionString);
        }

        /// <summary>
<<<<<<< HEAD
        /// Creates a <see cref="RegisterStep"/> for receive behavior.
        /// </summary>
        protected abstract Func<IBuilder, ReceiveBehavior> GetReceiveBehaviorFactory(ReceiveOptions receiveOptions);

        /// <summary>
        ///  Allows the transport to control the local address of the endpoint if needed.
=======
        ///     Allows the transport to control the local address of the endpoint if needed
>>>>>>> cd41ab89
        /// </summary>
        /// <param name="settings">The current settings in read only mode.</param>
        // ReSharper disable once UnusedParameter.Global
        protected virtual string GetLocalAddress(ReadOnlySettings settings)
        {
            return null;
        }

        /// <summary>
        ///     Gives the chance to implementers to set themselves up.
        /// </summary>
        protected abstract void Configure(FeatureConfigurationContext context, string connectionString);

        static string GetConfigFileIfExists()
        {
            return AppDomain.CurrentDomain.SetupInformation.ConfigurationFile ?? "App.config";
        }

        static string GetDefaultEndpointAddress(ReadOnlySettings settings)
        {
            if (!settings.GetOrDefault<bool>("IndividualizeEndpointAddress"))
            {
                return settings.EndpointName();
            }

            if (!settings.HasSetting("EndpointInstanceSuffix"))
            {
                throw new Exception("No endpoint instance suffix found. This value is usually provided by your transport so please make sure you're on the lastest version of your specific transport or set the suffix using 'configuration.ScaleOut().UniqueQueuePerEndpointInstance(mysuffix)'");
            }

            return settings.EndpointName() + settings.Get<string>("EndpointInstanceSuffix");
        }


        const string Message =
            @"No default connection string found in your config file ({0}) for the {1} Transport.

To run NServiceBus with {1} Transport you need to specify the database connectionstring.
Here is an example of what is required:
  
  <connectionStrings>
    <add name=""NServiceBus/Transport"" connectionString=""{2}"" />
  </connectionStrings>";

        AddressTranslator translator;
    }
}<|MERGE_RESOLUTION|>--- conflicted
+++ resolved
@@ -1,13 +1,9 @@
 namespace NServiceBus.Transports
 {
     using System;
-<<<<<<< HEAD
     using Features;
     using NServiceBus.ObjectBuilder;
     using NServiceBus.Pipeline;
-=======
-    using NServiceBus.Features;
->>>>>>> cd41ab89
     using NServiceBus.Routing;
     using NServiceBus.Settings;
     using NServiceBus.Unicast.Transport;
@@ -39,38 +35,7 @@
         }
 
         /// <summary>
-<<<<<<< HEAD
         /// <see cref="Feature.Setup"/>.
-=======
-        ///     Logical address translator to the parameter that is passed to
-        ///     <see cref="IProvideDynamicRouting.TryGetRouteAddress" />.
-        /// </summary>
-        protected virtual AddressTranslator Translator
-        {
-            get { return translator = translator ?? new AddressTranslator(); }
-        }
-
-        /// <summary>
-        ///     Used by implementations to provide an example connection string that till be used for the possible exception thrown
-        ///     if the <see cref="RequiresConnectionString" /> requirement is not met.
-        /// </summary>
-        protected abstract string ExampleConnectionStringForErrorMessage { get; }
-
-        /// <summary>
-        ///     Used by implementations to control if a connection string is necessary.
-        /// </summary>
-        /// <remarks>
-        ///     If this is true and a connection string is not returned by
-        ///     <see cref="TransportConnectionString.GetConnectionStringOrNull" /> then an exception will be thrown.
-        /// </remarks>
-        protected virtual bool RequiresConnectionString
-        {
-            get { return true; }
-        }
-
-        /// <summary>
-        ///     <see cref="Feature.Setup" />
->>>>>>> cd41ab89
         /// </summary>
         protected internal override void Setup(FeatureConfigurationContext context)
         {
@@ -86,10 +51,7 @@
             context.Container.RegisterSingleton(selectedTransportDefinition);
             context.Container.RegisterSingleton(context.Settings.Get<AddressTranslator>("Routing.Translator"));
             context.Container.ConfigureComponent<DynamicRoutingProvider>(DependencyLifecycle.SingleInstance);
-<<<<<<< HEAD
  
-=======
->>>>>>> cd41ab89
 
             if (!context.Settings.Get<bool>("Endpoint.SendOnly"))
             {
@@ -100,16 +62,12 @@
         }
 
         /// <summary>
-<<<<<<< HEAD
         /// Creates a <see cref="RegisterStep"/> for receive behavior.
         /// </summary>
         protected abstract Func<IBuilder, ReceiveBehavior> GetReceiveBehaviorFactory(ReceiveOptions receiveOptions);
 
         /// <summary>
         ///  Allows the transport to control the local address of the endpoint if needed.
-=======
-        ///     Allows the transport to control the local address of the endpoint if needed
->>>>>>> cd41ab89
         /// </summary>
         /// <param name="settings">The current settings in read only mode.</param>
         // ReSharper disable once UnusedParameter.Global
