using NServiceBus.Transport;

namespace NServiceBus.Transport
{
    using System;
    using System.Collections.Generic;
    using Routing;

    /// <summary>
    /// Represents a set of transport operations.
    /// </summary>
    public class TransportOperations
    {
        /// <summary>
        /// Creates a new set of dispatchable transport operations.
        /// </summary>
        public TransportOperations(params TransportOperation[] transportOperations)
        {
            var multicastOperations = new List<MulticastTransportOperation>(transportOperations.Length);
            var unicastOperations = new List<UnicastTransportOperation>(transportOperations.Length);

            foreach (var transportOperation in transportOperations)
            {
                if (transportOperation.AddressTag is MulticastAddressTag)
                {
                    multicastOperations.Add(new MulticastTransportOperation(
                        transportOperation.Message,
<<<<<<< HEAD
                        ((MulticastAddressTag) transportOperation.AddressTag).MessageType,
                        new DispatchProperties(transportOperation.Properties),
                        transportOperation.RequiredDispatchConsistency));
=======
                        ((MulticastAddressTag)transportOperation.AddressTag).MessageType,
                        transportOperation.RequiredDispatchConsistency,
                        transportOperation.DeliveryConstraints));
>>>>>>> b36bdf52
                }
                else if (transportOperation.AddressTag is UnicastAddressTag)
                {
                    unicastOperations.Add(new UnicastTransportOperation(
                        transportOperation.Message,
<<<<<<< HEAD
                        ((UnicastAddressTag) transportOperation.AddressTag).Destination,
                        new DispatchProperties(transportOperation.Properties),
                        transportOperation.RequiredDispatchConsistency));
=======
                        ((UnicastAddressTag)transportOperation.AddressTag).Destination,
                        transportOperation.RequiredDispatchConsistency,
                        transportOperation.DeliveryConstraints));
>>>>>>> b36bdf52
                }
                else
                {
                    throw new ArgumentException(
                        $"Transport operations contain an unsupported type of {nameof(AddressTag)}: {transportOperation.AddressTag.GetType().Name}. Supported types are {nameof(UnicastAddressTag)} and {nameof(MulticastAddressTag)}",
                        nameof(transportOperations));
                }
            }

            MulticastTransportOperations = multicastOperations;
            UnicastTransportOperations = unicastOperations;
        }

        /// <summary>
        /// A list of multicast transport operations.
        /// </summary>
        public List<MulticastTransportOperation> MulticastTransportOperations { get; }

        /// <summary>
        /// A list of unicast transport operations.
        /// </summary>
        public List<UnicastTransportOperation> UnicastTransportOperations { get; }
    }
}<|MERGE_RESOLUTION|>--- conflicted
+++ resolved
@@ -25,29 +25,17 @@
                 {
                     multicastOperations.Add(new MulticastTransportOperation(
                         transportOperation.Message,
-<<<<<<< HEAD
-                        ((MulticastAddressTag) transportOperation.AddressTag).MessageType,
+                        ((MulticastAddressTag)transportOperation.AddressTag).MessageType,
                         new DispatchProperties(transportOperation.Properties),
                         transportOperation.RequiredDispatchConsistency));
-=======
-                        ((MulticastAddressTag)transportOperation.AddressTag).MessageType,
-                        transportOperation.RequiredDispatchConsistency,
-                        transportOperation.DeliveryConstraints));
->>>>>>> b36bdf52
                 }
                 else if (transportOperation.AddressTag is UnicastAddressTag)
                 {
                     unicastOperations.Add(new UnicastTransportOperation(
                         transportOperation.Message,
-<<<<<<< HEAD
-                        ((UnicastAddressTag) transportOperation.AddressTag).Destination,
+                        ((UnicastAddressTag)transportOperation.AddressTag).Destination,
                         new DispatchProperties(transportOperation.Properties),
                         transportOperation.RequiredDispatchConsistency));
-=======
-                        ((UnicastAddressTag)transportOperation.AddressTag).Destination,
-                        transportOperation.RequiredDispatchConsistency,
-                        transportOperation.DeliveryConstraints));
->>>>>>> b36bdf52
                 }
                 else
                 {
