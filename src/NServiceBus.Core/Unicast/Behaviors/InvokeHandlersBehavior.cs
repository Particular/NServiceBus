--- conflicted
+++ resolved
@@ -17,13 +17,8 @@
             }
 
             var messageHandler = context.MessageHandler;
-<<<<<<< HEAD
             var invocationContext = context.Get<object>("InvocationContext");
-            messageHandler.Invoke(context.IncomingLogicalMessage.Instance, invocationContext);
-=======
-
-            messageHandler.Invocation(messageHandler.Instance, context.MessageBeingHandled);
->>>>>>> f730dfcc
+            messageHandler.Invoke(context.MessageBeingHandled, invocationContext);
             next();
         }
     }
