--- conflicted
+++ resolved
@@ -1,20 +1,13 @@
 ﻿namespace NServiceBus.Unicast.Behaviors
 {
     using System;
-<<<<<<< HEAD
-    using System.ComponentModel;
-=======
->>>>>>> 171092bf
     using System.Linq;
     using Pipeline;
     using Pipeline.Contexts;
     using Unicast;
     using Transport;
 
-
-    [Obsolete("This is a prototype API. May change in minor version releases.")]
-    [EditorBrowsable(EditorBrowsableState.Never)]
-    public class CallbackInvocationBehavior : IBehavior<ReceivePhysicalMessageContext>
+    class CallbackInvocationBehavior : IBehavior<ReceivePhysicalMessageContext>
     {
         public const string CallbackInvokedKey = "NServiceBus.CallbackInvocationBehavior.CallbackWasInvoked";
 
