﻿namespace NServiceBus.Unicast
{
    using System;
    using System.Collections.Generic;
    using System.Linq;
    using System.Linq.Expressions;
    using System.Reflection;
    using NServiceBus.Logging;
    using NServiceBus.Saga;
    using NServiceBus.Unicast.Behaviors;

    /// <summary>
    ///     Maintains the message handlers for this endpoint
    /// </summary>
    public class MessageHandlerRegistry
    {
        static ILog Log = LogManager.GetLogger<MessageHandlerRegistry>();
        readonly Conventions conventions;
        readonly IDictionary<RuntimeTypeHandle, List<DelegateHolder>> handlerAndMessagesHandledByHandlerCache = new Dictionary<RuntimeTypeHandle, List<DelegateHolder>>();

        internal MessageHandlerRegistry(Conventions conventions)
        {
            this.conventions = conventions;
        }

        /// <summary>
        ///     Gets the list of <see cref="IHandleMessages{T}" /> <see cref="Type" />s for the given
        ///     <paramref name="messageType" />
        /// </summary>
        [ObsoleteEx(ReplacementTypeOrMember = "MessageHandlerRegistry.GetHandlersFor(Type messageType)", RemoveInVersion = "7", TreatAsErrorFromVersion = "6")]
        public IEnumerable<Type> GetHandlerTypes(Type messageType)
        {
<<<<<<< HEAD
            throw new NotImplementedException();
        }

        /// <summary>
        ///     Gets the list of handlers <see cref="Type" />s for the given
        ///     <paramref name="messageType" />
        /// </summary>
        public IEnumerable<MessageHandler> GetHandlersFor(Type messageType)
        {
=======
            Guard.AgainstNull(messageType, "messageType");
>>>>>>> 2ce60170
            if (!conventions.IsMessageType(messageType))
            {
                return Enumerable.Empty<MessageHandler>();
            }

            return from handlersAndMessages in handlerAndMessagesHandledByHandlerCache
                from messagesBeingHandled in handlersAndMessages.Value
                where Type.GetTypeFromHandle(messagesBeingHandled.MessageType).IsAssignableFrom(messageType)
                select new MessageHandler(messagesBeingHandled.MethodDelegate, Type.GetTypeFromHandle(handlersAndMessages.Key), messagesBeingHandled.HandlerKind);
        }

        /// <summary>
        ///     Lists all message type for which we have handlers
        /// </summary>
        public IEnumerable<Type> GetMessageTypes()
        {
            return (from messagesBeingHandled in handlerAndMessagesHandledByHandlerCache.Values
                   from typeHandled in messagesBeingHandled
                   let messageType = Type.GetTypeFromHandle(typeHandled.MessageType)
                   where conventions.IsMessageType(messageType)
                   select messageType).Distinct();
        }

        /// <summary>
        ///     Registers the given potentialHandlerKind handler type
        /// </summary>
        public void RegisterHandler(Type handlerType)
        {
            Guard.AgainstNull(handlerType, "handlerType");
            if (handlerType.IsAbstract)
            {
                return;
            }

            var messageTypes = GetMessageTypesBeingHandledBy(handlerType);

            foreach (var messageType in messageTypes)
            {
                List<DelegateHolder> typeList;
                var typeHandle = handlerType.TypeHandle;
                if (!handlerAndMessagesHandledByHandlerCache.TryGetValue(typeHandle, out typeList))
                {
                    handlerAndMessagesHandledByHandlerCache[typeHandle] = typeList = new List<DelegateHolder>();
                }

                CacheMethodForHandler(handlerType, messageType, typeList);
            }
        }

        /// <summary>
        ///     Invokes the handle method of the given handler passing the potentialHandlerKind
        /// </summary>
        /// <param name="handler">The handler instance.</param>
        /// <param name="message">The potentialHandlerKind instance.</param>
        [ObsoleteEx(ReplacementTypeOrMember = "MessageHandler.Invoke(object message, object context)", RemoveInVersion = "7", TreatAsErrorFromVersion = "6")]
        public void InvokeHandle(object handler, object message)
        {
<<<<<<< HEAD
            throw new NotImplementedException();
=======
            Guard.AgainstNull(handler, "handler");
            Guard.AgainstNull(message, "message");
            Invoke(handler, message, handlerCache);
>>>>>>> 2ce60170
        }

        /// <summary>
        ///     Invokes the timeout method of the given handler passing the potentialHandlerKind
        /// </summary>
        /// <param name="handler">The handler instance.</param>
        /// <param name="state">The potentialHandlerKind instance.</param>
        [ObsoleteEx(ReplacementTypeOrMember = "MessageHandler.Invoke(object message, object context)", RemoveInVersion = "7", TreatAsErrorFromVersion = "6")]
        public void InvokeTimeout(object handler, object state)
        {
<<<<<<< HEAD
            throw new NotImplementedException();
=======
            Guard.AgainstNull(handler, "handler");
            Guard.AgainstNull(state, "state");
            Invoke(handler, state, timeoutCache);
        }

        /// <summary>
        ///     Registers the method in the cache
        /// </summary>
        /// <param name="handler">The object type.</param>
        /// <param name="messageType">the message type.</param>
        public void CacheMethodForHandler(Type handler, Type messageType)
        {
            Guard.AgainstNull(handler, "handler");
            Guard.AgainstNull(messageType, "messageType");
            CacheMethod(handler, messageType, typeof(IHandleMessages<>), handlerCache);
            CacheMethod(handler, messageType, typeof(IHandleTimeouts<>), timeoutCache);
>>>>>>> 2ce60170
        }

        /// <summary>
        ///     Clears the cache
        /// </summary>
        public void Clear()
        {
            handlerAndMessagesHandledByHandlerCache.Clear();
        }

        static void CacheMethodForHandler(Type handler, Type messageType, ICollection<DelegateHolder> typeList)
        {
            CacheMethod(handler, messageType, typeof(IHandleMessages<>), HandlerKind.Message, typeList);
            CacheMethod(handler, messageType, typeof(IHandleTimeouts<>), HandlerKind.Timeout, typeList);
            CacheMethod(handler, messageType, typeof(IHandleTimeout<>), HandlerKind.Timeout, typeList);
            CacheMethod(handler, messageType, typeof(IHandle<>), HandlerKind.Message, typeList);
            CacheMethod(handler, messageType, typeof(ISubscribe<>), HandlerKind.Event, typeList);
        }

        static void CacheMethod(Type handler, Type messageType, Type interfaceGenericType, HandlerKind potentialHandlerKind, ICollection<DelegateHolder> methodList)
        {
            var handleMethod = GetMethod(handler, messageType, interfaceGenericType);
            if (handleMethod == null)
            {
                return;
            }
            Log.DebugFormat("Associated '{0}' message with '{1}' handler of kind {2}", messageType, handler, potentialHandlerKind);

            var delegateHolder = new DelegateHolder
            {
                MessageType = messageType.TypeHandle,
                HandlerKind = potentialHandlerKind,
                MethodDelegate = handleMethod
            };
            methodList.Add(delegateHolder);
        }

        static Action<object, object, object> GetMethod(Type targetType, Type messageType, Type interfaceGenericType)
        {
            var interfaceType = interfaceGenericType.MakeGenericType(messageType);

            if (!interfaceType.IsAssignableFrom(targetType))
            {
                return null;
            }

            var methodInfo = targetType.GetInterfaceMap(interfaceType).TargetMethods.FirstOrDefault();
            if (methodInfo == null)
            {
                return null;
            }

            var target = Expression.Parameter(typeof(object));
            var messageParam = Expression.Parameter(typeof(object));
            var contextParam = Expression.Parameter(typeof(object));

            var castTarget = Expression.Convert(target, targetType);

            var methodParameters = methodInfo.GetParameters();
            var messageCastParam = Expression.Convert(messageParam, methodParameters.ElementAt(0).ParameterType);

            var contextParameter = methodParameters.ElementAtOrDefault(1);
            if (IsNewContextApi(contextParameter))
            {
                var contextType = contextParameter.ParameterType;
                var contextCastParam = Expression.Convert(contextParam, contextType);
                var execute = Expression.Call(castTarget, methodInfo, messageCastParam, contextCastParam);
                return Expression.Lambda<Action<object, object, object>>(execute, target, messageParam, contextParam).Compile();
            }

            var innerExecute = Expression.Call(castTarget, methodInfo, messageCastParam);
            return Expression.Lambda<Action<object, object, object>>(innerExecute, target, messageParam, contextParam).Compile();
        }

        static bool IsNewContextApi(ParameterInfo contextParameter)
        {
            return contextParameter != null;
        }

        static IEnumerable<Type> GetMessageTypesBeingHandledBy(Type type)
        {
            return (from t in type.GetInterfaces()
                    where t.IsGenericType
                    let potentialMessageType = t.GetGenericArguments()[0]
                    where
                        typeof(IHandleMessages<>).MakeGenericType(potentialMessageType).IsAssignableFrom(t) ||
                        typeof(IHandleTimeouts<>).MakeGenericType(potentialMessageType).IsAssignableFrom(t) ||
                        typeof(IHandleTimeout<>).MakeGenericType(potentialMessageType).IsAssignableFrom(t) ||
                        typeof(IHandle<>).MakeGenericType(potentialMessageType).IsAssignableFrom(t) ||
                        typeof(ISubscribe<>).MakeGenericType(potentialMessageType).IsAssignableFrom(t)

                    select potentialMessageType)
                   .Distinct()
                   .ToList();
        }

        class DelegateHolder
        {
            public RuntimeTypeHandle MessageType;
            public HandlerKind HandlerKind;
            public Action<object, object, object> MethodDelegate;
        }
    }
}<|MERGE_RESOLUTION|>--- conflicted
+++ resolved
@@ -30,7 +30,6 @@
         [ObsoleteEx(ReplacementTypeOrMember = "MessageHandlerRegistry.GetHandlersFor(Type messageType)", RemoveInVersion = "7", TreatAsErrorFromVersion = "6")]
         public IEnumerable<Type> GetHandlerTypes(Type messageType)
         {
-<<<<<<< HEAD
             throw new NotImplementedException();
         }
 
@@ -40,9 +39,7 @@
         /// </summary>
         public IEnumerable<MessageHandler> GetHandlersFor(Type messageType)
         {
-=======
-            Guard.AgainstNull(messageType, "messageType");
->>>>>>> 2ce60170
+       	    Guard.AgainstNull(messageType, "messageType");
             if (!conventions.IsMessageType(messageType))
             {
                 return Enumerable.Empty<MessageHandler>();
@@ -100,13 +97,7 @@
         [ObsoleteEx(ReplacementTypeOrMember = "MessageHandler.Invoke(object message, object context)", RemoveInVersion = "7", TreatAsErrorFromVersion = "6")]
         public void InvokeHandle(object handler, object message)
         {
-<<<<<<< HEAD
             throw new NotImplementedException();
-=======
-            Guard.AgainstNull(handler, "handler");
-            Guard.AgainstNull(message, "message");
-            Invoke(handler, message, handlerCache);
->>>>>>> 2ce60170
         }
 
         /// <summary>
@@ -117,26 +108,8 @@
         [ObsoleteEx(ReplacementTypeOrMember = "MessageHandler.Invoke(object message, object context)", RemoveInVersion = "7", TreatAsErrorFromVersion = "6")]
         public void InvokeTimeout(object handler, object state)
         {
-<<<<<<< HEAD
             throw new NotImplementedException();
-=======
-            Guard.AgainstNull(handler, "handler");
-            Guard.AgainstNull(state, "state");
-            Invoke(handler, state, timeoutCache);
-        }
-
-        /// <summary>
-        ///     Registers the method in the cache
-        /// </summary>
-        /// <param name="handler">The object type.</param>
-        /// <param name="messageType">the message type.</param>
-        public void CacheMethodForHandler(Type handler, Type messageType)
-        {
-            Guard.AgainstNull(handler, "handler");
-            Guard.AgainstNull(messageType, "messageType");
-            CacheMethod(handler, messageType, typeof(IHandleMessages<>), handlerCache);
-            CacheMethod(handler, messageType, typeof(IHandleTimeouts<>), timeoutCache);
->>>>>>> 2ce60170
+
         }
 
         /// <summary>
