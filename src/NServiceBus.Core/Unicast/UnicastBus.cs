namespace NServiceBus.Unicast
{
    using System;
    using System.Collections.Concurrent;
    using System.Collections.Generic;
    using System.Diagnostics;
    using System.Linq;
    using System.Security.Principal;
    using System.Threading;
    using System.Threading.Tasks;
    using Hosting;
    using Licensing;
    using Logging;
    using NServiceBus.Features;
    using NServiceBus.MessageInterfaces;
    using NServiceBus.Pipeline.Contexts;
    using NServiceBus.Transports;
    using NServiceBus.Unicast.Messages;
    using NServiceBus.Unicast.Routing;
    using NServiceBus.Unicast.Transport;
    using ObjectBuilder;
    using Pipeline;
    using Settings;

    interface IRealBus
    {
    }

    /// <summary>
    /// A unicast implementation of <see cref="IBus"/> for NServiceBus.
    /// </summary>
    public partial class UnicastBus : IStartableBus, IRealBus
    {
        /// <summary>
        /// Initializes a new instance of <see cref="UnicastBus"/>.
        /// </summary>
        public UnicastBus(
            BehaviorContext rootContext,
            IExecutor executor,
            CriticalError criticalError,
            IMessageMapper messageMapper, 
            IBuilder builder, 
            Configure configure, 
            IManageSubscriptions subscriptionManager, 
            MessageMetadataRegistry messageMetadataRegistry,
            ReadOnlySettings settings,
            TransportDefinition transportDefinition,
            ISendMessages messageSender,
            StaticMessageRouter messageRouter,
            HostInformation hostInformation)
        {
            this.executor = executor;
            this.criticalError = criticalError;
            this.settings = settings;
            this.builder = builder;

            busImpl = new ContextualBus( 
                () => rootContext,
                messageMapper, 
                builder, 
                configure,
                subscriptionManager, 
                messageMetadataRegistry,
                settings,
                transportDefinition,
                messageSender,
                messageRouter,
                hostInformation);
        }

        /// <summary>
        /// Provides access to the current host information
        /// </summary>
        [ObsoleteEx(Message = "We have introduced a more explicit API to set the host identifier, see busConfiguration.UniquelyIdentifyRunningInstance()", TreatAsErrorFromVersion = "6", RemoveInVersion = "7")]
        public HostInformation HostInformation
        {
            // we should be making the getter and setter throw a NotImplementedException
            // but some containers try to inject on public properties
            get; set;
        }

        /// <summary>
        /// <see cref="IStartableBus.Start()"/>
        /// </summary>
        public IBus Start()
        {
            LicenseManager.PromptUserForLicenseIfTrialHasExpired();

            if (started)
            {
                return this;
            }

            lock (startLocker)
            {
                if (started)
                {
                    return this;
                }

                AppDomain.CurrentDomain.SetPrincipalPolicy(PrincipalPolicy.WindowsPrincipal);
                var pipelines = BuildPipelines().ToArray();
                executor.Start(pipelines.Select(x => x.Id).ToArray());

                pipelineCollection = new PipelineCollection(pipelines);
                pipelineCollection.Start().GetAwaiter().GetResult();

                started = true;
            }

            var wantToRunWhenBusStartsAndStops = Builder.BuildAll<IWantToRunWhenBusStartsAndStops>().ToList();
            var runWhenBusStartsAndStops = Builder.BuildAll<IRunWhenBusStartsAndStops>().ToList();

            var everyThingWhichNeedsToRun = wantToRunWhenBusStartsAndStops
                .Select(r => new StartAndStopAdapter(r))
                .Concat(runWhenBusStartsAndStops
                .Select(r => new StartAndStopAdapter(r))).ToList();

            ProcessStartupItems(
                everyThingWhichNeedsToRun,
                toRun =>
                {
                    toRun.Start(new RunContext(this));
                    thingsRanAtStartup.Add(toRun);
                    Log.DebugFormat("Started {0}.", toRun.Name);
                },
                ex => criticalError.Raise("Startup task failed to complete.", ex),
                startCompletedEvent);

            return this;
        }

<<<<<<< HEAD
        [DebuggerNonUserCode]
        class StartAndStopAdapter
        {
            readonly IWantToRunWhenBusStartsAndStops wantToRunWhenBusStartsAndStops;
            readonly IRunWhenBusStartsAndStops runWhenBusStartsAndStops;

            public StartAndStopAdapter(IWantToRunWhenBusStartsAndStops wantToRunWhenBusStartsAndStops)
            {
                this.wantToRunWhenBusStartsAndStops = wantToRunWhenBusStartsAndStops;
            }

            public StartAndStopAdapter(IRunWhenBusStartsAndStops runWhenBusStartsAndStops)
            {
                this.runWhenBusStartsAndStops = runWhenBusStartsAndStops;
            }

            public string Name
            {
                get
                {
                    if (wantToRunWhenBusStartsAndStops != null)
                    {
                        return wantToRunWhenBusStartsAndStops.GetType().AssemblyQualifiedName;
                    }

                    return runWhenBusStartsAndStops != null ? runWhenBusStartsAndStops.GetType().AssemblyQualifiedName : GetType().AssemblyQualifiedName;
                }
            }

            public void Start(IRunContext context)
            {
                if (wantToRunWhenBusStartsAndStops != null)
                {
                    wantToRunWhenBusStartsAndStops.Start();
                    return;
                }

                if (runWhenBusStartsAndStops != null)
                {
                    runWhenBusStartsAndStops.Start(context);
                }
            }

            public void Stop(IRunContext context)
            {
                if (wantToRunWhenBusStartsAndStops != null)
                {
                    wantToRunWhenBusStartsAndStops.Stop();
                    return;
                }

                if (runWhenBusStartsAndStops != null)
                {
                    runWhenBusStartsAndStops.Stop(context);
                }
            }
=======
        IEnumerable<TransportReceiver> BuildPipelines()
        {
            var pipelinesCollection = settings.Get<PipelineConfiguration>();

            yield return BuildPipelineInstance(pipelinesCollection.MainPipeline, pipelinesCollection.ReceiveBehavior, "Main", settings.LocalAddress());

            foreach (var satellite in pipelinesCollection.SatellitePipelines)
            {
                yield return BuildPipelineInstance(satellite, pipelinesCollection.ReceiveBehavior, satellite.Name, satellite.ReceiveAddress);
            }
        }

        TransportReceiver BuildPipelineInstance(PipelineModifications modifications, RegisterStep receiveBehavior, string name, string address)
        {
            var dequeueSettings = new DequeueSettings(address, settings.GetOrDefault<bool>("Transport.PurgeOnStartup"));

            var pipelineInstance = new PipelineBase<IncomingContext>(builder, settings, modifications, receiveBehavior);
            var receiver = new TransportReceiver(
                name,
                builder,
                builder.Build<IDequeueMessages>(),
                dequeueSettings,
                pipelineInstance,
                executor);
            return receiver;
>>>>>>> 4f4eaa66
        }

        void ExecuteIWantToRunAtStartupStopMethods()
        {
            // Ensuring IWantToRunWhenBusStartsAndStops.Start has been called.
            startCompletedEvent.WaitOne();

            var tasksToStop = Interlocked.Exchange(ref thingsRanAtStartup, new ConcurrentBag<StartAndStopAdapter>());
            if (!tasksToStop.Any())
            {
                return;
            }

            ProcessStartupItems(
                tasksToStop,
                toRun =>
                {
                    toRun.Stop(new RunContext(this));
                    Log.DebugFormat("Stopped {0}.", toRun.Name);
                },
                ex => Log.Fatal("Startup task failed to stop.", ex),
                stopCompletedEvent);

            stopCompletedEvent.WaitOne();
        }

        /// <summary>
        /// <see cref="IDisposable.Dispose"/>
        /// </summary>
        public void Dispose()
        {
            //Injected at compile time
        }

// ReSharper disable once UnusedMember.Local
        void DisposeManaged()
        {
            InnerShutdown();
            busImpl.Dispose();
            Builder.Dispose();
        }

        void InnerShutdown()
        {
            StopFeatures();

            if (!started)
            {
                return;
            }

            Log.Info("Initiating shutdown.");
            pipelineCollection.Stop().GetAwaiter().GetResult();
            executor.Stop();
            ExecuteIWantToRunAtStartupStopMethods();

            Log.Info("Shutdown complete.");

            started = false;
        }

        void StopFeatures()
        {
            // Pull the feature  runner singleton out of the container
            // features are always stopped
            var featureRunner = Builder.Build<FeatureRunner>();
            featureRunner.Stop();
        }


        volatile bool started;
        object startLocker = new object();

        static ILog Log = LogManager.GetLogger<UnicastBus>();

        ConcurrentBag<StartAndStopAdapter> thingsRanAtStartup = new ConcurrentBag<StartAndStopAdapter>();
        ManualResetEvent startCompletedEvent = new ManualResetEvent(false);
        ManualResetEvent stopCompletedEvent = new ManualResetEvent(true);

        PipelineCollection pipelineCollection;
        ContextualBus busImpl;
        ReadOnlySettings settings;
        IExecutor executor;
        CriticalError criticalError;
        IBuilder builder;

        static void ProcessStartupItems<T>(IEnumerable<T> items, Action<T> iteration, Action<Exception> inCaseOfFault, EventWaitHandle eventToSet)
        {
            eventToSet.Reset();

            Task.Factory.StartNew(() =>
            {
                Parallel.ForEach(items, iteration);
                eventToSet.Set();
            }, TaskCreationOptions.LongRunning | TaskCreationOptions.PreferFairness)
            .ContinueWith(task =>
            {
                eventToSet.Set();
                inCaseOfFault(task.Exception);
            }, TaskContinuationOptions.OnlyOnFaulted | TaskContinuationOptions.LongRunning);
        }


        /// <summary>
        /// Only for tests
        /// </summary>
        public ReadOnlySettings Settings
        {
            get { return settings; }
        }

        /// <summary>
        /// Only for tests
        /// </summary>
        public IBuilder Builder
        {
            get { return builder; }
        }

    }
}<|MERGE_RESOLUTION|>--- conflicted
+++ resolved
@@ -130,7 +130,6 @@
             return this;
         }
 
-<<<<<<< HEAD
         [DebuggerNonUserCode]
         class StartAndStopAdapter
         {
@@ -187,7 +186,8 @@
                     runWhenBusStartsAndStops.Stop(context);
                 }
             }
-=======
+        }
+
         IEnumerable<TransportReceiver> BuildPipelines()
         {
             var pipelinesCollection = settings.Get<PipelineConfiguration>();
@@ -213,9 +213,8 @@
                 pipelineInstance,
                 executor);
             return receiver;
->>>>>>> 4f4eaa66
-        }
-
+        }
+        
         void ExecuteIWantToRunAtStartupStopMethods()
         {
             // Ensuring IWantToRunWhenBusStartsAndStops.Start has been called.
