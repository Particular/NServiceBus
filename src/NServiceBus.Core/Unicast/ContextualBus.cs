--- conflicted
+++ resolved
@@ -227,7 +227,6 @@
         /// </summary>
         public void Reply(object message)
         {
-<<<<<<< HEAD
             var context = new SendContext
             {
                 IsReply = true
@@ -236,15 +235,6 @@
             context.SetDestination(MessageBeingProcessed.ReplyToAddress);
             context.SetCorrelationId(GetCorrelationId());
             Send(message, context);
-=======
-            var options = new ReplyOptions(MessageBeingProcessed.ReplyToAddress);
-
-            var logicalMessage = messageFactory.Create(message);
-
-            logicalMessage.Headers[Headers.CorrelationId] = GetCorrelationId();
-
-            SendMessage(options, logicalMessage);
->>>>>>> f0d83b03
         }
 
         /// <summary>
@@ -252,7 +242,6 @@
         /// </summary>
         public void Reply<T>(Action<T> messageConstructor)
         {
-<<<<<<< HEAD
             var context = new SendContext
          {
              IsReply = true
@@ -261,17 +250,6 @@
             context.SetDestination(MessageBeingProcessed.ReplyToAddress);
             context.SetCorrelationId(GetCorrelationId());
             Send(messageConstructor, context);
-=======
-            var instance = messageMapper.CreateInstance(messageConstructor);
-            var options = new ReplyOptions(MessageBeingProcessed.ReplyToAddress);
-
-
-            var logicalMessage = messageFactory.Create(instance);
-
-            logicalMessage.Headers[Headers.CorrelationId] = GetCorrelationId();
-
-            SendMessage(options, logicalMessage);
->>>>>>> f0d83b03
         }
 
         /// <summary>
@@ -297,15 +275,9 @@
                 IsReply = true
             };
 
-<<<<<<< HEAD
             context.SetHeader(Headers.ReturnMessageErrorCodeHeader, returnCode);
             context.SetDestination(MessageBeingProcessed.ReplyToAddress);
             context.SetCorrelationId(GetCorrelationId());
-=======
-            var options = new ReplyOptions(MessageBeingProcessed.ReplyToAddress);
-
-            returnMessage.Headers[Headers.CorrelationId] = GetCorrelationId();
->>>>>>> f0d83b03
 
             SendMessage(context, new ControlMessage());
         }
@@ -325,11 +297,7 @@
                 return;
             }
 
-<<<<<<< HEAD
             messageSender.Send(new OutgoingMessage(MessageBeingProcessed.Headers, MessageBeingProcessed.Body), new SendOptions(sendLocalAddress));
-=======
-            messageSender.Send(new OutgoingMessage(MessageBeingProcessed.Headers,MessageBeingProcessed.Body), new SendOptions(sendLocalAddress));
->>>>>>> f0d83b03
 
             context.handleCurrentMessageLaterWasCalled = true;
 
@@ -341,11 +309,7 @@
         /// </summary>
         public void ForwardCurrentMessageTo(string destination)
         {
-<<<<<<< HEAD
             messageSender.Send(new OutgoingMessage(MessageBeingProcessed.Headers, MessageBeingProcessed.Body), new SendOptions(destination));
-=======
-            messageSender.Send(new OutgoingMessage(MessageBeingProcessed.Headers,MessageBeingProcessed.Body), new SendOptions(destination));
->>>>>>> f0d83b03
         }
 
         /// <summary>
@@ -439,22 +403,12 @@
         /// </summary>
         public ICallback Send<T>(string destination, string correlationId, Action<T> messageConstructor)
         {
-<<<<<<< HEAD
             var context = new SendContext();
 
             context.SetDestination(destination);
             context.SetCorrelationId(correlationId);
 
             return Send(messageConstructor, context);
-=======
-            var options = new SendOptions(destination);
-
-            var logicalMessage = messageFactory.Create(messageMapper.CreateInstance(messageConstructor));
-
-            logicalMessage.Headers[Headers.CorrelationId] = correlationId;
-
-            return SendMessage(options,logicalMessage);
->>>>>>> f0d83b03
         }
 
         /// <summary>
@@ -462,21 +416,12 @@
         /// </summary>
         public ICallback Send(string destination, string correlationId, object message)
         {
-<<<<<<< HEAD
             var context = new SendContext();
 
             context.SetDestination(destination);
             context.SetCorrelationId(correlationId);
 
             return Send(message,context);
-=======
-            var options = new SendOptions(destination);
-
-            var logicalMessage = messageFactory.Create(message);
-
-            logicalMessage.Headers[Headers.CorrelationId] = correlationId;
-            return SendMessage(options, logicalMessage);
->>>>>>> f0d83b03
         }
 
         /// <summary>
@@ -544,20 +489,6 @@
 
         void SetReplyToAddressHeader(Dictionary<string, string> headers)
         {
-<<<<<<< HEAD
-=======
-
-            SetReplyToAddressHeader(message);
-
-
-            var outgoingContext = new OutgoingContext(context, sendOptions, message);
-
-            return outgoing.Invoke(outgoingContext);
-        }
-
-        void SetReplyToAddressHeader(LogicalMessage message)
-        {
->>>>>>> f0d83b03
             string replyToAddress = null;
 
             if (!SendOnlyMode)
@@ -571,11 +502,7 @@
             }
             if (!string.IsNullOrEmpty(replyToAddress))
             {
-<<<<<<< HEAD
                 headers[Headers.ReplyToAddress] = replyToAddress;
-=======
-                message.Headers[Headers.ReplyToAddress] = replyToAddress;
->>>>>>> f0d83b03
             }
         }
 
