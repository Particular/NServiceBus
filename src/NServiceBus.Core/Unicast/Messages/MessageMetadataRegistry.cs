--- conflicted
+++ resolved
@@ -95,11 +95,8 @@
             }.Concat(parentMessages));
 
             messages[messageType.TypeHandle] = metadata;
-<<<<<<< HEAD
 
             return metadata;
-=======
->>>>>>> 569a69a9
         }
 
         int PlaceInMessageHierarchy(Type type)
