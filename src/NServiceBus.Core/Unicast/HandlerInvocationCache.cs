--- conflicted
+++ resolved
@@ -1,15 +1,13 @@
-using System.Linq.Expressions;
-
 namespace NServiceBus.Unicast
 {
     using System;
     using System.Collections.Generic;
     using System.Linq;
-    using System.Reflection;
+    using System.Linq.Expressions;
     using Saga;
 
     /// <summary>
-    /// Helper that optimize the invokation of the handle methods
+    /// Helper that optimize the invocation of the handle methods
     /// </summary>
     public class HandlerInvocationCache
     {
@@ -20,30 +18,17 @@
         /// <param name="message">The message instance.</param>
         public static void InvokeHandle(object handler, object message)
         {
-			Invoke(handler, message, handlerCache);
+			Invoke(handler, message, HandlerCache);
         }
 
 	    /// <summary>
-		/// Invokes the timout method of the given handler passing the message
+		/// Invokes the timeout method of the given handler passing the message
 		/// </summary>
 		/// <param name="handler">The handler instance.</param>
 		/// <param name="state">The message instance.</param>
         public static void InvokeTimeout(object handler, object state)
 		{
-			Invoke(handler, state, timeoutCahce);
-		}
-
-		static void Invoke(object handler, object message, Dictionary<RuntimeTypeHandle, List<DelegatetHolder>> dictionary)
-		{
-			List<DelegatetHolder> methodList;
-			if (!dictionary.TryGetValue(handler.GetType().TypeHandle, out methodList))
-			{
-				return;
-			}
-			foreach (var delegatetHolder in methodList.Where(x => x.MessageType.IsInstanceOfType(message)))
-			{
-				delegatetHolder.MethodDelegate(handler, message);
-			}
+			Invoke(handler, state, TimeoutCache);
 		}
 
         /// <summary>
@@ -52,37 +37,50 @@
         /// <param name="handler">The object type.</param>
         /// <param name="messageType">the message type.</param>
         public static void CacheMethodForHandler(Type handler, Type messageType)
-		{
-	        CacheMethod(handler, messageType, typeof (IMessageHandler<>), handlerCache);
-			CacheMethod(handler, messageType, typeof(IHandleTimeouts<>), timeoutCahce);
+        {
+            CacheMethod(handler, messageType, typeof (IHandleMessages<>), HandlerCache);
+            CacheMethod(handler, messageType, typeof (IHandleTimeouts<>), TimeoutCache);
         }
 
-	    static void CacheMethod(Type handler, Type messageType, Type interfaceGenericType, Dictionary<RuntimeTypeHandle, List<DelegatetHolder>> cache)
+        static void Invoke(object handler, object message, Dictionary<RuntimeTypeHandle, List<DelegateHolder>> dictionary)
+        {
+            List<DelegateHolder> methodList;
+            if (!dictionary.TryGetValue(handler.GetType().TypeHandle, out methodList))
+            {
+                return;
+            }
+            foreach (var delegateHolder in methodList.Where(x => x.MessageType.IsInstanceOfType(message)))
+            {
+                delegateHolder.MethodDelegate(handler, message);
+            }
+        }
+
+        static void CacheMethod(Type handler, Type messageType, Type interfaceGenericType, Dictionary<RuntimeTypeHandle, List<DelegateHolder>> cache)
 	    {
 		    var handleMethod = GetMethod(handler, messageType, interfaceGenericType);
 		    if (handleMethod == null)
 		    {
 			    return;
 		    }
-		    var delegatetHolder = new DelegatetHolder
+		    var delegateHolder = new DelegateHolder
 			    {
 				    MessageType = messageType,
 				    MethodDelegate = handleMethod
 			    };
-		    List<DelegatetHolder> methodList;
+		    List<DelegateHolder> methodList;
 		    if (cache.TryGetValue(handler.TypeHandle, out methodList))
 		    {
 			    if (methodList.Any(x => x.MessageType == messageType))
 			    {
 				    return;
 			    }
-			    methodList.Add(delegatetHolder);
+			    methodList.Add(delegateHolder);
 		    }
 		    else
 		    {
-			    cache[handler.TypeHandle] = new List<DelegatetHolder>
+			    cache[handler.TypeHandle] = new List<DelegateHolder>
 				    {
-					    delegatetHolder
+					    delegateHolder
 				    };
 		    }
 	    }
@@ -105,80 +103,17 @@
 				    return Expression.Lambda<Action<object, object>>(execute, target, param).Compile();
 			    }
 		    }
+
 		    return null;
 	    }
-		class DelegatetHolder
+
+		class DelegateHolder
 		{
 			public Type MessageType;
 			public Action<object, object> MethodDelegate;
 		}
-		static Dictionary<RuntimeTypeHandle, List<DelegatetHolder>> handlerCache = new Dictionary<RuntimeTypeHandle, List<DelegatetHolder>>();
-		static Dictionary<RuntimeTypeHandle, List<DelegatetHolder>> timeoutCahce = new Dictionary<RuntimeTypeHandle, List<DelegatetHolder>>();
+
+		static readonly Dictionary<RuntimeTypeHandle, List<DelegateHolder>> HandlerCache = new Dictionary<RuntimeTypeHandle, List<DelegateHolder>>();
+		static readonly Dictionary<RuntimeTypeHandle, List<DelegateHolder>> TimeoutCache = new Dictionary<RuntimeTypeHandle, List<DelegateHolder>>();
     }
-	//TODO: remove. only here for pull request
-	public class HandlerInvocationCacheOld
-	{
-		/// <summary>
-		/// Invokes the handle method of the given handler passing the message
-		/// </summary>
-		/// <param name="interfaceType">The method that implements the interface type to execute.</param>
-		/// <param name="handler">The handler instance.</param>
-		/// <param name="message">The message instance.</param>
-		public static void Invoke(Type interfaceType, object handler, object message)
-		{
-			var messageTypesToMethods = handlerToMessageTypeToHandleMethodMap[handler.GetType()];
-			foreach (var messageType in messageTypesToMethods.Keys)
-				if (messageType.IsInstanceOfType(message))
-					messageTypesToMethods[messageType][interfaceType].Invoke(handler, new[] { message });
-		}
-
-		/// <summary>
-		/// Registers the method in the cache
-		/// </summary>
-		/// <param name="handler">The object type.</param>
-		/// <param name="messageType">the message type.</param>
-		public static void CacheMethodForHandler(Type handler, Type messageType)
-		{
-			if (!handlerToMessageTypeToHandleMethodMap.ContainsKey(handler))
-				handlerToMessageTypeToHandleMethodMap.Add(handler, new Dictionary<Type, IDictionary<Type, MethodInfo>>());
-
-			if (!(handlerToMessageTypeToHandleMethodMap[handler].ContainsKey(messageType)))
-				handlerToMessageTypeToHandleMethodMap[handler].Add(messageType, GetHandleMethods(handler, messageType));
-		}
-
-<<<<<<< HEAD
-        static readonly List<Type> handlerInterfaces = new List<Type> { typeof(IHandleMessages<>), typeof(IHandleTimeouts<>) };
-        static readonly IDictionary<Type, IDictionary<Type, IDictionary<Type, MethodInfo>>> handlerToMessageTypeToHandleMethodMap = new Dictionary<Type, IDictionary<Type, IDictionary<Type, MethodInfo>>>();
-    }
-=======
-		static IDictionary<Type, MethodInfo> GetHandleMethods(Type targetType, Type messageType)
-		{
-			var result = new Dictionary<Type, MethodInfo>();
-
-			foreach (var handlerInterface in handlerInterfaces)
-			{
-				MethodInfo method = null;
-
-				var interfaceType = handlerInterface.MakeGenericType(messageType);
-
-				if (interfaceType.IsAssignableFrom(targetType))
-				{
-					method = targetType.GetInterfaceMap(interfaceType)
-						.TargetMethods
-						.FirstOrDefault();
-				}
-
-				if (method != null)
-				{
-					result.Add(handlerInterface, method);
-				}
-			}
-
-			return result;
-		}
-
-		static readonly List<Type> handlerInterfaces = new List<Type> { typeof(IMessageHandler<>), typeof(IHandleTimeouts<>) };
-		static readonly IDictionary<Type, IDictionary<Type, IDictionary<Type, MethodInfo>>> handlerToMessageTypeToHandleMethodMap = new Dictionary<Type, IDictionary<Type, IDictionary<Type, MethodInfo>>>();
-	}
->>>>>>> 178f373b
 }