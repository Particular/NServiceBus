--- conflicted
+++ resolved
@@ -39,14 +39,7 @@
             
             try
             {
-<<<<<<< HEAD
-                MessageSender.Send(message, new TransportSendOptions(TimeoutManagerAddress));
-=======
-                MessageSender.Send(message, new SendOptions(TimeoutManagerAddress)
-                {
-                    EnlistInReceiveTransaction = sendOptions.EnlistInReceiveTransaction
-                });
->>>>>>> 4bce4755
+                MessageSender.Send(message, new TransportSendOptions(TimeoutManagerAddress, enlistInReceiveTransaction: sendOptions.EnlistInReceiveTransaction));
             }
             catch (Exception ex)
             {
