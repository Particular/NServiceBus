namespace NServiceBus
{
    using System;
    using System.Collections.Generic;
    using System.Diagnostics;
    using System.Linq;
    using System.Reflection;
    using System.Transactions;
    using System.Web;
    using NServiceBus.Config.ConfigurationSource;
    using NServiceBus.Config.Conventions;
    using NServiceBus.Configuration.AdvanceExtensibility;
    using NServiceBus.Container;
    using NServiceBus.Hosting.Helpers;
    using NServiceBus.ObjectBuilder;
    using NServiceBus.ObjectBuilder.Autofac;
    using NServiceBus.ObjectBuilder.Common;
    using NServiceBus.Pipeline;
    using NServiceBus.Settings;
    using NServiceBus.Transports;
    using NServiceBus.Utils.Reflection;

    /// <summary>
    ///     Configuration used to create a bus instance.
    /// </summary>
    public partial class BusConfiguration : ExposeSettings
    {
        /// <summary>
        /// Initializes a fresh instance of the builder.
        /// </summary>
        public BusConfiguration()
            : base(new SettingsHolder())
        {
            configurationSourceToUse = new DefaultConfigurationSource();

            pipelineCollection = new PipelineConfiguration();
            Settings.Set<PipelineConfiguration>(pipelineCollection);
            Pipeline = new PipelineSettings(pipelineCollection.MainPipeline);

            Settings.Set<QueueBindings>(new QueueBindings());

            Settings.SetDefault("Endpoint.SendOnly", false);
            Settings.SetDefault("Transactions.Enabled", true);
            Settings.SetDefault("Transactions.IsolationLevel", IsolationLevel.ReadCommitted);
            Settings.SetDefault("Transactions.DefaultTimeout", TransactionManager.DefaultTimeout);
            Settings.SetDefault("Transactions.SuppressDistributedTransactions", false);
            Settings.SetDefault("Transactions.DoNotWrapHandlersExecutionInATransactionScope", false);
            Settings.SetDefault("DefaultSerializer", new XmlSerializer());

            conventionsBuilder = new ConventionsBuilder(Settings);
        }

        /// <summary>
        ///     Access to the pipeline configuration.
        /// </summary>
        public PipelineSettings Pipeline { get; private set; }

        /// <summary>
        ///     Used to configure components in the container.
        /// </summary>
        public void RegisterComponents(Action<IConfigureComponents> registration)
        {
            Guard.AgainstNull("registration", registration);
            registrations.Add(registration);
        }

        /// <summary>
        /// Append a list of <see cref="Assembly"/>s to the ignored list. The string is the file name of the assembly.
        /// </summary>
        public void ExcludeAssemblies(params string[] assemblies)
        {
            Guard.AgainstNull("assemblies", assemblies);

            if (assemblies.Any(string.IsNullOrWhiteSpace))
            {
                throw new ArgumentException("Passed in a null or empty assembly name.", "assemblies");
            }
            excludedAssemblies = excludedAssemblies.Union(assemblies, StringComparer.OrdinalIgnoreCase).ToList();
        }

        /// <summary>
        /// Append a list of <see cref="Type"/>s to the ignored list.
        /// </summary>
        public void ExcludeTypes(params Type[] types)
        {
            Guard.AgainstNull("types", types);
            if (types.Any(x => x == null))
            {
                throw new ArgumentException("Passed in a null or empty type.", "types");
            }

            excludedTypes = excludedTypes.Union(types).ToList();
        }

        /// <summary>
        /// Specify to scan nested directories when performing assembly scanning.
        /// </summary>
        public void ScanAssembliesInNestedDirectories()
        {
            scanAssembliesInNestedDirectories = true;
        }

        /// <summary>
        ///     Overrides the default configuration source.
        /// </summary>
        public void CustomConfigurationSource(IConfigurationSource configurationSource)
        {
            Guard.AgainstNull("configurationSource", configurationSource);
            configurationSourceToUse = configurationSource;
        }

        /// <summary>
        ///     Defines the name to use for this endpoint.
        /// </summary>
        public void EndpointName(string name)
        {
            Guard.AgainstNullAndEmpty("name", name);
            endpointName = name;
        }

        /// <summary>
        ///     Defines the conventions to use for this endpoint.
        /// </summary>
        public ConventionsBuilder Conventions()
        {
            return conventionsBuilder;
        }

        /// <summary>
        ///     Defines a custom builder to use.
        /// </summary>
        /// <typeparam name="T">The builder type of the <see cref="ContainerDefinition"/>.</typeparam>
        public void UseContainer<T>(Action<ContainerCustomizations> customizations = null) where T : ContainerDefinition, new()
        {
            if (customizations != null)
            {
                customizations(new ContainerCustomizations(Settings));
            }

            UseContainer(typeof(T));
        }

        /// <summary>
        ///     Defines a custom builder to use.
        /// </summary>
        /// <param name="definitionType">The type of the <see cref="ContainerDefinition"/>.</param>
        public void UseContainer(Type definitionType)
        {
            Guard.AgainstNull("definitionType", definitionType);
            Guard.TypeHasDefaultConstructor(definitionType, "definitionType");

            UseContainer(definitionType.Construct<ContainerDefinition>().CreateContainer(Settings));
        }

        /// <summary>
        ///     Uses an already active instance of a builder.
        /// </summary>
        /// <param name="builder">The instance to use.</param>
        public void UseContainer(IContainer builder)
        {
            Guard.AgainstNull("builder", builder);
            customBuilder = builder;
        }

        /// <summary>
        /// Sets the public return address of this endpoint.
        /// </summary>
        /// <param name="address">The public address.</param>
        public void OverridePublicReturnAddress(string address)
        {
<<<<<<< HEAD
            Guard.AgainstNullAndEmpty("address", address);
=======
>>>>>>> cd41ab89
            Settings.SetDefault("PublicReturnAddress", address);
        }



        /// <summary>
        /// Sets the address of this endpoint.
        /// </summary>
        /// <param name="queue">The queue name.</param>
        public void OverrideLocalAddress(string queue)
        {
            Guard.AgainstNullAndEmpty("queue", queue);
            Settings.Set("NServiceBus.LocalAddress", queue);
        }

        /// <summary>
        ///     Specifies the range of types that NServiceBus scans for handlers etc.
        /// </summary>
        internal void TypesToScanInternal(IEnumerable<Type> typesToScan)
        {
            scannedTypes = typesToScan.ToList();
        }

        /// <summary>
        ///     Creates the configuration object.
        /// </summary>
        internal Configure BuildConfiguration()
        {
            if (scannedTypes == null)
            {
                var directoryToScan = AppDomain.CurrentDomain.BaseDirectory;
                if (HttpRuntime.AppDomainAppId != null)
                {
                    directoryToScan = HttpRuntime.BinDirectory;
                }

                scannedTypes = GetAllowedTypes(directoryToScan);
            }
            else
            {
                scannedTypes = scannedTypes.Union(GetAllowedCoreTypes()).ToList();
            }

            Settings.SetDefault("TypesToScan", scannedTypes);

            Configure.ActivateAndInvoke<INeedInitialization>(scannedTypes, t => t.Customize(this));

            UseTransportExtensions.SetupTransport(this);
            var container = customBuilder ?? new AutofacObjectBuilder();

            Settings.SetDefault<IConfigurationSource>(configurationSourceToUse);

            var endpointHelper = new EndpointHelper(new StackTrace());

            if (endpointVersion == null)
            {
                endpointVersion = endpointHelper.GetEndpointVersion();
            }

            if (endpointName == null)
            {
                endpointName = endpointHelper.GetDefaultEndpointName();
            }

            Settings.SetDefault("EndpointName", endpointName);
            Settings.SetDefault("EndpointVersion", endpointVersion);

            container.RegisterSingleton(typeof(Conventions), conventionsBuilder.Conventions);

            Settings.SetDefault<Conventions>(conventionsBuilder.Conventions);

            return new Configure(Settings, container, registrations, Pipeline, pipelineCollection);
        }

        List<Type> GetAllowedTypes(string path)
        {
            var assemblyScanner = new AssemblyScanner(path)
                                  {
                                      AssembliesToSkip = excludedAssemblies,
                                      TypesToSkip = excludedTypes,
                                      ScanNestedDirectories = scanAssembliesInNestedDirectories
                                  };
            return assemblyScanner
                .GetScannableAssemblies()
                .Types;
        }

        List<Type> GetAllowedCoreTypes()
        {
            var assemblyScanner = new AssemblyScanner(Assembly.GetExecutingAssembly())
            {
                TypesToSkip = excludedTypes,
                ScanNestedDirectories = scanAssembliesInNestedDirectories
            };
            return assemblyScanner
                .GetScannableAssemblies()
                .Types;
        }

        IConfigurationSource configurationSourceToUse;
        ConventionsBuilder conventionsBuilder;
        List<Action<IConfigureComponents>> registrations = new List<Action<IConfigureComponents>>();
        IContainer customBuilder;
        string endpointName;
        string endpointVersion;
        IList<Type> scannedTypes;
<<<<<<< HEAD
        List<Type> excludedTypes = new List<Type>();
        List<string> excludedAssemblies = new List<string>();
        bool scanAssembliesInNestedDirectories;
        PipelineConfiguration pipelineCollection;
=======
>>>>>>> cd41ab89
    }
}<|MERGE_RESOLUTION|>--- conflicted
+++ resolved
@@ -168,12 +168,11 @@
         /// <param name="address">The public address.</param>
         public void OverridePublicReturnAddress(string address)
         {
-<<<<<<< HEAD
             Guard.AgainstNullAndEmpty("address", address);
-=======
->>>>>>> cd41ab89
             Settings.SetDefault("PublicReturnAddress", address);
         }
+
+
 
 
 
@@ -278,12 +277,9 @@
         string endpointName;
         string endpointVersion;
         IList<Type> scannedTypes;
-<<<<<<< HEAD
         List<Type> excludedTypes = new List<Type>();
         List<string> excludedAssemblies = new List<string>();
         bool scanAssembliesInNestedDirectories;
         PipelineConfiguration pipelineCollection;
-=======
->>>>>>> cd41ab89
     }
 }