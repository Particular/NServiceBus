--- conflicted
+++ resolved
@@ -2,6 +2,7 @@
 {
     using System;
     using System.Collections.Generic;
+    using System.Linq;
     using System.Threading;
     using System.Threading.Tasks;
     using Configuration.AdvanceExtensibility;
@@ -159,15 +160,10 @@
                 Logger.Error("Failed to stop endpoint " + configuration.EndpointName, ex);
                 throw;
             }
-<<<<<<< HEAD
-            finally
+
+            if (!doNotFailOnErrorMessages)
             {
-                await Cleanup().ConfigureAwait(false);
-
-                if (!doNotFailOnErrorMessages)
-                {
-                    ThrowOnFailedMessages();
-                }
+                ThrowOnFailedMessages();
             }
         }
 
@@ -179,21 +175,6 @@
             }
         }
 
-        Task Cleanup()
-        {
-            ActiveTestExecutionConfigurer cleaners;
-            var cleanersKey = "ConfigureTestExecution." + configuration.EndpointName;
-            if (runSettings.TryGet(cleanersKey, out cleaners))
-            {
-                var tasks = cleaners.Select(cleaner => cleaner.Cleanup());
-                return Task.WhenAll(tasks);
-            }
-
-            return Task.FromResult(0);
-=======
->>>>>>> 809e6174
-        }
-
         public override string Name
         {
             get { return configuration.EndpointName; }
