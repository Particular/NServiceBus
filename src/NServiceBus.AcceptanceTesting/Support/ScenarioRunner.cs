﻿namespace NServiceBus.AcceptanceTesting.Support
{
    using System;
    using System.Collections.Generic;
    using System.Diagnostics;
    using System.Globalization;
    using System.Linq;
    using System.Text;
    using System.Threading;
    using System.Threading.Tasks;

    public class ScenarioRunner
    {
<<<<<<< HEAD
        public static async Task Run(RunDescriptor runDescriptor, List<IComponentBehavior> behaviorDescriptors, Func<ScenarioContext, bool> done)
=======
        public static async Task<RunSummary> Run(RunDescriptor runDescriptor, List<EndpointBehavior> behaviorDescriptors, Func<ScenarioContext, bool> done)
>>>>>>> 809e6174
        {
            Console.WriteLine("Started test @ {0}", DateTime.Now.ToString(CultureInfo.InvariantCulture));

            ContextAppenderFactory.SetContext(runDescriptor.ScenarioContext);
            var runResult = await PerformTestRun(behaviorDescriptors, runDescriptor, done).ConfigureAwait(false);
            ContextAppenderFactory.SetContext(null);

            Console.WriteLine("Finished test @ {0}", DateTime.Now.ToString(CultureInfo.InvariantCulture));

            return new RunSummary
            {
                Result = runResult,
                RunDescriptor = runDescriptor,
                Endpoints = behaviorDescriptors
            };

        }



        static async Task<RunResult> PerformTestRun(List<IComponentBehavior> behaviorDescriptors, RunDescriptor runDescriptor, Func<ScenarioContext, bool> done)
        {
            var runResult = new RunResult
            {
                ScenarioContext = runDescriptor.ScenarioContext
            };

            var runTimer = new Stopwatch();
            runTimer.Start();

            try
            {
                var endpoints = await InitializeRunners(runDescriptor, behaviorDescriptors).ConfigureAwait(false);

                runResult.ActiveEndpoints = endpoints.Select(r => r.Name);

                await PerformScenarios(runDescriptor, endpoints, () => done(runDescriptor.ScenarioContext)).ConfigureAwait(false);

                runTimer.Stop();
            }
            catch (Exception ex)
            {
                runResult.Failed = true;
                runResult.Exception = ex;
            }

            runResult.TotalTime = runTimer.Elapsed;

            return runResult;
        }


        static async Task PerformScenarios(RunDescriptor runDescriptor, ComponentRunner[] runners, Func<bool> done)
        {
            using (var cts = new CancellationTokenSource())
            {
                // ReSharper disable once LoopVariableIsNeverChangedInsideLoop
                try
                {
                    await StartEndpoints(runners, cts).ConfigureAwait(false);
                    runDescriptor.ScenarioContext.EndpointsStarted = true;
                    await ExecuteWhens(runners, cts).ConfigureAwait(false);

                    var startTime = DateTime.UtcNow;
                    var maxTime = runDescriptor.Settings.TestExecutionTimeout ?? TimeSpan.FromSeconds(90);
                    while (!done() && !cts.Token.IsCancellationRequested)
                    {
                        if (!Debugger.IsAttached)
                        {
                            if (DateTime.UtcNow - startTime > maxTime)
                            {
                                throw new TimeoutException(GenerateTestTimedOutMessage(maxTime));
                            }
                        }

                        await Task.Yield();
                    }

                    startTime = DateTime.UtcNow;
                    var unfinishedFailedMessagesMaxWaitTime = TimeSpan.FromSeconds(30);
                    while (runDescriptor.ScenarioContext.UnfinishedFailedMessages.Values.Any(x => x))
                    {
                        if (DateTime.UtcNow - startTime > unfinishedFailedMessagesMaxWaitTime)
                        {
                            throw new Exception("Some failed messages were not handled by the recoverability feature.");
                        }

                        await Task.Yield();
                    }
                }
                finally
                {
                    await StopEndpoints(runners).ConfigureAwait(false);
                }
            }
        }

        static string GenerateTestTimedOutMessage(TimeSpan maxTime)
        {
            var sb = new StringBuilder();

            sb.AppendLine($"The maximum time limit for this test({maxTime.TotalSeconds}s) has been reached");
            sb.AppendLine("----------------------------------------------------------------------------");

            return sb.ToString();
        }

        static Task StartEndpoints(IEnumerable<ComponentRunner> endpoints, CancellationTokenSource cts)
        {
            var startTimeout = TimeSpan.FromMinutes(2);
            return endpoints.Select(endpoint => StartEndpoint(endpoint, cts))
                .Timebox(startTimeout, $"Starting endpoints took longer than {startTimeout.TotalMinutes} minutes.");
        }

        static async Task StartEndpoint(ComponentRunner component, CancellationTokenSource cts)
        {
            var token = cts.Token;
            try
            {
                await component.Start(token).ConfigureAwait(false);
            }
            catch (Exception)
            {
                cts.Cancel();
                Console.WriteLine($"Endpoint {component.Name} failed to start.");
                throw;
            }
        }

        static Task ExecuteWhens(IEnumerable<ComponentRunner> endpoints, CancellationTokenSource cts)
        {
            var whenTimeout = TimeSpan.FromSeconds(60);
            return endpoints.Select(endpoint => ExecuteWhens(endpoint, cts))
                .Timebox(whenTimeout, $"Executing given and whens took longer than {whenTimeout.TotalSeconds} seconds.");
        }

        static async Task ExecuteWhens(ComponentRunner component, CancellationTokenSource cts)
        {
            var token = cts.Token;
            try
            {
                await component.ComponentsStarted(token).ConfigureAwait(false);
            }
            catch (Exception)
            {
                cts.Cancel();
                Console.WriteLine($"Whens for endpoint {component.Name} failed to execute.");
                throw;
            }
        }

        static Task StopEndpoints(IEnumerable<ComponentRunner> endpoints)
        {
            var stopTimeout = TimeSpan.FromMinutes(2);
            return endpoints.Select(async endpoint =>
            {
                await Task.Yield(); // ensure all endpoints are stopped even if a synchronous implementation throws
                Console.WriteLine("Stopping endpoint: {0}", endpoint.Name);
                var stopwatch = Stopwatch.StartNew();
                try
                {
                    await endpoint.Stop().ConfigureAwait(false);
                    stopwatch.Stop();
                    Console.WriteLine("Endpoint: {0} stopped ({1}s)", endpoint.Name, stopwatch.Elapsed);
                }
                catch (Exception)
                {
                    Console.WriteLine($"Endpoint {endpoint.Name} failed to stop.");
                    throw;
                }
            }).Timebox(stopTimeout, $"Stopping endpoints took longer than {stopTimeout.TotalMinutes} minutes.");
        }

        static async Task<ComponentRunner[]> InitializeRunners(RunDescriptor runDescriptor, List<IComponentBehavior> endpointBehaviors)
        {
            var runnerInitializations = endpointBehaviors.Select(endpointBehavior => endpointBehavior.CreateRunner(runDescriptor)).ToArray();
            try
            {
                var x = await Task.WhenAll(runnerInitializations).ConfigureAwait(false);
                return x;
            }
            catch (Exception e)
            {
                Console.WriteLine(e);
                throw;
            }
        }
    }

    public class RunResult
    {
        public bool Failed { get; set; }

        public Exception Exception { get; set; }

        public TimeSpan TotalTime { get; set; }

        public ScenarioContext ScenarioContext { get; set; }

        public IEnumerable<string> ActiveEndpoints
        {
            get
            {
                if (activeEndpoints == null)
                {
                    activeEndpoints = new List<string>();
                }

                return activeEndpoints;
            }
            set { activeEndpoints = value.ToList(); }
        }

        IList<string> activeEndpoints;
    }

    public class RunSummary
    {
        public RunResult Result { get; set; }

        public RunDescriptor RunDescriptor { get; set; }

        public IEnumerable<IComponentBehavior> Endpoints { get; set; }
    }
}<|MERGE_RESOLUTION|>--- conflicted
+++ resolved
@@ -11,11 +11,7 @@
 
     public class ScenarioRunner
     {
-<<<<<<< HEAD
-        public static async Task Run(RunDescriptor runDescriptor, List<IComponentBehavior> behaviorDescriptors, Func<ScenarioContext, bool> done)
-=======
-        public static async Task<RunSummary> Run(RunDescriptor runDescriptor, List<EndpointBehavior> behaviorDescriptors, Func<ScenarioContext, bool> done)
->>>>>>> 809e6174
+        public static async Task<RunSummary> Run(RunDescriptor runDescriptor, List<IComponentBehavior> behaviorDescriptors, Func<ScenarioContext, bool> done)
         {
             Console.WriteLine("Started test @ {0}", DateTime.Now.ToString(CultureInfo.InvariantCulture));
 
