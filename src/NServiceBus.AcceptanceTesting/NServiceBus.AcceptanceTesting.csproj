﻿<Project Sdk="Microsoft.NET.Sdk">

  <PropertyGroup>
    <TargetFrameworks>net452;netstandard2.0</TargetFrameworks>
    <SignAssembly>true</SignAssembly>
    <AssemblyOriginatorKeyFile>..\NServiceBus.snk</AssemblyOriginatorKeyFile>
    <OutputPath>..\..\binaries\</OutputPath>
    <GenerateDocumentationFile>false</GenerateDocumentationFile>
  </PropertyGroup>

  <ItemGroup>
    <ProjectReference Include="..\NServiceBus.Core\NServiceBus.Core.csproj" />
  </ItemGroup>

  <ItemGroup>
    <PackageReference Include="NUnit" Version="[3.11.0, 4.0.0)" />
<<<<<<< HEAD
    <PackageReference Include="Particular.Packaging" Version="0.2.0" PrivateAssets="All" />
=======
    <PackageReference Include="Particular.Packaging" Version="0.2.1" PrivateAssets="All" />
>>>>>>> c9bbf592
  </ItemGroup>

  <PropertyGroup>
    <Description>Acceptance testing framework for NServiceBus endpoints. This is an unsupported package.</Description>
  </PropertyGroup>

  <Import Project="../GitVersionWorkaround.targets" />

</Project><|MERGE_RESOLUTION|>--- conflicted
+++ resolved
@@ -14,11 +14,7 @@
 
   <ItemGroup>
     <PackageReference Include="NUnit" Version="[3.11.0, 4.0.0)" />
-<<<<<<< HEAD
-    <PackageReference Include="Particular.Packaging" Version="0.2.0" PrivateAssets="All" />
-=======
     <PackageReference Include="Particular.Packaging" Version="0.2.1" PrivateAssets="All" />
->>>>>>> c9bbf592
   </ItemGroup>
 
   <PropertyGroup>
