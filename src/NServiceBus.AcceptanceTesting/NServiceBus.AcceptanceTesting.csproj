--- conflicted
+++ resolved
@@ -65,12 +65,8 @@
     <Compile Include="Support\EndpointCustomizationConfiguration.cs" />
     <Compile Include="Support\EndpointRunner.cs" />
     <Compile Include="Support\FailTestOnErrorMessageFeature.cs" />
-<<<<<<< HEAD
-    <Compile Include="Support\IConfigureEndpointTestExecution.cs" />
     <Compile Include="Support\IComponentBehavior.cs" />
     <Compile Include="Support\ComponentRunner.cs" />
-=======
->>>>>>> 809e6174
     <Compile Include="Support\IEndpointSetupTemplate.cs" />
     <Compile Include="Support\IScenarioWithEndpointBehavior.cs" />
     <Compile Include="Support\IWhenDefinition.cs" />
