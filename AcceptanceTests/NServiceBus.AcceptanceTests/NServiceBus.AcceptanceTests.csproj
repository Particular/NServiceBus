﻿<?xml version="1.0" encoding="utf-8"?>
<Project ToolsVersion="4.0" DefaultTargets="Build" xmlns="http://schemas.microsoft.com/developer/msbuild/2003">
  <Import Project="$(MSBuildExtensionsPath)\$(MSBuildToolsVersion)\Microsoft.Common.props" Condition="Exists('$(MSBuildExtensionsPath)\$(MSBuildToolsVersion)\Microsoft.Common.props')" />
  <PropertyGroup>
    <Configuration Condition=" '$(Configuration)' == '' ">Debug</Configuration>
    <Platform Condition=" '$(Platform)' == '' ">AnyCPU</Platform>
    <ProjectGuid>{6A9E04E7-6229-4A3E-B94A-DA168E962B5A}</ProjectGuid>
    <OutputType>Library</OutputType>
    <AppDesignerFolder>Properties</AppDesignerFolder>
    <RootNamespace>NServiceBus.AcceptanceTests</RootNamespace>
    <AssemblyName>NServiceBus.AcceptanceTests</AssemblyName>
    <TargetFrameworkVersion>v4.0</TargetFrameworkVersion>
    <FileAlignment>512</FileAlignment>
    <SolutionDir Condition="$(SolutionDir) == '' Or $(SolutionDir) == '*Undefined*'">..\..\</SolutionDir>
    <RestorePackages>true</RestorePackages>
  </PropertyGroup>
  <PropertyGroup Condition=" '$(Configuration)|$(Platform)' == 'Debug|AnyCPU' ">
    <DebugSymbols>true</DebugSymbols>
    <DebugType>full</DebugType>
    <Optimize>false</Optimize>
    <OutputPath>bin\Debug\</OutputPath>
    <DefineConstants>DEBUG;TRACE</DefineConstants>
    <ErrorReport>prompt</ErrorReport>
    <WarningLevel>4</WarningLevel>
  </PropertyGroup>
  <PropertyGroup Condition=" '$(Configuration)|$(Platform)' == 'Release|AnyCPU' ">
    <DebugType>pdbonly</DebugType>
    <Optimize>true</Optimize>
    <OutputPath>bin\Release\</OutputPath>
    <DefineConstants>TRACE</DefineConstants>
    <ErrorReport>prompt</ErrorReport>
    <WarningLevel>4</WarningLevel>
  </PropertyGroup>
  <ItemGroup>
    <Reference Include="Apache.NMS">
      <HintPath>..\..\packages\Apache.NMS.1.5.1\lib\net40\Apache.NMS.dll</HintPath>
    </Reference>
    <Reference Include="Apache.NMS.ActiveMQ, Version=1.5.6.2746, Culture=neutral, PublicKeyToken=82756feee3957618, processorArchitecture=MSIL">
      <SpecificVersion>False</SpecificVersion>
      <HintPath>..\..\lib\Apache.NMS-CustomBuild\Apache.NMS.ActiveMQ.dll</HintPath>
    </Reference>
    <Reference Include="Autofac, Version=3.0.0.0, Culture=neutral, PublicKeyToken=17863af14b0044da, processorArchitecture=MSIL">
      <SpecificVersion>False</SpecificVersion>
      <HintPath>..\..\packages\Autofac.3.0.0\lib\net40\Autofac.dll</HintPath>
    </Reference>
    <Reference Include="Autofac.Configuration, Version=3.0.0.0, Culture=neutral, PublicKeyToken=17863af14b0044da, processorArchitecture=MSIL">
      <SpecificVersion>False</SpecificVersion>
      <HintPath>..\..\packages\Autofac.3.0.0\lib\net40\Autofac.Configuration.dll</HintPath>
    </Reference>
    <Reference Include="Castle.Core, Version=3.2.0.0, Culture=neutral, PublicKeyToken=407dd0808d44fbdc, processorArchitecture=MSIL">
      <SpecificVersion>False</SpecificVersion>
      <HintPath>..\..\packages\Castle.Core.3.2.0\lib\net40-client\Castle.Core.dll</HintPath>
    </Reference>
    <Reference Include="Castle.Windsor, Version=3.2.0.0, Culture=neutral, PublicKeyToken=407dd0808d44fbdc, processorArchitecture=MSIL">
      <SpecificVersion>False</SpecificVersion>
      <HintPath>..\..\packages\Castle.Windsor.3.2.0\lib\net40\Castle.Windsor.dll</HintPath>
    </Reference>
    <Reference Include="Common.Logging">
      <HintPath>..\..\packages\Common.Logging.1.2.0\lib\1.0\Common.Logging.dll</HintPath>
    </Reference>
    <Reference Include="Iesi.Collections">
      <HintPath>..\..\packages\Iesi.Collections.3.3.3.4000\lib\Net35\Iesi.Collections.dll</HintPath>
    </Reference>
    <Reference Include="log4net, Version=1.2.11.0, Culture=neutral, PublicKeyToken=669e0ddf0bb1aa2a, processorArchitecture=MSIL">
      <SpecificVersion>False</SpecificVersion>
      <HintPath>..\..\binaries\log4net.dll</HintPath>
    </Reference>
    <Reference Include="NHibernate">
      <HintPath>..\..\packages\NHibernate.3.3.3.4000\lib\Net35\NHibernate.dll</HintPath>
    </Reference>
    <Reference Include="Ninject">
      <HintPath>..\..\packages\Ninject.3.0.1.10\lib\net40\Ninject.dll</HintPath>
    </Reference>
    <Reference Include="Ninject.Extensions.ContextPreservation">
      <HintPath>..\..\packages\Ninject.Extensions.ContextPreservation.3.0.0.8\lib\net40\Ninject.Extensions.ContextPreservation.dll</HintPath>
    </Reference>
    <Reference Include="Ninject.Extensions.NamedScope">
      <HintPath>..\..\packages\Ninject.Extensions.NamedScope.3.0.0.5\lib\net40\Ninject.Extensions.NamedScope.dll</HintPath>
    </Reference>
    <Reference Include="NServiceBus">
      <HintPath>..\..\binaries\NServiceBus.dll</HintPath>
    </Reference>
    <Reference Include="NServiceBus.Azure">
      <HintPath>..\..\binaries\NServiceBus.Azure.dll</HintPath>
    </Reference>
    <Reference Include="NServiceBus.Core">
      <HintPath>..\..\binaries\NServiceBus.Core.dll</HintPath>
    </Reference>
    <Reference Include="NServiceBus.NHibernate">
      <HintPath>..\..\binaries\NServiceBus.NHibernate.dll</HintPath>
    </Reference>
    <Reference Include="NServiceBus.ObjectBuilder.Autofac">
      <HintPath>..\..\binaries\containers\autofac\NServiceBus.ObjectBuilder.Autofac.dll</HintPath>
    </Reference>
    <Reference Include="NServiceBus.ObjectBuilder.CastleWindsor">
      <HintPath>..\..\binaries\containers\castle\NServiceBus.ObjectBuilder.CastleWindsor.dll</HintPath>
    </Reference>
    <Reference Include="NServiceBus.ObjectBuilder.Ninject">
      <HintPath>..\..\binaries\containers\ninject\NServiceBus.ObjectBuilder.Ninject.dll</HintPath>
    </Reference>
    <Reference Include="NServiceBus.ObjectBuilder.Spring">
      <HintPath>..\..\binaries\containers\spring\NServiceBus.ObjectBuilder.Spring.dll</HintPath>
    </Reference>
    <Reference Include="NServiceBus.ObjectBuilder.StructureMap">
      <HintPath>..\..\binaries\containers\structuremap\NServiceBus.ObjectBuilder.StructureMap.dll</HintPath>
    </Reference>
    <Reference Include="NServiceBus.ObjectBuilder.Unity">
      <HintPath>..\..\binaries\containers\unity\NServiceBus.ObjectBuilder.Unity.dll</HintPath>
    </Reference>
    <Reference Include="NServiceBus.Transports.ActiveMQ">
      <HintPath>..\..\binaries\NServiceBus.Transports.ActiveMQ.dll</HintPath>
    </Reference>
    <Reference Include="NServiceBus.Transports.RabbitMQ">
      <HintPath>..\..\binaries\NServiceBus.Transports.RabbitMQ.dll</HintPath>
    </Reference>
    <Reference Include="NServiceBus.Transports.SQLServer">
      <HintPath>..\..\binaries\NServiceBus.Transports.SQLServer.dll</HintPath>
    </Reference>
    <Reference Include="nunit.framework">
      <HintPath>..\..\packages\NUnit.2.6.2\lib\nunit.framework.dll</HintPath>
    </Reference>
    <Reference Include="RabbitMQ.Client">
      <HintPath>..\..\packages\RabbitMQ.Client.3.0.0\lib\net30\RabbitMQ.Client.dll</HintPath>
    </Reference>
    <Reference Include="Raven.Abstractions">
      <HintPath>..\..\packages\RavenDB.Client.2.0.2375\lib\net40\Raven.Abstractions.dll</HintPath>
    </Reference>
    <Reference Include="Raven.Client.Lightweight">
      <HintPath>..\..\packages\RavenDB.Client.2.0.2375\lib\net40\Raven.Client.Lightweight.dll</HintPath>
    </Reference>
    <Reference Include="Spring.Core">
      <HintPath>..\..\packages\Spring.Core.1.3.2\lib\net40\Spring.Core.dll</HintPath>
    </Reference>
    <Reference Include="StructureMap">
      <HintPath>..\..\packages\structuremap.2.6.4.1\lib\net40\StructureMap.dll</HintPath>
    </Reference>
    <Reference Include="System" />
    <Reference Include="System.ComponentModel.Composition" />
    <Reference Include="System.Configuration" />
    <Reference Include="System.Core" />
    <Reference Include="System.Transactions" />
    <Reference Include="System.Web" />
    <Reference Include="System.Xml.Linq" />
    <Reference Include="System.Data.DataSetExtensions" />
    <Reference Include="Microsoft.CSharp" />
    <Reference Include="System.Data" />
    <Reference Include="System.Xml" />
  </ItemGroup>
  <ItemGroup>
    <Compile Include="Audit\When_a_message_is_audited.cs" />
    <Compile Include="BasicMessaging\When_registering_a_callback_for_a_local_message.cs" />
    <Compile Include="BasicMessaging\When_using_a_custom_correlation_id.cs" />
    <Compile Include="BasicMessaging\When_using_callbacks_in_a_scaleout_scenario.cs" />
    <Compile Include="BusStartStop\When_bus_start_and_stops_with_a_pending_message.cs" />
    <Compile Include="Configuration\When_a_config_override_is_found.cs" />
    <Compile Include="Encryption\When_using_encryption.cs" />
    <Compile Include="EndpointTemplates\BusExtensions.cs" />
<<<<<<< HEAD
    <Compile Include="Gateway\When_sending_a_message_via_the_gateway.cs" />
=======
    <Compile Include="Gateway\When_doing_request_response_between_sites.cs" />
>>>>>>> eadf5aea
    <Compile Include="Gateway\When_using_a_custom_correlation_id.cs" />
    <Compile Include="NServiceBusAcceptanceTest.cs" />
    <Compile Include="DataBus\When_sending_databus_properties.cs" />
    <Compile Include="EndpointTemplates\ConfigureExtensions.cs" />
    <Compile Include="Performance\RequestResponse\Request_response_performance.cs" />
    <Compile Include="Performance\NServiceBusPerformanceTest.cs" />
    <Compile Include="Performance\Receive\Receive_performance.cs" />
    <Compile Include="Performance\Sagas\Saga_performance.cs" />
    <Compile Include="PubSub\When_publishing_an_event_with_the_subscriber_scaled_out.cs" />
    <Compile Include="PubSub\PubSubAcceptanceTest.cs" />
    <Compile Include="PubSub\When_subscribing_to_a_polymorphic_event.cs" />
    <Compile Include="PubSub\When_publishing_an_event_using_a_broker_transport_with_centralized_routing.cs" />
    <Compile Include="PubSub\When_publishing_an_event.cs" />
    <Compile Include="Retries\When_sending_a_message_off_to_slr.cs" />
    <Compile Include="Retries\When_messages_fails_flr.cs" />
    <Compile Include="Retries\When_message_fails_with_retries_set_to_0.cs" />
    <Compile Include="Retries\When_doing_flr_with_default_settings.cs" />
    <Compile Include="Sagas\When_doing_request_response_between_sagas.cs" />
    <Compile Include="Sagas\When_sending_from_a_saga_timeout.cs" />
    <Compile Include="Sagas\When_sending_from_a_saga_handle.cs" />
    <Compile Include="Sagas\When_an_endpoint_replies_to_a_saga.cs" />
    <Compile Include="Sagas\When_a_saga_is_started_by_an_event_published_by_another_saga.cs" />
    <Compile Include="Sagas\When_receiving_a_message_that_is_mapped_to_an_existing_saga_instance.cs" />
    <Compile Include="Sagas\When_two_sagas_subscribe_to_the_same_event.cs" />
    <Compile Include="Sagas\When_using_a_received_message_for_timeout.cs" />
    <Compile Include="Sagas\When_receiving_a_message_that_should_complete_saga.cs" />
    <Compile Include="Sagas\When_receiving_a_message_that_should_start_a_saga.cs" />
    <Compile Include="Sagas\When_a_saga_message_goes_through_the_slr.cs" />
    <Compile Include="Sagas\When_using_containsagadata.cs" />
    <Compile Include="ScenarioDescriptors\AllSagaPersisters.cs" />
    <Compile Include="ScenarioDescriptors\AllSubscriptionStorages.cs" />
    <Compile Include="ScenarioDescriptors\AllTransports.cs" />
    <Compile Include="ScenarioDescriptors\AllBuilders.cs" />
    <Compile Include="ScenarioDescriptors\AllSerializers.cs" />
    <Compile Include="EndpointTemplates\DefaultServer.cs" />
    <Compile Include="ScenarioDescriptors\SagaPersisters.cs" />
    <Compile Include="ScenarioDescriptors\SubscriptionStorages.cs" />
    <Compile Include="Scheduling\When_scheduling_a_recurring_task.cs" />
    <Compile Include="Transactions\FakePromotableResourceManager.cs" />
    <Compile Include="Transactions\When_receiving_a_message_with_dtc_disabled.cs" />
    <Compile Include="Transactions\When_receiving_a_message_with_dtc_enabled.cs" />
    <Compile Include="Transactions\When_receiving_a_message_with_the_default_settings.cs" />
    <Compile Include="Transactions\When_receiving_a_message_with_transactions_disabled.cs" />
    <Compile Include="Transactions\When_sending_a_message_from_a_non_transactional_endpoint_with_a_ambient_transaction_enabled.cs" />
    <Compile Include="Transactions\When_sending_messages_within_an_ambient_transaction.cs" />
    <Compile Include="Properties\AssemblyInfo.cs" />
    <Compile Include="ScenarioDescriptors\Builders.cs" />
    <Compile Include="ScenarioDescriptors\Serializers.cs" />
    <Compile Include="ScenarioDescriptors\Transports.cs" />
    <Compile Include="BasicMessaging\When_sending_a_message_to_another_endpoint.cs" />
    <Compile Include="Versioning\When_multiple_versions_of_a_message_is_published.cs" />
  </ItemGroup>
  <ItemGroup>
    <None Include="packages.config" />
  </ItemGroup>
  <ItemGroup>
    <ProjectReference Include="..\NServiceBus.AcceptanceTesting\NServiceBus.AcceptanceTesting.csproj">
      <Project>{758357F6-CD31-4337-80C4-BA377FC257AF}</Project>
      <Name>NServiceBus.AcceptanceTesting</Name>
    </ProjectReference>
  </ItemGroup>
  <ItemGroup />
  <Import Project="$(MSBuildToolsPath)\Microsoft.CSharp.targets" />
  <Import Project="$(SolutionDir)Tools\Pepita\PepitaGet.targets" />
  <!-- To modify your build process, add your task inside one of the targets below and uncomment it. 
       Other similar extension points exist, see Microsoft.Common.targets.
  <Target Name="BeforeBuild">
  </Target>
  <Target Name="AfterBuild">
  </Target>
  -->
</Project><|MERGE_RESOLUTION|>--- conflicted
+++ resolved
@@ -155,11 +155,8 @@
     <Compile Include="Configuration\When_a_config_override_is_found.cs" />
     <Compile Include="Encryption\When_using_encryption.cs" />
     <Compile Include="EndpointTemplates\BusExtensions.cs" />
-<<<<<<< HEAD
     <Compile Include="Gateway\When_sending_a_message_via_the_gateway.cs" />
-=======
     <Compile Include="Gateway\When_doing_request_response_between_sites.cs" />
->>>>>>> eadf5aea
     <Compile Include="Gateway\When_using_a_custom_correlation_id.cs" />
     <Compile Include="NServiceBusAcceptanceTest.cs" />
     <Compile Include="DataBus\When_sending_databus_properties.cs" />
